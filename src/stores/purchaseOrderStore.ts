--- conflicted
+++ resolved
@@ -16,32 +16,17 @@
 
   async function fetchOrders() {
     loading.value = true
-<<<<<<< HEAD
     error.value = null
-=======
     const url = '/purchasing/rest/purchase-orders/'
->>>>>>> 933fc67d
 
     try {
       const res = await api.get(url)
       orders.value = Array.isArray(res.data) ? res.data : []
-<<<<<<< HEAD
     } catch (err) {
       const errorMessage = handleApiError(err, 'Failed to fetch purchase orders')
       error.value = errorMessage
       console.error('Error fetching purchase orders:', err)
       throw new Error(errorMessage)
-=======
-    } catch (error) {
-      // -------------------------------------------------------------------
-      // Surface any error so the UI can react (e.g. toast) and ensure we
-      // keep a useful breadcrumb in the console for debugging.
-      // -------------------------------------------------------------------
-      console.error('[PO Store] fetchOrders: request failed', error)
-      // Optional: clear existing list on failure to avoid stale data
-      orders.value = []
-      throw error
->>>>>>> 933fc67d
     } finally {
       loading.value = false
     }
