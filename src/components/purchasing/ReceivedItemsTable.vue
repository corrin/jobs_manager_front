--- conflicted
+++ resolved
@@ -6,12 +6,9 @@
 import { Input } from '../ui/input'
 import { Select, SelectContent, SelectItem, SelectTrigger, SelectValue } from '../ui/select'
 import { ArrowUp, ArrowUpToLine } from 'lucide-vue-next'
-<<<<<<< HEAD
+import { toast } from 'vue-sonner'
 import { schemas } from '../../api/generated/api'
 import type { z } from 'zod'
-=======
-import { toast } from 'vue-sonner'
->>>>>>> 3ba5e00c
 
 // Use generated types from API schema
 type Job = z.infer<typeof schemas.Job>
@@ -198,32 +195,25 @@
         class: 'w-24 text-right',
         'onUpdate:modelValue': (val: string | number) => {
           const num = Number(val)
-<<<<<<< HEAD
-          if (!Number.isNaN(num) && num >= 0) {
-            emit('update:line', row.original.id, 'job_allocation', num)
-            const totalReceived =
-              typeof row.original.total_received === 'string'
-                ? parseFloat(row.original.total_received)
-                : row.original.total_received
-            const stockAllocation = totalReceived - num
-            emit('update:line', row.original.id, 'stock_allocation', stockAllocation)
-=======
           if (!Number.isNaN(num)) {
             if (num < 0) {
               toast.warning(`Warning: Job allocation cannot be negative. Setting to 0.`)
               emit('update:line', row.original.id, 'job_allocation', 0)
-              const stockAllocation = row.original.total_received - 0
+              const stockAllocation = parseFloat(row.original.total_received) - 0
               emit('update:line', row.original.id, 'stock_allocation', stockAllocation)
             } else {
               emit('update:line', row.original.id, 'job_allocation', num)
-              const stockAllocation = row.original.total_received - num
+              const totalReceived =
+                typeof row.original.total_received === 'string'
+                  ? parseFloat(row.original.total_received)
+                  : row.original.total_received
+              const stockAllocation = totalReceived - num
               emit('update:line', row.original.id, 'stock_allocation', stockAllocation)
 
               if (stockAllocation < 0) {
                 toast.warning(`Warning: This will put stock allocation to ${stockAllocation}`)
               }
             }
->>>>>>> 3ba5e00c
           }
         },
       }),
