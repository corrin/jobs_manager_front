<template>
  <div
    ref="jobCardRef"
    class="job-card"
    :class="{
      'cursor-grabbing': isDragging,
      'opacity-50': isDragging && false,
      'ring-2 ring-blue-500 bg-blue-50': isMovementModeActive && isJobSelectedForMovement,
      'border-blue-400 hover:border-blue-500': isMovementModeActive && !isJobSelectedForMovement,
      'cursor-pointer': isMovementModeActive,
      'cursor-grab': !isDragging && !isMovementModeActive,
      'staff-drop-target': isStaffDragOver,
      'staff-operation-loading': isAssigningStaff || isUnassigningStaff,
      'staff-operation-success': operationSuccess,
      'tap-assign-ready': enableTapAssign && mobileSelectedStaffId,
    }"
    :data-id="job.id || ''"
    :data-job-id="job.id || ''"
    @click="handleCardClick"
    @dragover="handleDragOver"
    @drop="handleDrop"
    @dragenter="handleDragEnter"
    @dragleave="handleDragLeave"
  >
    <div
      v-if="isMovementModeActive"
      class="absolute top-1 right-1 w-2 h-2 rounded-full transition-all duration-200"
      :class="isJobSelectedForMovement ? 'bg-blue-500' : 'bg-blue-300 opacity-60'"
    ></div>

    <div v-if="enableTapAssign && mobileSelectedStaffId" class="tap-assign-banner">
      Tap to assign
    </div>

    <!-- Loading/Success indicator for staff operations -->
    <div
      v-if="isAssigningStaff || isUnassigningStaff || operationSuccess"
      class="absolute top-1 left-1 flex items-center justify-center w-5 h-5 rounded-full transition-all duration-300"
      :class="{
        'bg-blue-500': isAssigningStaff || isUnassigningStaff,
        'bg-green-500': operationSuccess,
      }"
    >
      <!-- Loading spinner -->
      <svg
        v-if="isAssigningStaff || isUnassigningStaff"
        class="w-3 h-3 text-white animate-spin"
        fill="none"
        viewBox="0 0 24 24"
      >
        <circle class="opacity-25" cx="12" cy="12" r="10" stroke="currentColor" stroke-width="4" />
        <path
          class="opacity-75"
          fill="currentColor"
          d="M4 12a8 8 0 018-8V0C5.373 0 0 5.373 0 12h4zm2 5.291A7.962 7.962 0 014 12H0c0 3.042 1.135 5.824 3 7.938l3-2.647z"
        ></path>
      </svg>
      <!-- Success checkmark -->
      <svg
        v-if="operationSuccess"
        class="w-3 h-3 text-white"
        fill="none"
        stroke="currentColor"
        viewBox="0 0 24 24"
      >
        <path stroke-linecap="round" stroke-linejoin="round" stroke-width="3" d="M5 13l4 4L19 7" />
      </svg>
    </div>

    <!-- Top row: job number badge + staff avatars -->
    <div class="flex justify-between items-center mb-1">
      <!-- Bigger, high-contrast job number -->
      <span
        class="inline-flex items-center rounded-md bg-blue-600 text-white px-2 py-1 text-[0.82rem] font-semibold tracking-wide"
        style="font-variant-numeric: tabular-nums"
      >
        #{{ job.job_number }}
      </span>

      <!-- Staff avatars next to job number (unchanged behavior) -->
      <div
        ref="jobStaffContainerRef"
        class="flex gap-1 items-center min-h-5 p-1 rounded transition-colors"
        :class="{
          'bg-blue-50 border border-blue-300': isStaffDragTarget,
          'bg-gray-50 border border-dashed border-gray-300':
            (!job.people || job.people.length === 0) && !isStaffDragTarget,
        }"
      >
        <div
          v-for="staff in job.people || []"
          :key="staff.id"
          class="relative staff-avatar-container"
          @mouseenter="hoveredStaffId = staff.id"
          @mouseleave="hoveredStaffId = null"
        >
          <StaffAvatar
            :staff="staff"
            size="small"
            :title="staff.display_name"
            :data-staff-id="staff.id"
            class="cursor-pointer transition-all duration-200"
            :class="{ 'opacity-75 scale-95': hoveredStaffId === staff.id }"
          />
          <!-- X indicator on hover -->
          <div
            v-if="hoveredStaffId === staff.id"
            @click="(event) => handleStaffClick(staff, event)"
            @mousedown.stop.prevent
            @mouseup.stop.prevent
            @dragstart.stop.prevent
            @drag.stop.prevent
            class="absolute -top-1 -right-1 w-4 h-4 bg-red-500 hover:bg-red-600 rounded-full flex items-center justify-center cursor-pointer transition-all duration-200 shadow-md z-10"
            :title="`Remove ${staff.display_name} from job`"
            style="pointer-events: auto; user-select: none"
          >
            <svg
              class="w-2.5 h-2.5 text-white"
              fill="none"
              stroke="currentColor"
              viewBox="0 0 24 24"
              xmlns="http://www.w3.org/2000/svg"
            >
              <path
                stroke-linecap="round"
                stroke-linejoin="round"
                stroke-width="3"
                d="M6 18L18 6M6 6l12 12"
              />
            </svg>
          </div>
        </div>
        <div v-if="!job.people || job.people.length === 0" class="text-[10px] text-gray-400 px-1">
          +
        </div>
      </div>
    </div>

    <!-- Customer name elevated to title -->
    <h4 class="font-semibold text-gray-900 text-[0.98rem] mb-1 leading-tight">
      {{ job.client_name }}
    </h4>

    <!-- Description (kept line-clamp-2 to avoid tall cards in columns) -->
    <p
      class="text-[0.84rem] text-gray-700 mb-2 leading-snug whitespace-pre-wrap"
      :class="isRealDescription ? 'line-clamp-2' : 'line-clamp-1'"
      :title="!isRealDescription ? job.name : undefined"
    >
      {{ descriptionOrName }}
    </p>

    <!-- Contact only (client line removed by request) -->
    <div v-if="job.contact_person" class="text-[0.8rem] text-gray-600 truncate font-medium">
      <span class="font-semibold">Contact:</span> {{ job.contact_person }}
    </div>
  </div>
</template>

<script setup lang="ts">
import { ref, computed, onMounted } from 'vue'
import { toast } from 'vue-sonner'
import StaffAvatar from '@/components/StaffAvatar.vue'
import { useJobCard } from '@/composables/useJobCard'
import { schemas } from '@/api/generated/api'
import { api } from '@/api/client'
import { z } from 'zod'

type KanbanJob = z.infer<typeof schemas.KanbanJob>
type KanbanJobPerson = z.infer<typeof schemas.KanbanJobPerson>
type AssignJobRequest = z.infer<typeof schemas.AssignJobRequest>

const props = withDefaults(
  defineProps<{
    job: KanbanJob
    isDragging?: boolean
    isStaffDragTarget?: boolean
    isMovementModeActive?: boolean
    isJobSelectedForMovement?: boolean
    mobileSelectedStaffId?: string | null
    enableTapAssign?: boolean
  }>(),
  {
    isDragging: false,
    isStaffDragTarget: false,
    isMovementModeActive: false,
    isJobSelectedForMovement: false,
    mobileSelectedStaffId: null,
    enableTapAssign: false,
  },
)

const emit = defineEmits<{
  click: [job: KanbanJob]
  'job-ready': [payload: { jobId: string; element: HTMLElement }]
  'job-selected-for-movement': [job: KanbanJob]
  'card-ready': [payload: { jobId: string; element: HTMLElement }]
  'staff-assigned': [payload: { staffId: string; jobId: string }]
  'staff-unassigned': [payload: { staffId: string; jobId: string }]
}>()

const jobStaffContainerRef = ref<HTMLElement>()
const jobCardRef = ref<HTMLElement>()
const isStaffDragOver = ref(false)
const hoveredStaffId = ref<string | null>(null)
const isAssigningStaff = ref(false)
const isUnassigningStaff = ref(false)
const operationSuccess = ref(false)

// Staff drag and drop handlers (UNCHANGED)
const handleDragOver = (event: DragEvent): void => {
  event.preventDefault()
  if (event.dataTransfer) {
    event.dataTransfer.dropEffect = 'copy'
  }
}

const handleDragEnter = (event: DragEvent): void => {
  event.preventDefault()
  isStaffDragOver.value = true
}

const handleDragLeave = (event: DragEvent): void => {
  const rect = (event.currentTarget as HTMLElement).getBoundingClientRect()
  const x = event.clientX
  const y = event.clientY

  if (x < rect.left || x > rect.right || y < rect.top || y > rect.bottom) {
    isStaffDragOver.value = false
  }
}

const handleDrop = async (event: DragEvent): Promise<void> => {
  // Check if this is a staff drag operation by looking at the drag data
  const dragData = event.dataTransfer?.getData('text/plain')
  const dragType = event.dataTransfer?.getData('application/x-drag-type')

  // Only handle staff drops, let job drops pass through to SortableJS
  if (dragType !== 'staff' || !dragData) {
    // This is likely a job drag or invalid drag, don't intercept it
    return
  }

  event.preventDefault()
  event.stopPropagation()
  isStaffDragOver.value = false

  const staffId = dragData

<<<<<<< HEAD
  await assignStaffToJob(staffId)
=======
  const payload: AssignJobRequest = {
    job_id: props.job.id,
    staff_id: staffId,
  }

  if (staffId && props.job.id) {
    isAssigningStaff.value = true
    operationSuccess.value = false

    try {
      await api.job_api_job_assignment_create(payload, {
        params: {
          job_id: props.job.id,
        },
      })

      // Show success indicator
      isAssigningStaff.value = false
      operationSuccess.value = true

      // Hide success indicator after 1.5 seconds
      setTimeout(() => {
        operationSuccess.value = false
      }, 1500)

      emit('staff-assigned', { staffId, jobId: props.job.id })
    } catch (error) {
      isAssigningStaff.value = false
      console.error('Error assigning staff to job:', error)
      toast.error('Failed to assign staff to job')
    }
  }
>>>>>>> a47aadc2
}

const handleStaffClick = async (staff: KanbanJobPerson, event?: Event): Promise<void> => {
  // Prevent any drag or click events from propagating
  event?.stopPropagation()
  event?.stopImmediatePropagation()
  event?.preventDefault()

  if (confirm(`Remove ${staff.display_name} from this job?`)) {
    isUnassigningStaff.value = true
    operationSuccess.value = false

    try {
      await api.job_api_job_assignment_destroy(undefined, {
        params: { job_id: props.job.id, staff_id: staff.id },
      })

      // Show success indicator
      isUnassigningStaff.value = false
      operationSuccess.value = true

      // Hide success indicator after 1.5 seconds
      setTimeout(() => {
        operationSuccess.value = false
      }, 1500)

      emit('staff-unassigned', { staffId: staff.id, jobId: props.job.id })
    } catch (error) {
      isUnassigningStaff.value = false
      console.error('Error unassigning staff from job:', error)
      toast.error('Failed to remove staff from job')
    }
  }
}

const { handleClick } = useJobCard(props.job, emit)

const assignStaffToJob = async (staffId: string | null): Promise<void> => {
  if (!staffId || !props.job.id) {
    return
  }

  if (isAssigningStaff.value) {
    return
  }

  const payload: AssignJobRequest = {
    job_id: props.job.id,
    staff_id: staffId,
  }

  isAssigningStaff.value = true
  operationSuccess.value = false

  try {
    await api.job_api_job_assignment_create(payload, {
      params: {
        job_id: props.job.id,
      },
    })

    isAssigningStaff.value = false
    operationSuccess.value = true

    setTimeout(() => {
      operationSuccess.value = false
    }, 1500)

    emit('staff-assigned', { staffId, jobId: props.job.id })
  } catch (error) {
    isAssigningStaff.value = false
    console.error('Error assigning staff to job:', error)
  }
}

const handleCardClick = async (): Promise<void> => {
  if (props.enableTapAssign && props.mobileSelectedStaffId) {
    await assignStaffToJob(props.mobileSelectedStaffId)
    return
  }

  handleClick()
}

const descriptionOrName = computed(() => {
  const d = (props.job.description || '').trim()
  return d.length ? d : props.job.name
})
const isRealDescription = computed(() => (props.job.description || '').trim().length > 0)

onMounted(() => {
  if (jobStaffContainerRef.value) {
    emit('job-ready', {
      jobId: props.job.id,
      element: jobStaffContainerRef.value,
    })
  }

  if (jobCardRef.value) {
    emit('card-ready', {
      jobId: props.job.id,
      element: jobCardRef.value,
    })
  }
})
</script>

<style scoped>
.job-card {
  display: flex;
  flex-direction: column;
  align-items: stretch;
  background: #fff;
  border-radius: 0.5rem;
  border: 1px solid #e5e7eb;
  box-shadow: 0 1px 2px 0 rgb(0 0 0 / 0.03);
  padding: 0.75rem 0.75rem 0.5rem 0.75rem;
  margin: 0;
  max-height: 210px;
  min-height: 120px;
  height: auto;
  align-self: start;
  position: relative;
  transition:
    box-shadow 0.15s,
    border-color 0.15s;
  cursor: pointer;
  overflow: hidden;
}

.job-card:active {
  cursor: grabbing;
}

/* Typographic tweaks for readability */
.job-card .text-xs {
  font-size: 0.78rem;
  line-height: 1.1;
}

.job-card h4 {
  font-size: 0.98rem;
  /* bumped up for older eyes */
  font-weight: 600;
  margin-bottom: 0.15rem;
  line-height: 1.15;
}

.job-card .mb-2 {
  margin-bottom: 0.3rem !important;
}

.job-card .mb-1 {
  margin-bottom: 0.18rem !important;
}

.job-card .p-1 {
  padding: 0.18rem !important;
}

.job-card .h-4 {
  height: 1.1rem !important;
}

.job-card .rounded {
  border-radius: 0.35rem !important;
}

.job-card .border-dashed {
  border-style: dashed !important;
}

.staff-drop-target {
  background-color: #eff6ff !important;
  border-color: #3b82f6 !important;
  transform: scale(1.02);
  box-shadow: 0 4px 6px -1px rgba(0, 0, 0, 0.1);
}

.tap-assign-ready {
  border-color: #2563eb !important;
  box-shadow: 0 0 0 1px rgba(37, 99, 235, 0.4);
}

.tap-assign-banner {
  position: absolute;
  bottom: 0.35rem;
  right: 0.35rem;
  background: rgba(37, 99, 235, 0.9);
  color: #fff;
  font-size: 0.6rem;
  padding: 0.15rem 0.4rem;
  border-radius: 999px;
  text-transform: uppercase;
  letter-spacing: 0.04em;
  font-weight: 600;
}

.staff-item {
  cursor: grab;
  user-select: none;
}

.staff-item:active {
  cursor: grabbing;
}

.staff-item * {
  pointer-events: none;
}

.job-card .gap-1 {
  gap: 0.18rem !important;
}

.job-card .font-medium {
  font-weight: 500 !important;
}

.job-card .font-semibold {
  font-weight: 600 !important;
}

.job-card .truncate {
  overflow: hidden;
  text-overflow: ellipsis;
  white-space: nowrap;
}

/* Existing single-line clamp kept in case other parts use it */
.job-card .line-clamp-1 {
  display: -webkit-box;
  -webkit-line-clamp: 1;
  line-clamp: 1;
  -webkit-box-orient: vertical;
  overflow: hidden;
}

:global(.job-card.sortable-chosen) {
  opacity: 0.8 !important;
  transform: scale(1.02) !important;
}

:global(.job-card.sortable-drag) {
  opacity: 0.6 !important;
}

:global(.job-card.sortable-ghost) {
  opacity: 0.3 !important;
  background: #e3f2fd !important;
  border: 2px dashed #2196f3 !important;
}

.job-card:hover {
  box-shadow: 0 2px 8px 0 rgb(0 0 0 / 0.08);
  border-color: #60a5fa;
  cursor: grab !important;
}

.job-card:active {
  cursor: grabbing !important;
}

/* Staff avatar container styles */
.staff-avatar-container {
  position: relative;
  display: inline-block;
}

.staff-avatar-container:hover {
  z-index: 10;
}

/* X indicator styles */
.staff-avatar-container .absolute {
  animation: fadeInScale 0.15s ease-out;
}

@keyframes fadeInScale {
  from {
    opacity: 0;
    transform: scale(0.8);
  }

  to {
    opacity: 1;
    transform: scale(1);
  }
}

/* Ensure X button is always on top */
.staff-avatar-container .absolute {
  z-index: 20;
  pointer-events: auto !important;
}

/* Prevent drag events on X button */
.staff-avatar-container .absolute * {
  pointer-events: none;
  user-select: none;
  -webkit-user-drag: none;
  -khtml-user-drag: none;
  -moz-user-drag: none;
  -o-user-drag: none;
}

/* Override any sortable drag styles on the X button */
.staff-avatar-container .absolute:hover,
.staff-avatar-container .absolute:active {
  cursor: pointer !important;
}

/* Staff operation visual indicators */
.staff-operation-loading {
  border-color: #3b82f6 !important;
  box-shadow: 0 0 0 2px rgba(59, 130, 246, 0.2) !important;
}

.staff-operation-success {
  border-color: #10b981 !important;
  box-shadow: 0 0 0 2px rgba(16, 185, 129, 0.2) !important;
}

/* Loading spinner animation */
@keyframes spin {
  from {
    transform: rotate(0deg);
  }

  to {
    transform: rotate(360deg);
  }
}

.animate-spin {
  animation: spin 1s linear infinite;
}

/* Success indicator fade in */
.staff-operation-success .absolute {
  animation: successPulse 0.3s ease-out;
}

@keyframes successPulse {
  0% {
    transform: scale(0.8);
    opacity: 0;
  }

  50% {
    transform: scale(1.1);
    opacity: 1;
  }

  100% {
    transform: scale(1);
    opacity: 1;
  }
}
</style><|MERGE_RESOLUTION|>--- conflicted
+++ resolved
@@ -247,9 +247,6 @@
 
   const staffId = dragData
 
-<<<<<<< HEAD
-  await assignStaffToJob(staffId)
-=======
   const payload: AssignJobRequest = {
     job_id: props.job.id,
     staff_id: staffId,
@@ -282,7 +279,6 @@
       toast.error('Failed to assign staff to job')
     }
   }
->>>>>>> a47aadc2
 }
 
 const handleStaffClick = async (staff: KanbanJobPerson, event?: Event): Promise<void> => {
