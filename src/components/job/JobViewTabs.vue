--- conflicted
+++ resolved
@@ -119,11 +119,7 @@
 import JobSettingsTab from './JobSettingsTab.vue'
 import JobHistoryTab from './JobHistoryTab.vue'
 import JobAttachmentsTab from './JobAttachmentsTab.vue'
-<<<<<<< HEAD
-=======
-import JobPdfTab from './JobPdfTab.vue'
 import JobQuotingChatTab from './JobQuotingChatTab.vue'
->>>>>>> f9f9bfd7
 import { watch, computed } from 'vue'
 import { z } from 'zod'
 import { schemas } from '@/api/generated/api'
