<template>
  <Dialog :open="true" @update:open="handleClose">
    <DialogContent class="max-w-2xl space-y-6 animate-in fade-in-0 zoom-in-95">
      <DialogHeader>
        <DialogTitle>{{ staff ? 'Edit Staff' : 'New Staff' }}</DialogTitle>
      </DialogHeader>
      <form @submit.prevent="submitForm" class="space-y-4">
        <!-- Tab Navigation -->
        <div class="flex border-b mb-2 gap-2">
          <button v-for="tab in tabs" :key="tab.key" type="button" :class="[
            'px-4 py-2 font-medium',
            activeTab === tab.key
              ? 'border-b-2 border-indigo-600 text-indigo-700'
              : 'text-gray-500',
          ]" @click="activeTab = tab.key">
            <span v-if="tab.icon" :class="'mr-2'">
              <component :is="tab.icon" class="inline w-4 h-4 align-text-bottom" />
            </span>
            {{ tab.label }}
          </button>
        </div>
        <!-- Tab Content -->
        <div v-show="activeTab === 'personal'" class="space-y-2">
          <div class="flex gap-2">
            <div class="w-1/2">
              <label class="block text-sm font-medium mb-1" for="first_name">First Name</label>
              <Input id="first_name" v-model="form.first_name" placeholder="First Name" required />
            </div>
            <div class="w-1/2">
              <label class="block text-sm font-medium mb-1" for="last_name">Last Name</label>
              <Input id="last_name" v-model="form.last_name" placeholder="Last Name" required />
            </div>
          </div>
          <div class="flex gap-2">
            <div class="w-1/2">
              <label class="block text-sm font-medium mb-1" for="preferred_name">Preferred Name</label>
              <Input id="preferred_name" v-model="form.preferred_name" placeholder="Preferred Name" />
            </div>
            <div class="w-1/2">
              <label class="block text-sm font-medium mb-1" for="email">E-mail</label>
              <Input id="email" v-model="form.email" type="email" placeholder="E-mail" required />
            </div>
          </div>
          <div class="flex gap-2">
            <div class="w-1/2">
              <label class="block text-sm font-medium mb-1" for="password">Password</label>
              <Input id="password" v-model="form.password" type="password" placeholder="Password"
                :required="!props.staff" />
            </div>
            <div class="w-1/2">
              <label class="block text-sm font-medium mb-1" for="password_confirmation">Confirm Password</label>
              <Input id="password_confirmation" v-model="form.password_confirmation" type="password"
                placeholder="Confirm Password" :required="!props.staff"
                :class="{ 'border-red-500 focus:ring-red-500': passwordMismatch }" />
              <p v-if="passwordMismatch" class="text-sm text-red-600 mt-1">
                Passwords do not match
              </p>
            </div>
          </div>
          <div class="flex gap-2">
            <div class="w-1/2">
              <label class="block text-sm font-medium mb-1" for="wage_rate">Wage Rate (NZD/hour)</label>
              <Input id="wage_rate" v-model="form.wage_rate" type="number" placeholder="Wage Rate" min="0"
                step="0.01" />
            </div>
            <div class="w-1/2">
<<<<<<< HEAD
              <label class="block text-sm font-medium mb-1" for="ims_payroll_id">IMS Payroll ID</label>
              <Input id="ims_payroll_id" v-model="form.ims_payroll_id" placeholder="IMS Payroll ID" />
=======
              <label class="block text-sm font-medium mb-1" for="xero_user_id">Xero User ID</label>
              <Input id="xero_user_id" v-model="form.xero_user_id" placeholder="Xero User ID" />
>>>>>>> 21e53cd1
            </div>
          </div>
          <div class="flex justify-center mt-2">
            <div>
              <label class="block text-sm font-medium mb-1 text-center">Profile Icon/Image</label>
              <label class="relative group cursor-pointer" tabindex="0" @keydown.enter.prevent="avatarInput?.click()"
                :aria-label="form.first_name || form.last_name
                    ? `${form.first_name} ${form.last_name}`
                    : 'User avatar'
                  ">
                <div
                  class="avatar-upload flex items-center justify-center rounded-full bg-indigo-100 border-2 border-indigo-300 w-16 h-16 text-xl font-bold text-indigo-700 overflow-hidden transition-all duration-150 group-hover:ring-4 group-hover:ring-indigo-300 group-hover:opacity-90 mx-auto">
                  <template v-if="iconUrl">
                    <img :src="iconUrl" alt="Profile image" class="object-cover w-full h-full" />
                  </template>
                  <template v-else>
                    {{ initials }}
                  </template>
                  <div
                    class="absolute inset-0 flex flex-col items-center justify-center bg-indigo-900/60 opacity-0 group-hover:opacity-100 transition-opacity duration-150 z-10">
                    <svg class="w-6 h-6 text-white mb-1" fill="none" stroke="currentColor" viewBox="0 0 24 24">
                      <path d="M12 16v-4m0 0V8m0 4h4m-4 0H8" stroke-width="2" stroke-linecap="round"
                        stroke-linejoin="round" />
                    </svg>
                    <span class="text-xs text-white">Change</span>
                  </div>
                </div>
                <input ref="avatarInput" type="file" accept="image/*" class="hidden" @change="onFileChange" />
              </label>
            </div>
          </div>
        </div>
        <div v-show="activeTab === 'working'" class="space-y-2">
          <div class="grid grid-cols-2 gap-2">
            <div>
              <label class="block text-sm font-medium mb-1" for="hours_mon">Monday Hours</label>
              <Input id="hours_mon" v-model.number="form.hours_mon" type="number" min="0" max="24" step="0.25"
                placeholder="Monday Hours" />
            </div>
            <div>
              <label class="block text-sm font-medium mb-1" for="hours_tue">Tuesday Hours</label>
              <Input id="hours_tue" v-model.number="form.hours_tue" type="number" min="0" max="24" step="0.25"
                placeholder="Tuesday Hours" />
            </div>
            <div>
              <label class="block text-sm font-medium mb-1" for="hours_wed">Wednesday Hours</label>
              <Input id="hours_wed" v-model.number="form.hours_wed" type="number" min="0" max="24" step="0.25"
                placeholder="Wednesday Hours" />
            </div>
            <div>
              <label class="block text-sm font-medium mb-1" for="hours_thu">Thursday Hours</label>
              <Input id="hours_thu" v-model.number="form.hours_thu" type="number" min="0" max="24" step="0.25"
                placeholder="Thursday Hours" />
            </div>
            <div>
              <label class="block text-sm font-medium mb-1" for="hours_fri">Friday Hours</label>
              <Input id="hours_fri" v-model.number="form.hours_fri" type="number" min="0" max="24" step="0.25"
                placeholder="Friday Hours" />
            </div>
            <div>
              <label class="block text-sm font-medium mb-1" for="hours_sat">Saturday Hours</label>
              <Input id="hours_sat" v-model.number="form.hours_sat" type="number" min="0" max="24" step="0.25"
                placeholder="Saturday Hours" />
            </div>
            <div>
              <label class="block text-sm font-medium mb-1" for="hours_sun">Sunday Hours</label>
              <Input id="hours_sun" v-model.number="form.hours_sun" type="number" min="0" max="24" step="0.25"
                placeholder="Sunday Hours" />
            </div>
          </div>
        </div>
        <div v-show="activeTab === 'permissions'" class="space-y-2">
          <div class="flex gap-2 items-center">
            <label class="flex items-center gap-2"><input type="checkbox" v-model="form.is_office_staff" />
              Staff</label>
            <label class="flex items-center gap-2"><input type="checkbox" v-model="form.is_superuser" />
              Superuser</label>
          </div>
          <div>
            <label class="block text-sm font-medium mb-1" for="groups">Groups (IDs, comma separated)</label>
            <Input id="groups" v-model="form.groups" placeholder="Group IDs (comma separated)" />
          </div>
          <div>
            <label class="block text-sm font-medium mb-1" for="user_permissions">Permissions (IDs, comma
              separated)</label>
            <Input id="user_permissions" v-model="form.user_permissions"
              placeholder="Permission IDs (comma separated)" />
          </div>
        </div>
        <DialogFooter class="flex gap-2 justify-end">
          <Button variant="ghost" type="button" @click="handleClose" :disabled="isLoading">Cancel</Button>
          <Button type="submit" :disabled="isLoading">
            <div v-if="isLoading" class="flex items-center gap-2">
              <div class="animate-spin rounded-full h-4 w-4 border-b-2 border-white"></div>
              {{ staff ? 'Saving...' : 'Creating...' }}
            </div>
            <span v-else>{{ staff ? 'Save Changes' : 'Create Staff' }}</span>
          </Button>
        </DialogFooter>
      </form>
    </DialogContent>
  </Dialog>
</template>

<script setup lang="ts">
import Dialog from '@/components/ui/dialog/Dialog.vue'
import DialogContent from '@/components/ui/dialog/DialogContent.vue'
import DialogHeader from '@/components/ui/dialog/DialogHeader.vue'
import DialogTitle from '@/components/ui/dialog/DialogTitle.vue'
import DialogFooter from '@/components/ui/dialog/DialogFooter.vue'
import Button from '@/components/ui/button/Button.vue'
import Input from '@/components/ui/input/Input.vue'
import { computed, ref, watch } from 'vue'
import { z } from 'zod'
import { schemas } from '../api/generated/api'
import { useStaffApi } from '@/composables/useStaffApi'
import { UserIcon, LockIcon, ClockIcon } from 'lucide-vue-next'
import { toast } from 'vue-sonner'

type Staff = z.infer<typeof schemas.Staff>

const createStaffSchema = schemas.StaffCreateRequest.extend({
  password: z.string().min(8, 'Password must be at least 8 characters'),
  password_confirmation: z.string().min(1, 'Please confirm your password'),
}).refine((data) => data.password === data.password_confirmation, {
  message: "Passwords don't match",
  path: ['password_confirmation'],
})

const updateStaffSchema = schemas.PatchedStaffRequest.extend({
  password: z.string().min(8, 'Password must be at least 8 characters').optional(),
  password_confirmation: z.string().optional(),
}).refine(
  (data) => {
    if (data.password || data.password_confirmation) {
      return data.password === data.password_confirmation
    }
    return true
  },
  {
    message: "Passwords don't match",
    path: ['password_confirmation'],
  },
)

const tabs = [
  { key: 'personal', label: 'Personal Info', icon: UserIcon },
  { key: 'working', label: 'Working Hours', icon: ClockIcon },
  { key: 'permissions', label: 'Permissions', icon: LockIcon },
]
const activeTab = ref('personal')

const props = defineProps<{ staff: Staff | null }>()
const emit = defineEmits(['close', 'saved'])

const isLoading = ref(false)
const avatarInput = ref<HTMLInputElement | null>(null)
const { createStaff, updateStaff } = useStaffApi()
const form = ref({
  first_name: '',
  last_name: '',
  preferred_name: '',
  email: '',
  password: '',
  password_confirmation: '',
  wage_rate: 0,
  xero_user_id: '',
  icon: null as File | null,
  hours_mon: 0,
  hours_tue: 0,
  hours_wed: 0,
  hours_thu: 0,
  hours_fri: 0,
  hours_sat: 0,
  hours_sun: 0,
  is_office_staff: false,
  is_superuser: false,
  groups: '',
  user_permissions: '',
  last_login: '',
  date_joined: '',
})
const error = ref('')

const iconUrl = computed(() => {
  if (form.value.icon) {
    return URL.createObjectURL(form.value.icon)
  }
  if (props.staff && props.staff.icon_url) {
    return props.staff.icon_url
  }
  return null
})

const initials = computed(() => {
  const first = form.value.first_name?.trim()[0] || ''
  const last = form.value.last_name?.trim()[0] || ''
  return (first + last).toUpperCase() || 'U'
})

const passwordMismatch = computed(() => {
  if (!form.value.password && !form.value.password_confirmation) {
    return false
  }
  return form.value.password !== form.value.password_confirmation
})

watch(
  () => props.staff,
  (staff) => {
    console.log('StaffFormModal - Props staff changed:', staff)
    if (staff) {
      console.log(
        'StaffFormModal - Staff wage_rate from props:',
        staff.wage_rate,
        typeof staff.wage_rate,
      )
      form.value = {
        first_name: staff.first_name,
        last_name: staff.last_name,
        preferred_name: staff.preferred_name || '',
        email: staff.email,
        password: '',
        password_confirmation: '',
        wage_rate: staff.wage_rate || 0,
        xero_user_id: staff.xero_user_id || '',
        icon: null,
        hours_mon: staff.hours_mon || 0,
        hours_tue: staff.hours_tue || 0,
        hours_wed: staff.hours_wed || 0,
        hours_thu: staff.hours_thu || 0,
        hours_fri: staff.hours_fri || 0,
        hours_sat: staff.hours_sat || 0,
        hours_sun: staff.hours_sun || 0,
        is_office_staff: staff.is_office_staff || false,
        is_superuser: staff.is_superuser || false,
        // Convert arrays of numbers to comma-separated strings for form fields
        groups:
          Array.isArray(staff.groups) && staff.groups.length > 0 ? staff.groups.join(', ') : '',
        user_permissions:
          Array.isArray(staff.user_permissions) && staff.user_permissions.length > 0
            ? staff.user_permissions.join(', ')
            : '',
        last_login: staff.last_login || '',
        date_joined: staff.date_joined || '',
      }
      console.log('StaffFormModal - Form populated with:', form.value)
      console.log(
        'StaffFormModal - Form wage_rate after parsing:',
        form.value.wage_rate,
        typeof form.value.wage_rate,
      )
    } else {
      form.value = {
        first_name: '',
        last_name: '',
        preferred_name: '',
        email: '',
        password: '',
        password_confirmation: '',
        wage_rate: 0,
        xero_user_id: '',
        icon: null,
        hours_mon: 0,
        hours_tue: 0,
        hours_wed: 0,
        hours_thu: 0,
        hours_fri: 0,
        hours_sat: 0,
        hours_sun: 0,
        is_office_staff: false,
        is_superuser: false,
        groups: '',
        user_permissions: '',
        last_login: '',
        date_joined: '',
      }
    }
    error.value = ''
  },
  { immediate: true },
)

function onFileChange(e: Event) {
  const files = (e.target as HTMLInputElement).files
  form.value.icon = files && files.length ? files[0] : null
}

function handleClose() {
  emit('close')
}

async function submitForm() {
  error.value = ''
  isLoading.value = true

  console.log('StaffFormModal - Submitting form with data:', form.value)
  console.log(
    'StaffFormModal - Form wage_rate before validation:',
    form.value.wage_rate,
    typeof form.value.wage_rate,
  )

  // Prepare data for validation - transform form data to match schema expectations
  const validationData = {
    first_name: form.value.first_name,
    last_name: form.value.last_name,
    preferred_name: form.value.preferred_name || null,
    email: form.value.email,
    ...(form.value.password && { password: form.value.password }),
    wage_rate: form.value.wage_rate,
<<<<<<< HEAD
    ims_payroll_id: form.value.ims_payroll_id || null,
    is_office_staff: form.value.is_office_staff,
=======
    xero_user_id: form.value.xero_user_id || null,
    is_staff: form.value.is_staff,
>>>>>>> 21e53cd1
    is_superuser: form.value.is_superuser,
    hours_mon: form.value.hours_mon,
    hours_tue: form.value.hours_tue,
    hours_wed: form.value.hours_wed,
    hours_thu: form.value.hours_thu,
    hours_fri: form.value.hours_fri,
    hours_sat: form.value.hours_sat,
    hours_sun: form.value.hours_sun,
    // Convert groups and user_permissions from strings to arrays for validation
    groups:
      form.value.groups && form.value.groups.trim()
        ? form.value.groups
          .split(',')
          .map((g) => Number(g.trim()))
          .filter((g) => !isNaN(g))
        : [],
    user_permissions:
      form.value.user_permissions && form.value.user_permissions.trim()
        ? form.value.user_permissions
          .split(',')
          .map((p) => Number(p.trim()))
          .filter((p) => !isNaN(p))
        : [],
    // Handle datetime fields - only include if valid
    ...(form.value.last_login &&
      form.value.last_login.trim() && { last_login: form.value.last_login }),
    date_joined: form.value.date_joined,
    // Add password_confirmation for validation only (not for API)
    ...(form.value.password_confirmation && {
      password_confirmation: form.value.password_confirmation,
    }),
  }

  const schema = props.staff ? updateStaffSchema : createStaffSchema
  const parsed = schema.safeParse(validationData)

  console.log('StaffFormModal - Schema validation result:', parsed)

  if (!parsed.success) {
    error.value = parsed.error.errors[0].message
    console.error('StaffFormModal - Validation failed:', parsed.error.errors)
    isLoading.value = false
    return
  }
  try {
    // Prepare data for API - convert and format fields as expected by updateStaff function
    const apiData: Record<string, unknown> = {
      first_name: form.value.first_name,
      last_name: form.value.last_name,
      preferred_name: form.value.preferred_name || null,
      email: form.value.email,
      wage_rate: form.value.wage_rate,
<<<<<<< HEAD
      ims_payroll_id: form.value.ims_payroll_id || null,
      is_office_staff: form.value.is_office_staff,
=======
      xero_user_id: form.value.xero_user_id || null,
      is_staff: form.value.is_staff,
>>>>>>> 21e53cd1
      is_superuser: form.value.is_superuser,
      hours_mon: form.value.hours_mon,
      hours_tue: form.value.hours_tue,
      hours_wed: form.value.hours_wed,
      hours_thu: form.value.hours_thu,
      hours_fri: form.value.hours_fri,
      hours_sat: form.value.hours_sat,
      hours_sun: form.value.hours_sun,
      // Convert groups and user_permissions from strings to arrays of numbers
      groups:
        form.value.groups && form.value.groups.trim()
          ? form.value.groups
            .split(',')
            .map((g) => Number(g.trim()))
            .filter((g) => !isNaN(g))
          : [],
      user_permissions:
        form.value.user_permissions && form.value.user_permissions.trim()
          ? form.value.user_permissions
            .split(',')
            .map((p) => Number(p.trim()))
            .filter((p) => !isNaN(p))
          : [],
      // Handle datetime fields properly - omit if empty, include if valid
      ...(form.value.last_login &&
        form.value.last_login.trim() && { last_login: form.value.last_login }),
      date_joined: form.value.date_joined,
      // Don't send updated_at - it's auto-managed by backend
      // Icon is handled separately via multipart/form-data if needed
    }

    // Include password only if provided
    if (form.value.password) {
      apiData.password = form.value.password
    }

    // Include icon for create operations
    if (!props.staff && form.value.icon) {
      apiData.icon = form.value.icon
    }

    console.log('StaffFormModal - API data being sent:', apiData)

    if (props.staff) {
      await updateStaff(props.staff.id, apiData)
      toast.success('Staff member updated successfully!')
    } else {
      await createStaff(apiData as z.infer<typeof schemas.StaffCreateRequest>)
      toast.success('Staff member created successfully!')
    }
    emit('saved')
  } catch (e) {
    console.error('StaffFormModal - Save error:', e)
    if (e instanceof Error) {
      // Extract meaningful error message from API response
      let errorMessage = 'Failed to save staff member.'
      if (e.message.includes('400') && e.message.includes('AxiosError')) {
        // Try to extract specific validation errors from the response
        const response = (e as Error & { response?: { data?: Record<string, string | string[]> } })
          .response
        if (response?.data) {
          const errors = Object.entries(response.data)
            .map(([field, messages]) => {
              const fieldName = field.charAt(0).toUpperCase() + field.slice(1).replace('_', ' ')
              const errorMessages = Array.isArray(messages) ? messages.join(', ') : messages
              return `${fieldName}: ${errorMessages}`
            })
            .join('\n')
          errorMessage = `Validation errors:\n${errors}`
        }
      } else {
        errorMessage = e.message
      }
      toast.error(errorMessage)
    } else {
      toast.error('Failed to save staff member.')
    }
  } finally {
    isLoading.value = false
  }
}
</script>

<style scoped>
.animate-in {
  animation: fadeInZoom 0.25s cubic-bezier(0.4, 0, 0.2, 1);
}

@keyframes fadeInZoom {
  from {
    opacity: 0;
    transform: scale(0.95);
  }

  to {
    opacity: 1;
    transform: scale(1);
  }
}

.avatar-upload {
  position: relative;
  width: 6rem;
  height: 6rem;
  border-radius: 9999px;
  background: #e0e7ff;
  border: 2px solid #a5b4fc;
  color: #3730a3;
  font-size: 2rem;
  font-weight: 700;
  overflow: hidden;
  transition:
    box-shadow 0.2s,
    border 0.2s;
  cursor: pointer;
}

.avatar-upload img {
  width: 100%;
  height: 100%;
  object-fit: cover;
}

.avatar-upload:focus {
  outline: 2px solid #6366f1;
  outline-offset: 2px;
}
</style><|MERGE_RESOLUTION|>--- conflicted
+++ resolved
@@ -7,12 +7,18 @@
       <form @submit.prevent="submitForm" class="space-y-4">
         <!-- Tab Navigation -->
         <div class="flex border-b mb-2 gap-2">
-          <button v-for="tab in tabs" :key="tab.key" type="button" :class="[
-            'px-4 py-2 font-medium',
-            activeTab === tab.key
-              ? 'border-b-2 border-indigo-600 text-indigo-700'
-              : 'text-gray-500',
-          ]" @click="activeTab = tab.key">
+          <button
+            v-for="tab in tabs"
+            :key="tab.key"
+            type="button"
+            :class="[
+              'px-4 py-2 font-medium',
+              activeTab === tab.key
+                ? 'border-b-2 border-indigo-600 text-indigo-700'
+                : 'text-gray-500',
+            ]"
+            @click="activeTab = tab.key"
+          >
             <span v-if="tab.icon" :class="'mr-2'">
               <component :is="tab.icon" class="inline w-4 h-4 align-text-bottom" />
             </span>
@@ -33,8 +39,14 @@
           </div>
           <div class="flex gap-2">
             <div class="w-1/2">
-              <label class="block text-sm font-medium mb-1" for="preferred_name">Preferred Name</label>
-              <Input id="preferred_name" v-model="form.preferred_name" placeholder="Preferred Name" />
+              <label class="block text-sm font-medium mb-1" for="preferred_name"
+                >Preferred Name</label
+              >
+              <Input
+                id="preferred_name"
+                v-model="form.preferred_name"
+                placeholder="Preferred Name"
+              />
             </div>
             <div class="w-1/2">
               <label class="block text-sm font-medium mb-1" for="email">E-mail</label>
@@ -44,14 +56,26 @@
           <div class="flex gap-2">
             <div class="w-1/2">
               <label class="block text-sm font-medium mb-1" for="password">Password</label>
-              <Input id="password" v-model="form.password" type="password" placeholder="Password"
-                :required="!props.staff" />
-            </div>
-            <div class="w-1/2">
-              <label class="block text-sm font-medium mb-1" for="password_confirmation">Confirm Password</label>
-              <Input id="password_confirmation" v-model="form.password_confirmation" type="password"
-                placeholder="Confirm Password" :required="!props.staff"
-                :class="{ 'border-red-500 focus:ring-red-500': passwordMismatch }" />
+              <Input
+                id="password"
+                v-model="form.password"
+                type="password"
+                placeholder="Password"
+                :required="!props.staff"
+              />
+            </div>
+            <div class="w-1/2">
+              <label class="block text-sm font-medium mb-1" for="password_confirmation"
+                >Confirm Password</label
+              >
+              <Input
+                id="password_confirmation"
+                v-model="form.password_confirmation"
+                type="password"
+                placeholder="Confirm Password"
+                :required="!props.staff"
+                :class="{ 'border-red-500 focus:ring-red-500': passwordMismatch }"
+              />
               <p v-if="passwordMismatch" class="text-sm text-red-600 mt-1">
                 Passwords do not match
               </p>
@@ -59,30 +83,39 @@
           </div>
           <div class="flex gap-2">
             <div class="w-1/2">
-              <label class="block text-sm font-medium mb-1" for="wage_rate">Wage Rate (NZD/hour)</label>
-              <Input id="wage_rate" v-model="form.wage_rate" type="number" placeholder="Wage Rate" min="0"
-                step="0.01" />
-            </div>
-            <div class="w-1/2">
-<<<<<<< HEAD
-              <label class="block text-sm font-medium mb-1" for="ims_payroll_id">IMS Payroll ID</label>
-              <Input id="ims_payroll_id" v-model="form.ims_payroll_id" placeholder="IMS Payroll ID" />
-=======
+              <label class="block text-sm font-medium mb-1" for="wage_rate"
+                >Wage Rate (NZD/hour)</label
+              >
+              <Input
+                id="wage_rate"
+                v-model="form.wage_rate"
+                type="number"
+                placeholder="Wage Rate"
+                min="0"
+                step="0.01"
+              />
+            </div>
+            <div class="w-1/2">
               <label class="block text-sm font-medium mb-1" for="xero_user_id">Xero User ID</label>
               <Input id="xero_user_id" v-model="form.xero_user_id" placeholder="Xero User ID" />
->>>>>>> 21e53cd1
             </div>
           </div>
           <div class="flex justify-center mt-2">
             <div>
               <label class="block text-sm font-medium mb-1 text-center">Profile Icon/Image</label>
-              <label class="relative group cursor-pointer" tabindex="0" @keydown.enter.prevent="avatarInput?.click()"
-                :aria-label="form.first_name || form.last_name
+              <label
+                class="relative group cursor-pointer"
+                tabindex="0"
+                @keydown.enter.prevent="avatarInput?.click()"
+                :aria-label="
+                  form.first_name || form.last_name
                     ? `${form.first_name} ${form.last_name}`
                     : 'User avatar'
-                  ">
+                "
+              >
                 <div
-                  class="avatar-upload flex items-center justify-center rounded-full bg-indigo-100 border-2 border-indigo-300 w-16 h-16 text-xl font-bold text-indigo-700 overflow-hidden transition-all duration-150 group-hover:ring-4 group-hover:ring-indigo-300 group-hover:opacity-90 mx-auto">
+                  class="avatar-upload flex items-center justify-center rounded-full bg-indigo-100 border-2 border-indigo-300 w-16 h-16 text-xl font-bold text-indigo-700 overflow-hidden transition-all duration-150 group-hover:ring-4 group-hover:ring-indigo-300 group-hover:opacity-90 mx-auto"
+                >
                   <template v-if="iconUrl">
                     <img :src="iconUrl" alt="Profile image" class="object-cover w-full h-full" />
                   </template>
@@ -90,15 +123,31 @@
                     {{ initials }}
                   </template>
                   <div
-                    class="absolute inset-0 flex flex-col items-center justify-center bg-indigo-900/60 opacity-0 group-hover:opacity-100 transition-opacity duration-150 z-10">
-                    <svg class="w-6 h-6 text-white mb-1" fill="none" stroke="currentColor" viewBox="0 0 24 24">
-                      <path d="M12 16v-4m0 0V8m0 4h4m-4 0H8" stroke-width="2" stroke-linecap="round"
-                        stroke-linejoin="round" />
+                    class="absolute inset-0 flex flex-col items-center justify-center bg-indigo-900/60 opacity-0 group-hover:opacity-100 transition-opacity duration-150 z-10"
+                  >
+                    <svg
+                      class="w-6 h-6 text-white mb-1"
+                      fill="none"
+                      stroke="currentColor"
+                      viewBox="0 0 24 24"
+                    >
+                      <path
+                        d="M12 16v-4m0 0V8m0 4h4m-4 0H8"
+                        stroke-width="2"
+                        stroke-linecap="round"
+                        stroke-linejoin="round"
+                      />
                     </svg>
                     <span class="text-xs text-white">Change</span>
                   </div>
                 </div>
-                <input ref="avatarInput" type="file" accept="image/*" class="hidden" @change="onFileChange" />
+                <input
+                  ref="avatarInput"
+                  type="file"
+                  accept="image/*"
+                  class="hidden"
+                  @change="onFileChange"
+                />
               </label>
             </div>
           </div>
@@ -107,61 +156,120 @@
           <div class="grid grid-cols-2 gap-2">
             <div>
               <label class="block text-sm font-medium mb-1" for="hours_mon">Monday Hours</label>
-              <Input id="hours_mon" v-model.number="form.hours_mon" type="number" min="0" max="24" step="0.25"
-                placeholder="Monday Hours" />
+              <Input
+                id="hours_mon"
+                v-model.number="form.hours_mon"
+                type="number"
+                min="0"
+                max="24"
+                step="0.25"
+                placeholder="Monday Hours"
+              />
             </div>
             <div>
               <label class="block text-sm font-medium mb-1" for="hours_tue">Tuesday Hours</label>
-              <Input id="hours_tue" v-model.number="form.hours_tue" type="number" min="0" max="24" step="0.25"
-                placeholder="Tuesday Hours" />
+              <Input
+                id="hours_tue"
+                v-model.number="form.hours_tue"
+                type="number"
+                min="0"
+                max="24"
+                step="0.25"
+                placeholder="Tuesday Hours"
+              />
             </div>
             <div>
               <label class="block text-sm font-medium mb-1" for="hours_wed">Wednesday Hours</label>
-              <Input id="hours_wed" v-model.number="form.hours_wed" type="number" min="0" max="24" step="0.25"
-                placeholder="Wednesday Hours" />
+              <Input
+                id="hours_wed"
+                v-model.number="form.hours_wed"
+                type="number"
+                min="0"
+                max="24"
+                step="0.25"
+                placeholder="Wednesday Hours"
+              />
             </div>
             <div>
               <label class="block text-sm font-medium mb-1" for="hours_thu">Thursday Hours</label>
-              <Input id="hours_thu" v-model.number="form.hours_thu" type="number" min="0" max="24" step="0.25"
-                placeholder="Thursday Hours" />
+              <Input
+                id="hours_thu"
+                v-model.number="form.hours_thu"
+                type="number"
+                min="0"
+                max="24"
+                step="0.25"
+                placeholder="Thursday Hours"
+              />
             </div>
             <div>
               <label class="block text-sm font-medium mb-1" for="hours_fri">Friday Hours</label>
-              <Input id="hours_fri" v-model.number="form.hours_fri" type="number" min="0" max="24" step="0.25"
-                placeholder="Friday Hours" />
+              <Input
+                id="hours_fri"
+                v-model.number="form.hours_fri"
+                type="number"
+                min="0"
+                max="24"
+                step="0.25"
+                placeholder="Friday Hours"
+              />
             </div>
             <div>
               <label class="block text-sm font-medium mb-1" for="hours_sat">Saturday Hours</label>
-              <Input id="hours_sat" v-model.number="form.hours_sat" type="number" min="0" max="24" step="0.25"
-                placeholder="Saturday Hours" />
+              <Input
+                id="hours_sat"
+                v-model.number="form.hours_sat"
+                type="number"
+                min="0"
+                max="24"
+                step="0.25"
+                placeholder="Saturday Hours"
+              />
             </div>
             <div>
               <label class="block text-sm font-medium mb-1" for="hours_sun">Sunday Hours</label>
-              <Input id="hours_sun" v-model.number="form.hours_sun" type="number" min="0" max="24" step="0.25"
-                placeholder="Sunday Hours" />
+              <Input
+                id="hours_sun"
+                v-model.number="form.hours_sun"
+                type="number"
+                min="0"
+                max="24"
+                step="0.25"
+                placeholder="Sunday Hours"
+              />
             </div>
           </div>
         </div>
         <div v-show="activeTab === 'permissions'" class="space-y-2">
           <div class="flex gap-2 items-center">
-            <label class="flex items-center gap-2"><input type="checkbox" v-model="form.is_office_staff" />
-              Staff</label>
-            <label class="flex items-center gap-2"><input type="checkbox" v-model="form.is_superuser" />
-              Superuser</label>
+            <label class="flex items-center gap-2"
+              ><input type="checkbox" v-model="form.is_office_staff" /> Staff</label
+            >
+            <label class="flex items-center gap-2"
+              ><input type="checkbox" v-model="form.is_superuser" /> Superuser</label
+            >
           </div>
           <div>
-            <label class="block text-sm font-medium mb-1" for="groups">Groups (IDs, comma separated)</label>
+            <label class="block text-sm font-medium mb-1" for="groups"
+              >Groups (IDs, comma separated)</label
+            >
             <Input id="groups" v-model="form.groups" placeholder="Group IDs (comma separated)" />
           </div>
           <div>
-            <label class="block text-sm font-medium mb-1" for="user_permissions">Permissions (IDs, comma
-              separated)</label>
-            <Input id="user_permissions" v-model="form.user_permissions"
-              placeholder="Permission IDs (comma separated)" />
+            <label class="block text-sm font-medium mb-1" for="user_permissions"
+              >Permissions (IDs, comma separated)</label
+            >
+            <Input
+              id="user_permissions"
+              v-model="form.user_permissions"
+              placeholder="Permission IDs (comma separated)"
+            />
           </div>
         </div>
         <DialogFooter class="flex gap-2 justify-end">
-          <Button variant="ghost" type="button" @click="handleClose" :disabled="isLoading">Cancel</Button>
+          <Button variant="ghost" type="button" @click="handleClose" :disabled="isLoading"
+            >Cancel</Button
+          >
           <Button type="submit" :disabled="isLoading">
             <div v-if="isLoading" class="flex items-center gap-2">
               <div class="animate-spin rounded-full h-4 w-4 border-b-2 border-white"></div>
@@ -382,13 +490,8 @@
     email: form.value.email,
     ...(form.value.password && { password: form.value.password }),
     wage_rate: form.value.wage_rate,
-<<<<<<< HEAD
-    ims_payroll_id: form.value.ims_payroll_id || null,
+    xero_user_id: form.value.xero_user_id || null,
     is_office_staff: form.value.is_office_staff,
-=======
-    xero_user_id: form.value.xero_user_id || null,
-    is_staff: form.value.is_staff,
->>>>>>> 21e53cd1
     is_superuser: form.value.is_superuser,
     hours_mon: form.value.hours_mon,
     hours_tue: form.value.hours_tue,
@@ -401,16 +504,16 @@
     groups:
       form.value.groups && form.value.groups.trim()
         ? form.value.groups
-          .split(',')
-          .map((g) => Number(g.trim()))
-          .filter((g) => !isNaN(g))
+            .split(',')
+            .map((g) => Number(g.trim()))
+            .filter((g) => !isNaN(g))
         : [],
     user_permissions:
       form.value.user_permissions && form.value.user_permissions.trim()
         ? form.value.user_permissions
-          .split(',')
-          .map((p) => Number(p.trim()))
-          .filter((p) => !isNaN(p))
+            .split(',')
+            .map((p) => Number(p.trim()))
+            .filter((p) => !isNaN(p))
         : [],
     // Handle datetime fields - only include if valid
     ...(form.value.last_login &&
@@ -441,13 +544,8 @@
       preferred_name: form.value.preferred_name || null,
       email: form.value.email,
       wage_rate: form.value.wage_rate,
-<<<<<<< HEAD
-      ims_payroll_id: form.value.ims_payroll_id || null,
+      xero_user_id: form.value.xero_user_id || null,
       is_office_staff: form.value.is_office_staff,
-=======
-      xero_user_id: form.value.xero_user_id || null,
-      is_staff: form.value.is_staff,
->>>>>>> 21e53cd1
       is_superuser: form.value.is_superuser,
       hours_mon: form.value.hours_mon,
       hours_tue: form.value.hours_tue,
@@ -460,16 +558,16 @@
       groups:
         form.value.groups && form.value.groups.trim()
           ? form.value.groups
-            .split(',')
-            .map((g) => Number(g.trim()))
-            .filter((g) => !isNaN(g))
+              .split(',')
+              .map((g) => Number(g.trim()))
+              .filter((g) => !isNaN(g))
           : [],
       user_permissions:
         form.value.user_permissions && form.value.user_permissions.trim()
           ? form.value.user_permissions
-            .split(',')
-            .map((p) => Number(p.trim()))
-            .filter((p) => !isNaN(p))
+              .split(',')
+              .map((p) => Number(p.trim()))
+              .filter((p) => !isNaN(p))
           : [],
       // Handle datetime fields properly - omit if empty, include if valid
       ...(form.value.last_login &&
