--- conflicted
+++ resolved
@@ -1332,7 +1332,7 @@
       unit_cost: entryRow.wageRate,
       unit_rev: entryRow.chargeOutRate,
       accounting_date: date,
-<<<<<<< HEAD
+      xero_pay_item: entryRow.xeroPayItemId,
       meta: setRateMultiplierOnMeta(
         {
           staff_id: staffId,
@@ -1342,16 +1342,6 @@
         },
         entryRow.rateMultiplier,
       ),
-=======
-      xero_pay_item: entryRow.xeroPayItemId,
-      meta: {
-        staff_id: staffId,
-        date: date,
-        is_billable: entryRow.billable,
-        rate_multiplier: entryRow.rateMultiplier,
-        created_from_timesheet: true,
-      },
->>>>>>> a47aadc2
     }
 
     let savedLine
