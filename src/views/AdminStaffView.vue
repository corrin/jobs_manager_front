--- conflicted
+++ resolved
@@ -5,7 +5,12 @@
         <div class="max-w-5xl mx-auto py-8 px-2 md:px-8 h-full flex flex-col gap-8">
           <div class="flex items-center justify-between mb-2">
             <h1 class="text-3xl font-extrabold text-indigo-700 flex items-center gap-3">
-              <svg class="w-8 h-8 text-indigo-400 animate-pulse" fill="none" stroke="currentColor" viewBox="0 0 24 24">
+              <svg
+                class="w-8 h-8 text-indigo-400 animate-pulse"
+                fill="none"
+                stroke="currentColor"
+                viewBox="0 0 24 24"
+              >
                 <circle cx="12" cy="12" r="10" stroke-width="2" />
                 <path d="M12 6v6l4 2" stroke-width="2" />
               </svg>
@@ -21,7 +26,10 @@
               <span>Staff members are still loading, please wait</span>
             </div>
           </div>
-          <div v-else class="overflow-x-auto rounded-2xl shadow-xl bg-white border border-slate-200">
+          <div
+            v-else
+            class="overflow-x-auto rounded-2xl shadow-xl bg-white border border-slate-200"
+          >
             <table class="min-w-full text-sm text-left">
               <thead class="bg-indigo-50 text-indigo-800 sticky top-0 z-10">
                 <tr>
@@ -36,12 +44,21 @@
                 </tr>
               </thead>
               <tbody class="divide-y divide-slate-100 max-h-[60vh] overflow-y-auto">
-                <tr v-for="staff in filteredStaff" :key="staff.id" class="hover:bg-indigo-50 transition">
+                <tr
+                  v-for="staff in filteredStaff"
+                  :key="staff.id"
+                  class="hover:bg-indigo-50 transition"
+                >
                   <td class="px-4 py-3">
                     <div
-                      class="w-10 h-10 rounded-full bg-indigo-100 flex items-center justify-center text-lg font-bold text-indigo-700 border-2 border-indigo-300 overflow-hidden">
+                      class="w-10 h-10 rounded-full bg-indigo-100 flex items-center justify-center text-lg font-bold text-indigo-700 border-2 border-indigo-300 overflow-hidden"
+                    >
                       <template v-if="staff.icon_url">
-                        <img :src="staff.icon_url" alt="Profile image" class="object-cover w-full h-full" />
+                        <img
+                          :src="staff.icon_url"
+                          alt="Profile image"
+                          class="object-cover w-full h-full"
+                        />
                       </template>
                       <template v-else>
                         {{ (staff.first_name?.[0] || '?') + (staff.last_name?.[0] || '') }}
@@ -59,14 +76,18 @@
                   <td class="px-4 py-3">{{ formatDate(staff.last_login) }}</td>
                   <td class="px-4 py-3">{{ formatDate(staff.date_joined) }}</td>
                   <td class="px-4 py-3 text-center">
-                    <button @click="editStaff(staff)"
+                    <button
+                      @click="editStaff(staff)"
                       class="inline-flex items-center p-1 text-indigo-600 hover:text-indigo-900 transition-colors duration-150 hover:scale-110 active:scale-95"
-                      aria-label="Edit">
+                      aria-label="Edit"
+                    >
                       <PencilLine class="w-5 h-5" />
                     </button>
-                    <button @click="confirmDelete(staff)"
+                    <button
+                      @click="confirmDelete(staff)"
                       class="inline-flex items-center p-1 text-red-500 hover:text-red-700 ml-2 transition-colors duration-150 hover:scale-110 active:scale-95"
-                      aria-label="Delete">
+                      aria-label="Delete"
+                    >
                       <Trash2 class="w-5 h-5" />
                     </button>
                   </td>
@@ -81,10 +102,19 @@
           </div>
         </div>
       </div>
-      <StaffFormModal v-if="showModal" :staff="selectedStaff" @close="closeModal" @saved="onSaved" />
-      <ConfirmModal v-if="showConfirm" title="Confirm Deletion"
+      <StaffFormModal
+        v-if="showModal"
+        :staff="selectedStaff"
+        @close="closeModal"
+        @saved="onSaved"
+      />
+      <ConfirmModal
+        v-if="showConfirm"
+        title="Confirm Deletion"
         :message="`Are you sure you want to delete ${selectedStaff?.first_name} ${selectedStaff?.last_name}? This action cannot be undone.`"
-        @close="closeConfirm" @confirm="deleteStaff" />
+        @close="closeConfirm"
+        @confirm="deleteStaff"
+      />
     </div>
   </AppLayout>
 </template>
@@ -114,35 +144,6 @@
   !search.value
     ? staffList.value
     : staffList.value.filter((s: Staff) =>
-<<<<<<< HEAD
-      [
-        s.first_name,
-        s.last_name,
-        s.preferred_name,
-        s.email,
-        s.wage_rate,
-        s.ims_payroll_id,
-        s.hours_mon,
-        s.hours_tue,
-        s.hours_wed,
-        s.hours_thu,
-        s.hours_fri,
-        s.hours_sat,
-        s.hours_sun,
-        s.is_office_staff,
-        s.is_active,
-        s.is_superuser,
-        s.groups,
-        s.user_permissions,
-        s.last_login,
-        s.date_joined,
-      ]
-        .map((v) => String(v ?? ''))
-        .join(' ')
-        .toLowerCase()
-        .includes(search.value.toLowerCase()),
-    ),
-=======
         [
           s.first_name,
           s.last_name,
@@ -157,7 +158,7 @@
           s.hours_fri,
           s.hours_sat,
           s.hours_sun,
-          s.is_staff,
+          s.is_office_staff,
           s.is_active,
           s.is_superuser,
           s.groups,
@@ -170,7 +171,6 @@
           .toLowerCase()
           .includes(search.value.toLowerCase()),
       ),
->>>>>>> 21e53cd1
 )
 
 function openCreate() {
