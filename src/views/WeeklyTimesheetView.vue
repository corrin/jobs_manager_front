<template>
  <AppLayout>
    <div class="flex flex-col flex-1 min-h-0">
      <div class="sticky top-0 z-20 bg-white backdrop-blur-md border-b border-gray-200 p-1">
        <div class="px-2 sm:px-3 lg:px-4 py-1 sm:py-1.5 lg:py-2">
          <div class="space-y-1 lg:space-y-0 pt-1 lg:pt-2">
            <div class="flex flex-col sm:flex-row sm:items-end sm:justify-between">
              <div
                class="flex flex-col sm:flex-row sm:items-end sm:space-x-3 lg:space-x-4 text-center sm:text-left"
              >
                <h1 class="text-base sm:text-lg lg:text-2xl xl:text-3xl font-bold text-gray-900">
                  Weekly Timesheet Overview
                </h1>
                <div
                  class="flex items-center justify-center sm:justify-start space-x-1 lg:space-x-2 text-gray-600 mt-1 sm:mt-0"
                >
                  <Calendar class="h-3 w-3 sm:h-4 sm:w-4 lg:h-5 lg:w-5" />
                  <span class="text-xs sm:text-sm lg:text-base">{{
                    formatDisplayDateRange()
                  }}</span>
                </div>
              </div>

              <div
                class="flex items-center justify-center sm:justify-end space-x-1 sm:space-x-2 lg:space-x-3 mt-1 sm:mt-0 lg:mt-2"
              >
                <div class="flex items-center space-x-1 lg:space-x-2">
                  <button
                    @click="togglePayrollMode(!payrollMode)"
                    :class="[
                      'relative inline-flex h-4 w-8 sm:h-5 sm:w-9 lg:h-6 lg:w-11 items-center rounded-full transition-colors focus:outline-none focus:ring-2 focus:ring-gray-500 focus:ring-offset-2',
                      payrollMode ? 'bg-blue-600' : 'bg-gray-200',
                    ]"
                  >
                    <span
                      :class="[
                        'inline-block h-2 w-2 sm:h-3 sm:w-3 lg:h-4 lg:w-4 transform rounded-full bg-white transition-transform',
                        payrollMode
                          ? 'translate-x-4 sm:translate-x-5 lg:translate-x-6'
                          : 'translate-x-0.5',
                      ]"
                    ></span>
                  </button>
                  <Label class="text-gray-700 text-xs sm:text-sm lg:text-base font-medium">
                    {{ payrollMode ? 'Payroll Mode' : 'Review Mode' }}
                  </Label>
                </div>

                <Button
                  @click="openWeeklyMetricsModal"
                  variant="ghost"
                  size="sm"
                  class="text-gray-600 hover:bg-gray-100 text-xs sm:text-sm lg:text-base h-8 lg:h-10 px-2 lg:px-3"
                >
                  <BarChart3 class="h-3 w-3 sm:h-4 sm:w-4 lg:h-5 lg:w-5 sm:mr-2 lg:mr-2" />
                  <span class="hidden sm:inline">Job Metrics</span>
                </Button>

                <Button
                  @click="refreshData"
                  variant="ghost"
                  size="sm"
                  class="text-gray-600 hover:bg-gray-100 text-xs sm:text-sm lg:text-base h-8 lg:h-10 px-2 lg:px-3"
                  :disabled="loading"
                >
                  <RefreshCw
                    class="h-3 w-3 sm:h-4 sm:w-4 lg:h-5 lg:w-5 sm:mr-2 lg:mr-2"
                    :class="{ 'animate-spin': loading }"
                  />
                  <span class="hidden sm:inline">Refresh</span>
                </Button>

                <Button
                  @click="goToCurrentWeek"
                  variant="default"
                  size="sm"
                  class="bg-gray-600 hover:bg-gray-700 text-white border-gray-500 font-medium text-xs sm:text-sm lg:text-base h-8 lg:h-10 px-2 lg:px-4"
                >
                  <Home class="h-3 w-3 sm:h-4 sm:w-4 lg:h-5 lg:w-5 sm:mr-2 lg:mr-2" />
                  <span class="hidden sm:inline">This Week</span>
                </Button>
              </div>
            </div>

            <div class="flex items-center justify-center space-x-1 sm:space-x-2 lg:space-x-4">
              <Button
                @click="navigateWeek(-1)"
                variant="ghost"
                size="sm"
                class="text-gray-600 hover:bg-gray-100 px-1.5 sm:px-2 lg:px-3 h-8 lg:h-10"
              >
                <ChevronLeft class="h-3 w-3 sm:h-4 sm:w-4 lg:h-5 lg:w-5" />
                <span class="hidden sm:inline ml-1 text-xs sm:text-sm lg:text-base">Previous</span>
              </Button>

              <Button
                @click="openWeekPicker"
                variant="ghost"
                size="sm"
                class="text-gray-600 hover:bg-gray-100 px-2 sm:px-3 lg:px-4 h-8 lg:h-10"
              >
                <CalendarDays class="h-3 w-3 sm:h-4 sm:w-4 lg:h-5 lg:w-5 mr-1 lg:mr-2" />
                <span class="text-xs sm:text-sm lg:text-base">Change Week</span>
              </Button>

              <Button
                @click="navigateWeek(1)"
                variant="ghost"
                size="sm"
                class="text-gray-600 hover:bg-gray-100 px-1.5 sm:px-2 lg:px-3 h-8 lg:h-10"
              >
                <span class="hidden sm:inline mr-1 text-xs sm:text-sm lg:text-base">Next</span>
                <ChevronRight class="h-3 w-3 sm:h-4 sm:w-4 lg:h-5 lg:w-5" />
              </Button>
            </div>
          </div>
        </div>
      </div>

      <div class="flex-1 p-1 sm:p-2 lg:p-3 space-y-2 sm:space-y-3 lg:space-y-4">
        <!-- Payroll Control Section -->
        <PayrollControlSection
          v-if="payrollMode && !loading && !error"
          :week-start-date="formatToLocalString(selectedWeekStart)"
          :pay-run-status="payRunStatus"
          :payment-date="paymentDate"
          :creating="creatingPayRun"
          :posting="postingAll"
          @create-pay-run="handleCreatePayRun"
          @post-all-to-xero="handlePostAllToXero"
        />

        <!-- Loading Spinner -->
        <div v-if="loading" class="flex-1 flex items-center justify-center bg-gray-50">
          <div class="text-center space-y-3 lg:space-y-4 p-6 lg:p-8">
            <div
              class="h-10 w-10 sm:h-12 sm:w-12 lg:h-14 lg:w-14 mx-auto rounded-full border-4 border-gray-300 border-t-gray-600 animate-spin"
            ></div>
            <p class="text-gray-600 text-base sm:text-lg lg:text-xl font-medium">
              Loading weekly timesheet data...
            </p>
          </div>
        </div>
        <div v-else-if="error" class="bg-red-50 border border-red-200 rounded-lg p-3 sm:p-4 lg:p-6">
          <div class="flex items-start space-x-2 lg:space-x-3">
            <AlertCircle
              class="h-4 w-4 sm:h-5 sm:w-5 lg:h-6 lg:w-6 text-red-600 flex-shrink-0 mt-0.5"
            />
            <div class="flex-1">
              <h3 class="text-sm sm:text-base lg:text-lg font-semibold text-red-900">
                Error Loading Data
              </h3>
              <p class="text-red-700 text-xs sm:text-sm lg:text-base mt-1">{{ error }}</p>
              <Button @click="refreshData" class="mt-2 lg:mt-3" variant="outline" size="sm">
                <RefreshCw class="h-3 w-3 lg:h-4 lg:w-4 mr-2" />
                Try Again
              </Button>
            </div>
          </div>
        </div>

        <div v-else-if="weeklyData" class="space-y-2 lg:space-y-3">
          <div
            class="bg-white rounded-lg shadow-sm border border-gray-200 overflow-hidden flex flex-col"
          >
            <div class="overflow-x-auto">
              <table class="min-w-full divide-y divide-gray-200 table-fixed">
                <thead class="bg-gray-50">
                  <tr>
                    <th
                      class="w-48 px-1.5 py-1.5 lg:py-2 text-left text-xs sm:text-sm lg:text-base font-medium text-gray-500 uppercase tracking-wider"
                    >
                      Staff Member
                    </th>
                    <th
                      v-for="day in displayDays"
                      :key="day.date"
                      :class="[
                        'w-20 px-1 py-1.5 lg:py-2 text-center text-xs sm:text-sm lg:text-base font-medium uppercase tracking-wider',
                        day.isWeekend ? 'bg-blue-50 text-blue-700' : 'text-gray-700',
                      ]"
                    >
                      <button
                        @click="goToDailyViewHeader(day.date)"
                        :class="[
                          'transition px-1 py-1 rounded focus:outline-none focus:ring-2 focus:ring-gray-400 text-xs w-full',
                          day.isWeekend
                            ? 'text-blue-700 hover:text-white hover:bg-blue-600'
                            : 'text-gray-700 hover:text-white hover:bg-gray-600',
                        ]"
                      >
                        <div class="flex flex-col items-center">
                          <span class="font-semibold">{{ day.name }}</span>
                          <span
                            class="text-xs normal-case"
                            :class="day.isWeekend ? 'text-blue-500' : 'text-gray-400'"
                          >
                            {{ day.short }}
                          </span>
                        </div>
                      </button>
                    </th>
                    <th
                      class="w-24 px-1.5 py-1.5 lg:py-2 text-center text-xs sm:text-sm lg:text-base font-medium text-gray-500 uppercase tracking-wider"
                    >
                      {{ payrollMode ? 'Weekly Total' : 'Total' }}
                    </th>
                    <th
                      class="w-28 px-1.5 py-1.5 lg:py-2 text-center text-xs sm:text-sm lg:text-base font-medium text-gray-500 uppercase tracking-wider"
                    >
                      {{ payrollMode ? 'Billable Hours' : 'Billable %' }}
                    </th>
                  </tr>
                </thead>
                <tbody class="bg-white divide-y divide-gray-100">
                  <template v-if="payrollMode">
                    <PayrollStaffRow
                      v-for="staff in sortedStaffData"
                      :key="staff.staff_id"
                      :staff="staff"
                      :visible-indexes="displayDays.map((d) => d.idx)"
                    />
                  </template>
                  <template v-else>
                    <StaffWeekRow
                      v-for="staff in sortedStaffData"
                      :key="staff.staff_id"
                      :staff="staff"
                      :payroll-mode="payrollMode"
                      :week-days="displayDays"
                      :visible-indexes="displayDays.map((d) => d.idx)"
                      class="hover:bg-blue-50/50 transition-colors duration-150 border-b border-gray-100"
                    />
                  </template>
                </tbody>
              </table>
            </div>
          </div>
        </div>
      </div>

      <WeeklyMetricsModal
        :is-open="showWeeklyMetricsModal"
        :weekly-data="weeklyData"
        :week-date="formatToLocalString(selectedWeekStart)"
        @close="closeWeeklyMetricsModal"
      />

      <WeekPickerModal
        :is-open="showWeekPicker"
        :initial-week-start="selectedWeekStart.toISOString().split('T')[0]"
        @close="closeWeekPicker"
        @week-selected="handleWeekSelect"
      />
    </div>
  </AppLayout>
</template>

<script setup lang="ts">
import { ref, onMounted, computed, watch } from 'vue'
import { useRouter, useRoute } from 'vue-router'
import {
  Calendar,
  CalendarDays,
  ChevronLeft,
  ChevronRight,
  RefreshCw,
  Home,
  AlertCircle,
  BarChart3,
} from 'lucide-vue-next'

import AppLayout from '@/components/AppLayout.vue'
import Button from '@/components/ui/button/Button.vue'
import Label from '@/components/ui/label/Label.vue'
import StaffWeekRow from '@/components/timesheet/StaffWeekRow.vue'
import PayrollStaffRow from '@/components/timesheet/PayrollStaffRow.vue'
import WeeklyMetricsModal from '@/components/timesheet/WeeklyMetricsModal.vue'
import WeekPickerModal from '@/components/timesheet/WeekPickerModal.vue'
import PayrollControlSection from '@/components/timesheet/PayrollControlSection.vue'

import {
  dateService,
  createLocalDate,
  formatToLocalString,
  navigateWeek as navigateWeekDate,
} from '@/services/date.service'
import { fetchWeeklyOverview } from '@/services/weekly-timesheet.service'
<<<<<<< HEAD
import { createPayRun, postStaffWeek, getPayrollErrorMessage } from '@/services/payroll.service'
=======
import {
  createPayRun,
  postStaffWeek,
  getPayrollErrorMessage,
  fetchPayRunForWeek,
} from '@/services/payroll.service'
>>>>>>> ebb2207c
import type { WeeklyTimesheetData } from '@/api/generated/api'
import { debugLog } from '../utils/debug'
import { useTimesheetStore } from '@/stores/timesheet'
import { toast } from 'vue-sonner'

const loading = ref(false)
const error = ref<string | null>(null)
const weeklyData = ref<WeeklyTimesheetData | null>(null)

const router = useRouter()
const route = useRoute()

const initialWeekStart = route.query.week ? createLocalDate(route.query.week as string) : new Date()
const selectedWeekStart = ref(initialWeekStart)

const payrollMode = ref(false)
const showWeeklyMetricsModal = ref(false)
const showWeekPicker = ref(false)

// Payroll state
const payRunStatus = ref<string | null>(null)
const paymentDate = ref<string | null>(null)
const creatingPayRun = ref(false)
const postingAll = ref(false)
<<<<<<< HEAD
=======
let payRunLookupRequestId = 0

function resetPayRunState() {
  payRunLookupRequestId += 1
  payRunStatus.value = null
  paymentDate.value = null
}

async function loadPayRunForCurrentWeek() {
  const weekStartDate =
    (route.query.week as string | undefined) || formatToLocalString(selectedWeekStart.value)

  if (!payrollMode.value || !weekStartDate) {
    resetPayRunState()
    return
  }

  payRunStatus.value = null
  paymentDate.value = null
  const currentRequestId = ++payRunLookupRequestId

  try {
    const response = await fetchPayRunForWeek(weekStartDate)

    if (currentRequestId !== payRunLookupRequestId) {
      return
    }

    if (response.exists && response.pay_run) {
      payRunStatus.value = response.pay_run.pay_run_status
      paymentDate.value = response.pay_run.payment_date
      debugLog('Loaded existing pay run:', response.pay_run)
    } else {
      resetPayRunState()
      debugLog(`No pay run found for week starting ${weekStartDate}`)
    }
  } catch (err: unknown) {
    if (currentRequestId !== payRunLookupRequestId) {
      return
    }

    resetPayRunState()

    const error = err as { response?: { data?: { message?: string } }; message?: string }
    const errorMessage =
      error.response?.data?.message || error.message || 'Unable to load pay run for this week'
    const userMessage = getPayrollErrorMessage(errorMessage)

    toast.error('Unable to load pay run', {
      description: userMessage,
    })
    debugLog('Pay run lookup error:', err)
  }
}
>>>>>>> ebb2207c

// Use timesheet store for weekend functionality
const timesheetStore = useTimesheetStore()
const weekendEnabled = computed(() => {
  timesheetStore.initializeFeatureFlags()
  return import.meta.env.VITE_WEEKEND_TIMESHEETS_ENABLED === 'true'
})

const visibleDayIndexes = computed(() => {
  if (!weeklyData.value?.week_days) return []
  const raw = weeklyData.value.week_days.map((d, idx) => ({
    idx,
    dow: createLocalDate(d).getDay(),
    date: d,
  }))

  if (payrollMode.value) {
    return raw
      .filter((d) => d.dow >= 1 && d.dow <= 5)
      .sort((a, b) => a.dow - b.dow)
      .map((d) => d.idx)
  }

  if (!weekendEnabled.value) {
    return raw.filter((d) => d.dow >= 1 && d.dow <= 5).map((d) => d.idx)
  }

  return raw.map((d) => d.idx)
})

// Sort staff data alphabetically by first name for consistent display
const sortedStaffData = computed(() => {
  if (!weeklyData.value?.staff_data) return []

  return [...weeklyData.value.staff_data].sort((a, b) => {
    const nameA = a.staff_name || ''
    const nameB = b.staff_name || ''
    return nameA.localeCompare(nameB)
  })
})
const displayDays = computed(() => {
  if (!weeklyData.value?.week_days || !Array.isArray(weeklyData.value.week_days)) {
    debugLog('⚠️ No valid weekly data available for displayDays computation')
    return []
  }

  return visibleDayIndexes.value.map((idx) => {
    const d = weeklyData.value!.week_days[idx]
    const date = createLocalDate(d)
    const dow = date.getDay()
    return {
      idx,
      date: d,
      name: dateService.getDayName(d, true),
      short: dateService.getDayNumber(d),
      dow,
      isWeekend: dow === 0 || dow === 6,
    }
  })
})

watch(
  () => payrollMode.value,
  (enabled) => {
    if (enabled) {
      void loadPayRunForCurrentWeek()
    } else {
      resetPayRunState()
    }
  },
  { immediate: true },
)

watch(
  () => selectedWeekStart.value.getTime(),
  () => {
    if (payrollMode.value) {
      void loadPayRunForCurrentWeek()
    } else {
      resetPayRunState()
    }
  },
)

// Format the header's date range
function formatDisplayDateRange(): string {
  if (!weeklyData.value) return ''
  return dateService.formatDateRange(weeklyData.value.start_date, weeklyData.value.end_date)
}

// Core data loader with enhanced error handling
async function loadData(): Promise<void> {
  loading.value = true
  error.value = null

<<<<<<< HEAD
  // Clear payroll posting state when changing weeks
  // Note: payRunStatus should be fetched from backend when endpoint is available
=======
  // Payroll state (pay runs) is refreshed separately via loadPayRunForCurrentWeek
>>>>>>> ebb2207c

  try {
    const { startDate } = dateService.getWeekRange(selectedWeekStart.value)

    // Fetch weekly data (includes all payroll breakdown regardless of mode)
    weeklyData.value = await fetchWeeklyOverview(startDate)

    // Validate response structure
    if (!weeklyData.value?.week_days || !Array.isArray(weeklyData.value.week_days)) {
      throw new Error('Invalid response structure: missing or invalid week_days array')
    }

    // Log successful load with weekend information
    const dayCount = weeklyData.value.week_days.length
    const expectedDays = weekendEnabled.value ? 7 : 5
    debugLog(`✅ Weekly data loaded successfully: ${dayCount} days (expected: ${expectedDays})`)

    // Warn if day count doesn't match expectation
    if (dayCount !== expectedDays) {
      console.warn(
        `Day count mismatch: received ${dayCount} days, expected ${expectedDays} (weekend: ${weekendEnabled.value})`,
      )
    }
  } catch (err: unknown) {
    const errorMessage = err instanceof Error ? err.message : 'Unknown error'
    error.value = `Failed to load weekly timesheet data. Please try again. ${errorMessage}`

    debugLog('❌ Error while loading weekly timesheet data:', {
      error: err,
      payrollMode: payrollMode.value,
      weekendEnabled: weekendEnabled.value,
      selectedWeekStart: selectedWeekStart.value,
    })

    // Provide fallback: show empty state instead of crashing
    weeklyData.value = null
  } finally {
    loading.value = false
  }
}

// Helpers
function refreshData() {
  loadData()
}
function navigateWeek(direction: number) {
  const newDate = navigateWeekDate(formatToLocalString(selectedWeekStart.value), direction)
  selectedWeekStart.value = createLocalDate(newDate)
  router.push({ query: { week: formatToLocalString(selectedWeekStart.value) } })
  loadData()
}
function goToCurrentWeek() {
  selectedWeekStart.value = createLocalDate(dateService.getCurrentWeekStart())
  router.push({ query: { week: formatToLocalString(selectedWeekStart.value) } })
  loadData()
}
function togglePayrollMode(checked: boolean) {
  payrollMode.value = checked
  debugLog(`Switched to ${payrollMode.value ? 'Payroll' : 'Review'} mode`)
}
function goToDailyViewHeader(date: string) {
  router.push({ name: 'timesheet-daily', query: { date } })
}
function openWeeklyMetricsModal() {
  showWeeklyMetricsModal.value = true
}
function closeWeeklyMetricsModal() {
  showWeeklyMetricsModal.value = false
}
function openWeekPicker() {
  showWeekPicker.value = true
}
function closeWeekPicker() {
  showWeekPicker.value = false
}
function handleWeekSelect(date: string) {
  selectedWeekStart.value = createLocalDate(date)
  router.push({ query: { week: formatToLocalString(selectedWeekStart.value) } })
  loadData()
  closeWeekPicker()
}

// Payroll functions
async function handleCreatePayRun() {
  creatingPayRun.value = true
  try {
    const weekStartDate = route.query.week as string
    const result = await createPayRun(weekStartDate)

    payRunStatus.value = result.status
    paymentDate.value = result.payment_date

    toast.success('Pay run created successfully', {
      description: `Payment date: ${result.payment_date}`,
    })

    debugLog('Pay run created:', result)
  } catch (err: unknown) {
    const error = err as { response?: { data?: { message?: string } }; message?: string }
    const errorMessage =
      error.response?.data?.message || error.message || 'Failed to create pay run'
    const userMessage = getPayrollErrorMessage(errorMessage)
    toast.error('Failed to create pay run', {
      description: userMessage,
    })
    debugLog('Create pay run error:', err)
  } finally {
    creatingPayRun.value = false
  }
}

async function handlePostAllToXero() {
  if (!weeklyData.value) return

  postingAll.value = true
  const staffList = weeklyData.value.weekly_summary?.staff || []
  let successCount = 0

  try {
    const weekStart = route.query.week as string

    for (const staff of staffList) {
      const result = await postStaffWeek(staff.staff_id, weekStart)

      if (!result.success) {
        // Fail early - stop on first error
        const errors = result.errors.map(getPayrollErrorMessage).join(', ')
        throw new Error(errors || 'Failed to post staff to Xero')
      }

      successCount++
      debugLog(`Posted ${staff.name}:`, result)
    }

    toast.success('All staff posted successfully', {
      description: `${successCount} staff members posted to Xero`,
    })
  } catch (err: unknown) {
    const error = err as { response?: { data?: { message?: string } }; message?: string }
    const errorMessage = error.response?.data?.message || error.message || 'Failed to post to Xero'
    const userMessage = getPayrollErrorMessage(errorMessage)
    toast.error('Failed to post to Xero', {
      description: userMessage,
    })
    debugLog('Post all error:', err)
  } finally {
    postingAll.value = false
  }
}

onMounted(() => {
  loadData()
})
</script>

<style scoped>
.group:hover .transform {
  transform: scale(1.05);
}

tbody tr:hover {
  background-color: rgba(249, 250, 251, 0.5);
  transition: background-color 0.15s ease-in-out;
}

@keyframes pulse-glow {
  0%,
  100% {
    opacity: 1;
    box-shadow: 0 0 0 0 rgba(147, 51, 234, 0.7);
  }

  50% {
    opacity: 0.5;
    box-shadow: 0 0 0 10px rgba(147, 51, 234, 0);
  }
}

.animate-pulse-glow {
  animation: pulse-glow 2s infinite;
}

.ims-data-cell {
  min-width: 120px;
  border: 1px solid #e5e7eb;
  border-radius: 6px;
  background: #fafafa;
}

.ims-data-cell .border-t {
  border-top: 1px solid #d1d5db;
}

.text-amber-600 {
  color: #d97706;
}

.text-red-600 {
  color: #dc2626;
}

.text-blue-600 {
  color: #2563eb;
}

.text-green-600 {
  color: #059669;
}

.text-orange-600 {
  color: #ea580c;
}

.bg-gray-50 {
  background-color: #f9fafb;
}

.bg-green-50 {
  background-color: #f0fdf4;
}

.bg-orange-100 {
  background-color: #fed7aa;
}

.text-orange-800 {
  color: #9a3412;
}
</style><|MERGE_RESOLUTION|>--- conflicted
+++ resolved
@@ -286,16 +286,12 @@
   navigateWeek as navigateWeekDate,
 } from '@/services/date.service'
 import { fetchWeeklyOverview } from '@/services/weekly-timesheet.service'
-<<<<<<< HEAD
-import { createPayRun, postStaffWeek, getPayrollErrorMessage } from '@/services/payroll.service'
-=======
 import {
   createPayRun,
   postStaffWeek,
   getPayrollErrorMessage,
   fetchPayRunForWeek,
 } from '@/services/payroll.service'
->>>>>>> ebb2207c
 import type { WeeklyTimesheetData } from '@/api/generated/api'
 import { debugLog } from '../utils/debug'
 import { useTimesheetStore } from '@/stores/timesheet'
@@ -320,8 +316,6 @@
 const paymentDate = ref<string | null>(null)
 const creatingPayRun = ref(false)
 const postingAll = ref(false)
-<<<<<<< HEAD
-=======
 let payRunLookupRequestId = 0
 
 function resetPayRunState() {
@@ -376,7 +370,6 @@
     debugLog('Pay run lookup error:', err)
   }
 }
->>>>>>> ebb2207c
 
 // Use timesheet store for weekend functionality
 const timesheetStore = useTimesheetStore()
@@ -472,12 +465,7 @@
   loading.value = true
   error.value = null
 
-<<<<<<< HEAD
-  // Clear payroll posting state when changing weeks
-  // Note: payRunStatus should be fetched from backend when endpoint is available
-=======
   // Payroll state (pay runs) is refreshed separately via loadPayRunForCurrentWeek
->>>>>>> ebb2207c
 
   try {
     const { startDate } = dateService.getWeekRange(selectedWeekStart.value)
