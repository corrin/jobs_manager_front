--- conflicted
+++ resolved
@@ -427,10 +427,7 @@
   Wrench,
   BookOpen,
   Paperclip,
-<<<<<<< HEAD
-=======
-  Calculator
->>>>>>> d5617e89
+  Calculator,
 } from 'lucide-vue-next'
 
 import AppLayout from '@/components/AppLayout.vue'
@@ -829,7 +826,7 @@
   console.log('Opening quoting chat...')
   console.log('Job ID:', jobId.value)
   console.log('Job Data:', jobData.value)
-  
+
   try {
     router.push({
       name: 'QuotingChatView',
@@ -837,8 +834,8 @@
         jobId: jobId.value,
         jobName: jobData.value?.name,
         jobNumber: jobData.value?.job_number,
-        clientName: jobData.value?.client_name
-      }
+        clientName: jobData.value?.client_name,
+      },
     })
     console.log('Router push successful')
   } catch (error) {
