import { makeApi, Zodios, type ZodiosOptions } from '@zodios/core'
import { z } from 'zod'

const KPIProfitBreakdown = z
  .object({
    labor_profit: z.number(),
    material_profit: z.number(),
    adjustment_profit: z.number(),
  })
  .passthrough()
const KPIJobBreakdown = z
  .object({
    job_id: z.string(),
    job_number: z.string(),
    job_name: z.string(),
    client_name: z.string(),
    billable_hours: z.number(),
    revenue: z.number(),
    cost: z.number(),
    profit: z.number(),
  })
  .passthrough()
const KPIDetails = z
  .object({
    time_revenue: z.number(),
    material_revenue: z.number(),
    adjustment_revenue: z.number(),
    total_revenue: z.number(),
    staff_cost: z.number(),
    material_cost: z.number(),
    adjustment_cost: z.number(),
    total_cost: z.number(),
    profit_breakdown: KPIProfitBreakdown,
    job_breakdown: z.array(KPIJobBreakdown),
  })
  .passthrough()
const KPIDayData = z
  .object({
    date: z.string(),
    day: z.number().int(),
    holiday: z.boolean(),
    holiday_name: z.string().optional(),
    billable_hours: z.number(),
    total_hours: z.number(),
    shop_hours: z.number(),
    shop_percentage: z.number(),
    gross_profit: z.number(),
    color: z.string(),
    gp_target_achievement: z.number(),
    details: KPIDetails,
  })
  .passthrough()
const KPIMonthlyTotals = z
  .object({
    billable_hours: z.number(),
    total_hours: z.number(),
    shop_hours: z.number(),
    gross_profit: z.number(),
    days_green: z.number().int(),
    days_amber: z.number().int(),
    days_red: z.number().int(),
    labour_green_days: z.number().int(),
    labour_amber_days: z.number().int(),
    labour_red_days: z.number().int(),
    profit_green_days: z.number().int(),
    profit_amber_days: z.number().int(),
    profit_red_days: z.number().int(),
    working_days: z.number().int(),
    elapsed_workdays: z.number().int(),
    remaining_workdays: z.number().int(),
    time_revenue: z.number(),
    material_revenue: z.number(),
    adjustment_revenue: z.number(),
    staff_cost: z.number(),
    material_cost: z.number(),
    adjustment_cost: z.number(),
    material_profit: z.number(),
    adjustment_profit: z.number(),
    total_revenue: z.number(),
    total_cost: z.number(),
    elapsed_target: z.number(),
    net_profit: z.number(),
    billable_percentage: z.number(),
    shop_percentage: z.number(),
    avg_daily_gp: z.number(),
    avg_daily_gp_so_far: z.number(),
    avg_billable_hours_so_far: z.number(),
    color_hours: z.string(),
    color_gp: z.string(),
    color_shop: z.string(),
  })
  .passthrough()
const KPIThresholds = z
  .object({
    billable_threshold_green: z.number(),
    billable_threshold_amber: z.number(),
    daily_gp_target: z.number(),
    shop_hours_target: z.number(),
  })
  .passthrough()
const KPICalendarData = z
  .object({
    calendar_data: z.record(KPIDayData),
    monthly_totals: KPIMonthlyTotals,
    thresholds: KPIThresholds,
    year: z.number().int(),
    month: z.number().int(),
  })
  .passthrough()
const StandardError = z.object({ error: z.string(), details: z.unknown().optional() }).passthrough()
const JobAgingFinancialData = z
  .object({
    estimate_total: z.number(),
    quote_total: z.number(),
    actual_total: z.number(),
  })
  .passthrough()
const JobAgingTimingData = z
  .object({
    created_date: z.string(),
    created_days_ago: z.number().int(),
    days_in_current_status: z.number().int(),
    last_activity_date: z.string().datetime({ offset: true }).nullable(),
    last_activity_days_ago: z.number().int().nullable(),
    last_activity_type: z.string().nullish(),
    last_activity_description: z.string().nullish(),
  })
  .passthrough()
const JobAgingJobData = z
  .object({
    id: z.string(),
    job_number: z.number().int(),
    name: z.string(),
    client_name: z.string(),
    status: z.string(),
    status_display: z.string(),
    financial_data: JobAgingFinancialData,
    timing_data: JobAgingTimingData,
  })
  .passthrough()
const JobAgingResponse = z.object({ jobs: z.array(JobAgingJobData) }).passthrough()
const StaffPerformanceTeamAverages = z
  .object({
    billable_percentage: z.number(),
    revenue_per_hour: z.number(),
    profit_per_hour: z.number(),
    jobs_per_person: z.number(),
    total_hours: z.number(),
    billable_hours: z.number(),
    total_revenue: z.number(),
    total_profit: z.number(),
  })
  .passthrough()
const StaffPerformanceJobBreakdown = z
  .object({
    job_id: z.string(),
    job_number: z.number().int(),
    job_name: z.string(),
    client_name: z.string(),
    billable_hours: z.number(),
    non_billable_hours: z.number(),
    total_hours: z.number(),
    revenue: z.number(),
    cost: z.number(),
    profit: z.number(),
    revenue_per_hour: z.number(),
  })
  .passthrough()
const StaffPerformanceStaffData = z
  .object({
    staff_id: z.string(),
    name: z.string(),
    total_hours: z.number(),
    billable_hours: z.number(),
    billable_percentage: z.number(),
    total_revenue: z.number(),
    total_cost: z.number(),
    profit: z.number(),
    revenue_per_hour: z.number(),
    profit_per_hour: z.number(),
    jobs_worked: z.number().int(),
    job_breakdown: z.array(StaffPerformanceJobBreakdown).optional(),
  })
  .passthrough()
const StaffPerformancePeriodSummary = z
  .object({
    start_date: z.string(),
    end_date: z.string(),
    total_staff: z.number().int(),
    period_description: z.string(),
  })
  .passthrough()
const StaffPerformanceResponse = z
  .object({
    team_averages: StaffPerformanceTeamAverages,
    staff: z.array(StaffPerformanceStaffData),
    period_summary: StaffPerformancePeriodSummary,
  })
  .passthrough()
const BearerTokenRequest = z
  .object({ username: z.string().min(1), password: z.string().min(1) })
  .passthrough()
const BearerTokenResponse = z.object({ token: z.string() }).passthrough()
const Staff = z
  .object({
    id: z.string().uuid(),
    email: z.string().max(254).email(),
    first_name: z.string().max(30),
    last_name: z.string().max(30),
    preferred_name: z.string().max(30).nullish(),
    wage_rate: z.number().gt(-100000000).lt(100000000).optional(),
    xero_user_id: z.string().max(255).nullish(),
    date_left: z.string().nullish(),
    is_office_staff: z.boolean().optional(),
    is_superuser: z.boolean().optional(),
    password_needs_reset: z.boolean().optional(),
    hours_mon: z.number().gt(-100).lt(100).optional(),
    hours_tue: z.number().gt(-100).lt(100).optional(),
    hours_wed: z.number().gt(-100).lt(100).optional(),
    hours_thu: z.number().gt(-100).lt(100).optional(),
    hours_fri: z.number().gt(-100).lt(100).optional(),
    hours_sat: z.number().gt(-100).lt(100).optional(),
    hours_sun: z.number().gt(-100).lt(100).optional(),
    date_joined: z.string().datetime({ offset: true }),
    created_at: z.string().datetime({ offset: true }),
    updated_at: z.string().datetime({ offset: true }),
    last_login: z.string().datetime({ offset: true }).nullable(),
    groups: z.array(z.number().int()).optional(),
    user_permissions: z.array(z.number().int()).optional(),
    icon_url: z.string().nullable(),
  })
  .passthrough()
const StaffCreateRequest = z
  .object({
    email: z.string().min(1).max(254).email(),
    first_name: z.string().min(1).max(30),
    last_name: z.string().min(1).max(30),
    preferred_name: z.string().max(30).nullish(),
    wage_rate: z.number().gt(-100000000).lt(100000000).optional(),
    xero_user_id: z.string().max(255).nullish(),
    date_left: z.string().nullish(),
    is_office_staff: z.boolean().optional(),
    is_superuser: z.boolean().optional(),
    password_needs_reset: z.boolean().optional(),
    hours_mon: z.number().gt(-100).lt(100).optional(),
    hours_tue: z.number().gt(-100).lt(100).optional(),
    hours_wed: z.number().gt(-100).lt(100).optional(),
    hours_thu: z.number().gt(-100).lt(100).optional(),
    hours_fri: z.number().gt(-100).lt(100).optional(),
    hours_sat: z.number().gt(-100).lt(100).optional(),
    hours_sun: z.number().gt(-100).lt(100).optional(),
    date_joined: z.string().datetime({ offset: true }).optional(),
    created_at: z.string().datetime({ offset: true }).optional(),
    last_login: z.string().datetime({ offset: true }).nullish(),
    groups: z.array(z.number().int()).optional(),
    user_permissions: z.array(z.number().int()).optional(),
    password: z.string().min(1).max(128),
    icon: z.instanceof(File).nullish(),
  })
  .passthrough()
const StaffRequest = z
  .object({
    email: z.string().min(1).max(254).email(),
    first_name: z.string().min(1).max(30),
    last_name: z.string().min(1).max(30),
    preferred_name: z.string().max(30).nullish(),
    wage_rate: z.number().gt(-100000000).lt(100000000).optional(),
    xero_user_id: z.string().max(255).nullish(),
    date_left: z.string().nullish(),
    is_office_staff: z.boolean().optional(),
    is_superuser: z.boolean().optional(),
    password_needs_reset: z.boolean().optional(),
    hours_mon: z.number().gt(-100).lt(100).optional(),
    hours_tue: z.number().gt(-100).lt(100).optional(),
    hours_wed: z.number().gt(-100).lt(100).optional(),
    hours_thu: z.number().gt(-100).lt(100).optional(),
    hours_fri: z.number().gt(-100).lt(100).optional(),
    hours_sat: z.number().gt(-100).lt(100).optional(),
    hours_sun: z.number().gt(-100).lt(100).optional(),
    groups: z.array(z.number().int()).optional(),
    user_permissions: z.array(z.number().int()).optional(),
    password: z.string().min(1).max(128).optional(),
    icon: z.instanceof(File).nullish(),
  })
  .passthrough()
const PatchedStaffRequest = z
  .object({
    email: z.string().min(1).max(254).email(),
    first_name: z.string().min(1).max(30),
    last_name: z.string().min(1).max(30),
    preferred_name: z.string().max(30).nullable(),
    wage_rate: z.number().gt(-100000000).lt(100000000),
    xero_user_id: z.string().max(255).nullable(),
    date_left: z.string().nullable(),
    is_office_staff: z.boolean(),
    is_superuser: z.boolean(),
    password_needs_reset: z.boolean(),
    hours_mon: z.number().gt(-100).lt(100),
    hours_tue: z.number().gt(-100).lt(100),
    hours_wed: z.number().gt(-100).lt(100),
    hours_thu: z.number().gt(-100).lt(100),
    hours_fri: z.number().gt(-100).lt(100),
    hours_sat: z.number().gt(-100).lt(100),
    hours_sun: z.number().gt(-100).lt(100),
    groups: z.array(z.number().int()),
    user_permissions: z.array(z.number().int()),
    password: z.string().min(1).max(128),
    icon: z.instanceof(File).nullable(),
  })
  .partial()
  .passthrough()
const KanbanStaff = z
  .object({
    id: z.string().uuid(),
    first_name: z.string().max(30),
    last_name: z.string().max(30),
    icon_url: z.string().nullable(),
    display_name: z.string(),
  })
  .passthrough()
const CustomTokenObtainPairRequest = z
  .object({ username: z.string().min(1), password: z.string().min(1) })
  .passthrough()
const TokenObtainPairResponse = z
  .object({
    access: z.string(),
    refresh: z.string(),
    password_needs_reset: z.boolean(),
    password_reset_url: z.string().url(),
  })
  .partial()
  .passthrough()
const TokenRefreshRequest = z.object({ refresh: z.string().min(1) }).passthrough()
const TokenRefreshResponse = z.object({ access: z.string() }).partial().passthrough()
const TokenVerifyRequest = z.object({ token: z.string().min(1) }).passthrough()
const UserProfile = z
  .object({
    id: z.string().uuid(),
    username: z.string(),
    email: z.string().email(),
    first_name: z.string(),
    last_name: z.string(),
    preferred_name: z.string().nullable(),
    fullName: z.string(),
    is_office_staff: z.boolean(),
    is_superuser: z.boolean(),
  })
  .passthrough()
const AWSInstanceStatusResponse = z
  .object({
    success: z.boolean(),
    status: z.string().optional(),
    error: z.string().optional(),
    details: z.string().optional(),
  })
  .passthrough()
const CompanyDefaults = z
  .object({
    company_name: z.string().max(255),
    is_primary: z.boolean().optional(),
    time_markup: z.number().gt(-1000).lt(1000).optional(),
    materials_markup: z.number().gt(-1000).lt(1000).optional(),
    charge_out_rate: z.number().gt(-10000).lt(10000).optional(),
    wage_rate: z.number().gt(-10000).lt(10000).optional(),
    starting_job_number: z.number().int().gte(-2147483648).lte(2147483647).optional(),
    starting_po_number: z.number().int().gte(-2147483648).lte(2147483647).optional(),
    po_prefix: z.string().max(10).optional(),
    master_quote_template_url: z.string().max(200).url().nullish(),
    master_quote_template_id: z.string().max(100).nullish(),
    gdrive_quotes_folder_url: z.string().max(200).url().nullish(),
    gdrive_quotes_folder_id: z.string().max(100).nullish(),
    xero_tenant_id: z.string().max(100).nullish(),
    xero_annual_leave_type_id: z.string().max(100).nullish(),
    xero_sick_leave_type_id: z.string().max(100).nullish(),
    xero_other_leave_type_id: z.string().max(100).nullish(),
    xero_unpaid_leave_type_id: z.string().max(100).nullish(),
    xero_ordinary_earnings_rate_id: z.string().max(100).nullish(),
    xero_time_half_earnings_rate_id: z.string().max(100).nullish(),
    xero_double_time_earnings_rate_id: z.string().max(100).nullish(),
    mon_start: z.string().optional(),
    mon_end: z.string().optional(),
    tue_start: z.string().optional(),
    tue_end: z.string().optional(),
    wed_start: z.string().optional(),
    wed_end: z.string().optional(),
    thu_start: z.string().optional(),
    thu_end: z.string().optional(),
    fri_start: z.string().optional(),
    fri_end: z.string().optional(),
    created_at: z.string().datetime({ offset: true }),
    updated_at: z.string().datetime({ offset: true }),
    last_xero_sync: z.string().datetime({ offset: true }).nullish(),
    last_xero_deep_sync: z.string().datetime({ offset: true }).nullish(),
    shop_client_name: z.string().max(255).nullish(),
    test_client_name: z.string().max(255).nullish(),
    billable_threshold_green: z.number().gt(-1000).lt(1000).optional(),
    billable_threshold_amber: z.number().gt(-1000).lt(1000).optional(),
    daily_gp_target: z.number().gt(-100000000).lt(100000000).optional(),
    shop_hours_target_percentage: z.number().gt(-1000).lt(1000).optional(),
  })
  .passthrough()
const CompanyDefaultsRequest = z
  .object({
    company_name: z.string().min(1).max(255),
    is_primary: z.boolean().optional(),
    time_markup: z.number().gt(-1000).lt(1000).optional(),
    materials_markup: z.number().gt(-1000).lt(1000).optional(),
    charge_out_rate: z.number().gt(-10000).lt(10000).optional(),
    wage_rate: z.number().gt(-10000).lt(10000).optional(),
    starting_job_number: z.number().int().gte(-2147483648).lte(2147483647).optional(),
    starting_po_number: z.number().int().gte(-2147483648).lte(2147483647).optional(),
    po_prefix: z.string().min(1).max(10).optional(),
    master_quote_template_url: z.string().max(200).url().nullish(),
    master_quote_template_id: z.string().max(100).nullish(),
    gdrive_quotes_folder_url: z.string().max(200).url().nullish(),
    gdrive_quotes_folder_id: z.string().max(100).nullish(),
    xero_tenant_id: z.string().max(100).nullish(),
    xero_annual_leave_type_id: z.string().max(100).nullish(),
    xero_sick_leave_type_id: z.string().max(100).nullish(),
    xero_other_leave_type_id: z.string().max(100).nullish(),
    xero_unpaid_leave_type_id: z.string().max(100).nullish(),
    xero_ordinary_earnings_rate_id: z.string().max(100).nullish(),
    xero_time_half_earnings_rate_id: z.string().max(100).nullish(),
    xero_double_time_earnings_rate_id: z.string().max(100).nullish(),
    mon_start: z.string().optional(),
    mon_end: z.string().optional(),
    tue_start: z.string().optional(),
    tue_end: z.string().optional(),
    wed_start: z.string().optional(),
    wed_end: z.string().optional(),
    thu_start: z.string().optional(),
    thu_end: z.string().optional(),
    fri_start: z.string().optional(),
    fri_end: z.string().optional(),
    last_xero_sync: z.string().datetime({ offset: true }).nullish(),
    last_xero_deep_sync: z.string().datetime({ offset: true }).nullish(),
    shop_client_name: z.string().max(255).nullish(),
    test_client_name: z.string().max(255).nullish(),
    billable_threshold_green: z.number().gt(-1000).lt(1000).optional(),
    billable_threshold_amber: z.number().gt(-1000).lt(1000).optional(),
    daily_gp_target: z.number().gt(-100000000).lt(100000000).optional(),
    shop_hours_target_percentage: z.number().gt(-1000).lt(1000).optional(),
  })
  .passthrough()
const PatchedCompanyDefaultsRequest = z
  .object({
    company_name: z.string().min(1).max(255),
    is_primary: z.boolean(),
    time_markup: z.number().gt(-1000).lt(1000),
    materials_markup: z.number().gt(-1000).lt(1000),
    charge_out_rate: z.number().gt(-10000).lt(10000),
    wage_rate: z.number().gt(-10000).lt(10000),
    starting_job_number: z.number().int().gte(-2147483648).lte(2147483647),
    starting_po_number: z.number().int().gte(-2147483648).lte(2147483647),
    po_prefix: z.string().min(1).max(10),
    master_quote_template_url: z.string().max(200).url().nullable(),
    master_quote_template_id: z.string().max(100).nullable(),
    gdrive_quotes_folder_url: z.string().max(200).url().nullable(),
    gdrive_quotes_folder_id: z.string().max(100).nullable(),
    xero_tenant_id: z.string().max(100).nullable(),
    xero_annual_leave_type_id: z.string().max(100).nullable(),
    xero_sick_leave_type_id: z.string().max(100).nullable(),
    xero_other_leave_type_id: z.string().max(100).nullable(),
    xero_unpaid_leave_type_id: z.string().max(100).nullable(),
    xero_ordinary_earnings_rate_id: z.string().max(100).nullable(),
    xero_time_half_earnings_rate_id: z.string().max(100).nullable(),
    xero_double_time_earnings_rate_id: z.string().max(100).nullable(),
    mon_start: z.string(),
    mon_end: z.string(),
    tue_start: z.string(),
    tue_end: z.string(),
    wed_start: z.string(),
    wed_end: z.string(),
    thu_start: z.string(),
    thu_end: z.string(),
    fri_start: z.string(),
    fri_end: z.string(),
    last_xero_sync: z.string().datetime({ offset: true }).nullable(),
    last_xero_deep_sync: z.string().datetime({ offset: true }).nullable(),
    shop_client_name: z.string().max(255).nullable(),
    test_client_name: z.string().max(255).nullable(),
    billable_threshold_green: z.number().gt(-1000).lt(1000),
    billable_threshold_amber: z.number().gt(-1000).lt(1000),
    daily_gp_target: z.number().gt(-100000000).lt(100000000),
    shop_hours_target_percentage: z.number().gt(-1000).lt(1000),
  })
  .partial()
  .passthrough()
const ProviderTypeEnum = z.enum(['Claude', 'Gemini', 'Mistral'])
const AIProvider = z
  .object({
    id: z.number().int(),
    name: z.string().max(100),
    provider_type: ProviderTypeEnum,
    model_name: z.string().max(100).optional(),
    default: z.boolean().optional(),
  })
  .passthrough()
const AIProviderCreateUpdateRequest = z
  .object({
    name: z.string().min(1).max(100),
    provider_type: ProviderTypeEnum,
    model_name: z.string().max(100).optional(),
    default: z.boolean().optional(),
    api_key: z.string().optional(),
  })
  .passthrough()
const AIProviderCreateUpdate = z
  .object({
    name: z.string().max(100),
    provider_type: ProviderTypeEnum,
    model_name: z.string().max(100).optional(),
    default: z.boolean().optional(),
  })
  .passthrough()
const PatchedAIProviderCreateUpdateRequest = z
  .object({
    name: z.string().min(1).max(100),
    provider_type: ProviderTypeEnum,
    model_name: z.string().max(100),
    default: z.boolean(),
    api_key: z.string(),
  })
  .partial()
  .passthrough()
const AIProviderRequest = z
  .object({
    name: z.string().min(1).max(100),
    provider_type: ProviderTypeEnum,
    model_name: z.string().max(100).optional(),
    default: z.boolean().optional(),
  })
  .passthrough()
const AppError = z
  .object({
    id: z.string().uuid(),
    timestamp: z.string().datetime({ offset: true }),
    message: z.string(),
    data: z.unknown().nullish(),
    app: z.string().max(50).nullish(),
    file: z.string().max(200).nullish(),
    function: z.string().max(100).nullish(),
    severity: z.number().int().gte(-2147483648).lte(2147483647).optional(),
    job_id: z.string().uuid().nullish(),
    user_id: z.string().uuid().nullish(),
    resolved: z.boolean().optional(),
    resolved_timestamp: z.string().datetime({ offset: true }).nullish(),
    resolved_by: z.string().uuid().nullish(),
  })
  .passthrough()
const PaginatedAppErrorList = z
  .object({
    count: z.number().int(),
    next: z.string().url().nullish(),
    previous: z.string().url().nullish(),
    results: z.array(AppError),
  })
  .passthrough()
const AppErrorRequest = z
  .object({
    message: z.string().min(1),
    data: z.unknown().nullish(),
    app: z.string().max(50).nullish(),
    file: z.string().max(200).nullish(),
    function: z.string().max(100).nullish(),
    severity: z.number().int().gte(-2147483648).lte(2147483647).optional(),
    job_id: z.string().uuid().nullish(),
    user_id: z.string().uuid().nullish(),
    resolved: z.boolean().optional(),
    resolved_timestamp: z.string().datetime({ offset: true }).nullish(),
    resolved_by: z.string().uuid().nullish(),
  })
  .passthrough()
const XeroDocumentSuccessResponse = z
  .object({
    success: z.boolean().optional().default(true),
    xero_id: z.string().uuid(),
    online_url: z.string().url().optional(),
    messages: z.array(z.string()).optional(),
    client: z.string().optional(),
    total_excl_tax: z.number().gt(-10000000000).lt(10000000000).optional(),
    total_incl_tax: z.number().gt(-10000000000).lt(10000000000).optional(),
    action: z.string().optional(),
  })
  .passthrough()
const XeroDocumentErrorResponse = z
  .object({
    success: z.boolean().optional().default(false),
    error: z.string(),
    messages: z.array(z.string()).optional(),
    error_type: z.string().optional(),
    redirect_to_auth: z.boolean().optional(),
  })
  .passthrough()
const XeroQuoteCreateRequest = z.object({ breakdown: z.boolean() }).passthrough()
const ClientDetailResponse = z
  .object({
    id: z.string(),
    name: z.string(),
    email: z.string(),
    phone: z.string(),
    address: z.string(),
    is_account_customer: z.boolean(),
    is_supplier: z.boolean(),
    xero_contact_id: z.string(),
    xero_tenant_id: z.string(),
    primary_contact_name: z.string(),
    primary_contact_email: z.string(),
    additional_contact_persons: z.array(z.unknown()).optional(),
    all_phones: z.array(z.unknown()).optional(),
    xero_last_modified: z.string().datetime({ offset: true }).nullable(),
    xero_last_synced: z.string().datetime({ offset: true }).nullable(),
    xero_archived: z.boolean(),
    xero_merged_into_id: z.string(),
    merged_into: z.string().nullable(),
    django_created_at: z.string().datetime({ offset: true }),
    django_updated_at: z.string().datetime({ offset: true }),
    last_invoice_date: z.string().datetime({ offset: true }).nullable(),
    total_spend: z.string(),
  })
  .passthrough()
const ClientErrorResponse = z
  .object({
    success: z.boolean().optional().default(false),
    error: z.string(),
    details: z.string().optional(),
  })
  .passthrough()
const ClientJobHeader = z
  .object({
    job_id: z.string().uuid(),
    job_number: z.number().int(),
    name: z.string(),
    client: z.object({}).partial().passthrough().nullable(),
    status: z.string(),
    pricing_methodology: z.string().nullable(),
    speed_quality_tradeoff: z.string(),
    fully_invoiced: z.boolean(),
    has_quote_in_xero: z.boolean(),
    is_fixed_price: z.boolean(),
    quote_acceptance_date: z.string().datetime({ offset: true }).nullable(),
    paid: z.boolean(),
    rejected_flag: z.boolean(),
  })
  .passthrough()
const ClientJobsResponse = z.object({ results: z.array(ClientJobHeader) }).passthrough()
const ClientUpdateRequest = z
  .object({
    name: z.string().min(1).max(255),
    email: z.string().email(),
    phone: z.string().max(50),
    address: z.string(),
    is_account_customer: z.boolean(),
  })
  .partial()
  .passthrough()
const ClientUpdateResponse = z
  .object({
    success: z.boolean(),
    client: ClientDetailResponse,
    message: z.string(),
  })
  .passthrough()
const PatchedClientUpdateRequest = z
  .object({
    name: z.string().min(1).max(255),
    email: z.string().email(),
    phone: z.string().max(50),
    address: z.string(),
    is_account_customer: z.boolean(),
  })
  .partial()
  .passthrough()
const ClientNameOnly = z.object({ id: z.string().uuid(), name: z.string() }).passthrough()
const ClientContact = z
  .object({
    id: z.string().uuid(),
    client: z.string().uuid(),
    name: z.string().max(255),
    email: z.string().max(254).email().nullish(),
    phone: z.string().max(150).nullish(),
    position: z.string().max(255).nullish(),
    is_primary: z.boolean().optional(),
    notes: z.string().nullish(),
    is_active: z.boolean(),
    created_at: z.string().datetime({ offset: true }),
    updated_at: z.string().datetime({ offset: true }),
  })
  .passthrough()
const ClientContactRequest = z
  .object({
    client: z.string().uuid(),
    name: z.string().min(1).max(255),
    email: z.string().max(254).email().nullish(),
    phone: z.string().max(150).nullish(),
    position: z.string().max(255).nullish(),
    is_primary: z.boolean().optional(),
    notes: z.string().nullish(),
  })
  .passthrough()
const PatchedClientContactRequest = z
  .object({
    client: z.string().uuid(),
    name: z.string().min(1).max(255),
    email: z.string().max(254).email().nullable(),
    phone: z.string().max(150).nullable(),
    position: z.string().max(255).nullable(),
    is_primary: z.boolean(),
    notes: z.string().nullable(),
  })
  .partial()
  .passthrough()
const ClientCreateRequest = z
  .object({
    name: z.string().min(1).max(255),
    email: z.string().email().nullish(),
    phone: z.string().max(50).nullish(),
    address: z.string().nullish(),
    is_account_customer: z.boolean().optional().default(true),
  })
  .passthrough()
const ClientSearchResult = z
  .object({
    id: z.string(),
    name: z.string(),
    email: z.string(),
    phone: z.string(),
    address: z.string(),
    is_account_customer: z.boolean(),
    is_supplier: z.boolean(),
    xero_contact_id: z.string(),
    last_invoice_date: z.string().datetime({ offset: true }).nullable(),
    total_spend: z.string(),
  })
  .passthrough()
const ClientCreateResponse = z
  .object({
    success: z.boolean(),
    client: ClientSearchResult,
    message: z.string(),
  })
  .passthrough()
const ClientDuplicateErrorResponse = z
  .object({
    success: z.boolean().optional().default(false),
    error: z.string(),
    existing_client: z.object({}).partial().passthrough(),
  })
  .passthrough()
const JobContactResponse = z
  .object({
    id: z.string().uuid(),
    name: z.string(),
    email: z.string().nullable(),
    phone: z.string().nullable(),
    position: z.string().nullable(),
    is_primary: z.boolean(),
    notes: z.string().nullable(),
  })
  .passthrough()
const JobContactUpdateRequest = z
  .object({
    id: z.string().uuid(),
    name: z.string().min(1),
    email: z.string().nullable(),
    phone: z.string().nullable(),
    position: z.string().nullable(),
    is_primary: z.boolean(),
    notes: z.string().nullable(),
  })
  .passthrough()
<<<<<<< HEAD
const SupplierPickupAddress = z
  .object({
    id: z.string().uuid(),
    client: z.string().uuid(),
    name: z.string().max(255),
    street: z.string().max(255),
    suburb: z.string().max(100).nullish(),
    city: z.string().max(100),
    state: z.string().max(100).nullish(),
    postal_code: z.string().max(20).nullish(),
    country: z.string().max(100).optional(),
    google_place_id: z.string().max(255).nullish(),
    latitude: z.number().gt(-1000).lt(1000).nullish(),
    longitude: z.number().gt(-1000).lt(1000).nullish(),
    is_primary: z.boolean().optional(),
    notes: z.string().nullish(),
    is_active: z.boolean(),
    created_at: z.string().datetime({ offset: true }),
    updated_at: z.string().datetime({ offset: true }),
    formatted_address: z.string(),
  })
  .passthrough()
const SupplierPickupAddressRequest = z
  .object({
    client: z.string().uuid(),
    name: z.string().min(1).max(255),
    street: z.string().min(1).max(255),
    suburb: z.string().max(100).nullish(),
    city: z.string().min(1).max(100),
    state: z.string().max(100).nullish(),
    postal_code: z.string().max(20).nullish(),
    country: z.string().min(1).max(100).optional(),
    google_place_id: z.string().max(255).nullish(),
    latitude: z.number().gt(-1000).lt(1000).nullish(),
    longitude: z.number().gt(-1000).lt(1000).nullish(),
    is_primary: z.boolean().optional(),
    notes: z.string().nullish(),
  })
  .passthrough()
const PatchedSupplierPickupAddressRequest = z
  .object({
    client: z.string().uuid(),
    name: z.string().min(1).max(255),
    street: z.string().min(1).max(255),
    suburb: z.string().max(100).nullable(),
    city: z.string().min(1).max(100),
    state: z.string().max(100).nullable(),
    postal_code: z.string().max(20).nullable(),
    country: z.string().min(1).max(100),
    google_place_id: z.string().max(255).nullable(),
    latitude: z.number().gt(-1000).lt(1000).nullable(),
    longitude: z.number().gt(-1000).lt(1000).nullable(),
    is_primary: z.boolean(),
    notes: z.string().nullable(),
  })
  .partial()
  .passthrough()
const ClientSearchResponse = z
  .object({
    results: z.array(ClientSearchResult),
    count: z.number().int(),
    page: z.number().int(),
    page_size: z.number().int(),
    total_pages: z.number().int(),
  })
  .passthrough()
=======
const ClientSearchResponse = z.object({ results: z.array(ClientSearchResult) }).passthrough()
>>>>>>> b8f6936d
const AssignJobRequest = z.object({ staff_id: z.string().uuid() }).passthrough()
const AssignJobResponse = z.object({ success: z.boolean(), message: z.string() }).passthrough()
const CompleteJob = z
  .object({
    id: z.string().uuid(),
    job_number: z.number().int().gte(-2147483648).lte(2147483647),
    name: z.string().max(100),
    client_name: z.string(),
    updated_at: z.string().datetime({ offset: true }),
    job_status: z.string(),
  })
  .passthrough()
const PaginatedCompleteJobList = z
  .object({
    count: z.number().int(),
    next: z.string().url().nullish(),
    previous: z.string().url().nullish(),
    results: z.array(CompleteJob),
  })
  .passthrough()
const ArchiveJobsRequest = z.object({ ids: z.array(z.string().min(1)) }).passthrough()
const ArchiveJobs = z.object({ ids: z.array(z.string()) }).passthrough()
const JobQuoteChatHistoryResponse = z
  .object({ success: z.boolean(), data: z.object({}).partial().passthrough() })
  .passthrough()
const RoleEnum = z.enum(['user', 'assistant'])
const JobQuoteChatCreateRequest = z
  .object({
    message_id: z.string().min(1).max(100),
    role: RoleEnum,
    content: z.string().min(1),
    metadata: z.unknown().optional(),
  })
  .passthrough()
const JobQuoteChat = z
  .object({
    message_id: z.string().max(100),
    role: RoleEnum,
    content: z.string(),
    metadata: z.unknown().optional(),
    timestamp: z.string().datetime({ offset: true }),
  })
  .passthrough()
const JobQuoteChatInteractionSuccessResponse = z
  .object({ success: z.boolean().optional().default(true), data: JobQuoteChat })
  .passthrough()
const PatchedJobQuoteChatUpdateRequest = z
  .object({ content: z.string().min(1), metadata: z.unknown() })
  .partial()
  .passthrough()
const JobQuoteChatUpdate = z
  .object({ content: z.string(), metadata: z.unknown() })
  .partial()
  .passthrough()
const ModeEnum = z.enum(['CALC', 'PRICE', 'TABLE', 'AUTO'])
const JobQuoteChatInteractionRequest = z
  .object({
    message: z.string().min(1).max(5000),
    mode: ModeEnum.optional().default('AUTO'),
  })
  .passthrough()
const JobQuoteChatInteractionErrorResponse = z
  .object({
    success: z.boolean().optional().default(false),
    error: z.string(),
    code: z.string().optional(),
  })
  .passthrough()
const JobReorderRequest = z
  .object({
    before_id: z.string().uuid().nullable(),
    after_id: z.string().uuid().nullable(),
    status: z.string().min(1).nullable(),
  })
  .partial()
  .passthrough()
const KanbanSuccessResponse = z
  .object({
    success: z.boolean().optional().default(true),
    message: z.string(),
  })
  .passthrough()
const KanbanErrorResponse = z
  .object({ success: z.boolean().optional().default(false), error: z.string() })
  .passthrough()
const JobStatusUpdateRequest = z.object({ status: z.string().min(1) }).passthrough()
const KanbanJobPerson = z
  .object({
    id: z.string().uuid(),
    display_name: z.string(),
    icon_url: z.string().url().nullable(),
  })
  .passthrough()
const KanbanJob = z
  .object({
    id: z.string().uuid(),
    name: z.string(),
    description: z.string().nullable(),
    job_number: z.number().int(),
    client_name: z.string(),
    contact_person: z.string(),
    people: z.array(KanbanJobPerson),
    status: z.string(),
    status_key: z.string(),
    rejected_flag: z.boolean(),
    paid: z.boolean(),
    fully_invoiced: z.boolean(),
    speed_quality_tradeoff: z.string(),
    created_by_id: z.string().uuid().nullable(),
    created_at: z.string().nullable(),
    priority: z.number(),
  })
  .passthrough()
const AdvancedSearchResponse = z
  .object({
    success: z.boolean().default(true),
    jobs: z.array(KanbanJob),
    total: z.number().int(),
    error: z.string(),
  })
  .partial()
  .passthrough()
const FetchAllJobsResponse = z
  .object({
    success: z.boolean().default(true),
    active_jobs: z.array(KanbanJob),
    archived_jobs: z.array(KanbanJob),
    total_archived: z.number().int(),
    error: z.string(),
  })
  .partial()
  .passthrough()
const KanbanColumnJob = z
  .object({
    id: z.string(),
    job_number: z.number().int(),
    name: z.string(),
    description: z.string().nullable(),
    client_name: z.string(),
    contact_person: z.string(),
    people: z.array(KanbanJobPerson),
    status: z.string(),
    status_key: z.string(),
    rejected_flag: z.boolean(),
    paid: z.boolean(),
    fully_invoiced: z.boolean(),
    speed_quality_tradeoff: z.string(),
    created_by_id: z.string().nullable(),
    created_at: z.string().nullable(),
    priority: z.number(),
    badge_label: z.string(),
    badge_color: z.string(),
  })
  .passthrough()
const FetchJobsByColumnResponse = z
  .object({
    success: z.boolean().default(true),
    jobs: z.array(KanbanColumnJob),
    total: z.number().int(),
    filtered_count: z.number().int(),
    error: z.string(),
  })
  .partial()
  .passthrough()
const FetchJobsResponse = z
  .object({
    success: z.boolean().default(true),
    jobs: z.array(KanbanJob),
    total: z.number().int(),
    filtered_count: z.number().int(),
    error: z.string(),
  })
  .partial()
  .passthrough()
const FetchStatusValuesResponse = z
  .object({
    success: z.boolean().default(true),
    statuses: z.record(z.string()),
    tooltips: z.record(z.string()),
    error: z.string(),
  })
  .partial()
  .passthrough()
const WorkshopJob = z
  .object({
    id: z.string().uuid(),
    name: z.string(),
    description: z.string().nullable(),
    job_number: z.number().int(),
    client_name: z.string(),
    contact_person: z.string().nullable(),
    people: z.array(KanbanJobPerson),
  })
  .passthrough()
const WorkshopTimesheetEntry = z
  .object({
    id: z.string().uuid(),
    job_id: z.string().uuid(),
    job_number: z.number().int(),
    job_name: z.string(),
    client_name: z.string(),
    description: z.string(),
    hours: z.number().gt(-100000).lt(100000),
    accounting_date: z.string(),
    is_billable: z.boolean(),
    rate_multiplier: z.number().gt(-100).lt(100),
    created_at: z.string().datetime({ offset: true }),
    updated_at: z.string().datetime({ offset: true }),
  })
  .passthrough()
const WorkshopTimesheetSummary = z
  .object({
    total_hours: z.number(),
    billable_hours: z.number(),
    non_billable_hours: z.number(),
    total_cost: z.number(),
    total_revenue: z.number(),
  })
  .passthrough()
const WorkshopTimesheetListResponse = z
  .object({
    date: z.string(),
    entries: z.array(WorkshopTimesheetEntry),
    summary: WorkshopTimesheetSummary,
  })
  .passthrough()
const WorkshopTimesheetEntryRequestRequest = z
  .object({
    job_id: z.string().uuid(),
    accounting_date: z.string(),
    hours: z.number().gte(0.01).lt(100000),
    description: z.string().max(255).nullish(),
    is_billable: z.boolean().optional().default(true),
    rate_multiplier: z.number().gte(0.1).lt(100).optional().default(1),
  })
  .passthrough()
const PatchedWorkshopTimesheetEntryUpdateRequest = z
  .object({
    entry_id: z.string().uuid(),
    job_id: z.string().uuid(),
    accounting_date: z.string(),
    hours: z.number().gte(0.01).lt(100000),
    description: z.string().max(255).nullable(),
    is_billable: z.boolean(),
    rate_multiplier: z.number().gte(0.1).lt(100),
  })
  .partial()
  .passthrough()
const WorkshopPDFResponse = z
  .object({ status: z.string(), message: z.string() })
  .partial()
  .passthrough()
const Kind332Enum = z.enum(['time', 'material', 'adjust'])
const PatchedCostLineCreateUpdateRequest = z
  .object({
    kind: Kind332Enum,
    desc: z.string().max(255),
    quantity: z.number().gt(-10000000).lt(10000000),
    unit_cost: z.number().gt(-100000000).lt(100000000),
    unit_rev: z.number().gt(-100000000).lt(100000000),
    accounting_date: z.string(),
    ext_refs: z.unknown(),
    meta: z.unknown(),
  })
  .partial()
  .passthrough()
const CostLineCreateUpdate = z
  .object({
    kind: Kind332Enum,
    desc: z.string().max(255).optional(),
    quantity: z.number().gt(-10000000).lt(10000000).optional(),
    unit_cost: z.number().gt(-100000000).lt(100000000).optional(),
    unit_rev: z.number().gt(-100000000).lt(100000000).optional(),
    accounting_date: z.string(),
    ext_refs: z.unknown().optional(),
    meta: z.unknown().optional(),
    created_at: z.string().datetime({ offset: true }),
    updated_at: z.string().datetime({ offset: true }),
  })
  .passthrough()
const CostLine = z
  .object({
    id: z.string().uuid(),
    kind: Kind332Enum,
    desc: z.string().max(255).optional(),
    quantity: z.number().gt(-10000000).lt(10000000).optional(),
    unit_cost: z.number().gt(-100000000).lt(100000000).optional(),
    unit_rev: z.number().gt(-100000000).lt(100000000).optional(),
    ext_refs: z.unknown().optional(),
    meta: z.unknown().optional(),
    created_at: z.string().datetime({ offset: true }),
    updated_at: z.string().datetime({ offset: true }),
    accounting_date: z.string(),
    xero_time_id: z.string().max(255).nullish(),
    xero_expense_id: z.string().max(255).nullish(),
    xero_last_modified: z.string().datetime({ offset: true }).nullish(),
    xero_last_synced: z.string().datetime({ offset: true }).nullish(),
    approved: z.boolean().optional(),
    total_cost: z.number(),
    total_rev: z.number(),
  })
  .passthrough()
const StockConsumeResponse = z
  .object({
    success: z.boolean(),
    message: z.string().optional(),
    remaining_quantity: z.number().gt(-100000000).lt(100000000).optional(),
    line: CostLine,
  })
  .passthrough()
const CostLineApprovalResponse = z
  .object({
    success: z.boolean(),
    message: z.string().optional(),
    line: CostLine,
  })
  .passthrough()
const CostLineApprovalResult = z.union([StockConsumeResponse, CostLineApprovalResponse])
const CostLineErrorResponse = z.object({ error: z.string() }).passthrough()
const BrokenFKReference = z
  .object({
    model: z.string(),
    record_id: z.string(),
    field: z.string(),
    target_model: z.string(),
    target_id: z.string(),
  })
  .passthrough()
const BrokenJSONReference = z
  .object({
    model: z.string(),
    record_id: z.string(),
    field: z.string(),
    staff_id: z.string().nullish(),
    stock_id: z.string().nullish(),
    purchase_order_line_id: z.string().nullish(),
    issue: z.string().nullish(),
  })
  .passthrough()
const BusinessRuleViolation = z
  .object({
    model: z.string(),
    record_id: z.string(),
    field: z.string(),
    rule: z.string(),
    expected: z.string().nullish(),
    actual: z.string().nullish(),
    path: z.array(z.string()).nullish(),
    expected_path: z.string().nullish(),
  })
  .passthrough()
const DataIntegritySummary = z
  .object({
    total_broken_fks: z.number().int(),
    total_broken_json_refs: z.number().int(),
    total_business_rule_violations: z.number().int(),
    total_issues: z.number().int(),
  })
  .passthrough()
const DataIntegrityResponse = z
  .object({
    scanned_at: z.string().datetime({ offset: true }),
    broken_fk_references: z.array(BrokenFKReference),
    broken_json_references: z.array(BrokenJSONReference),
    business_rule_violations: z.array(BusinessRuleViolation),
    summary: DataIntegritySummary,
  })
  .passthrough()
const ArchivedJobIssue = z
  .object({
    job_id: z.string(),
    job_number: z.string(),
    client_name: z.string(),
    archived_date: z.string(),
    current_status: z.string(),
    issue: z.string(),
    invoice_status: z.string().nullish(),
    outstanding_amount: z.number().gt(-100000000).lt(100000000).nullish(),
    job_value: z.number().gt(-100000000).lt(100000000),
  })
  .passthrough()
const ComplianceSummary = z
  .object({
    not_invoiced: z.number().int(),
    not_paid: z.number().int(),
    not_cancelled: z.number().int(),
    has_open_tasks: z.number().int(),
  })
  .passthrough()
const ArchivedJobsComplianceResponse = z
  .object({
    total_archived_jobs: z.number().int(),
    non_compliant_jobs: z.array(ArchivedJobIssue),
    summary: ComplianceSummary,
    checked_at: z.string().datetime({ offset: true }),
  })
  .passthrough()
const JobCreateRequest = z
  .object({
    name: z.string().min(1).max(255),
    client_id: z.string().uuid(),
    description: z.string().optional(),
    order_number: z.string().optional(),
    notes: z.string().optional(),
    contact_id: z.string().uuid().nullish(),
    pricing_methodology: z.string().nullish(),
    estimated_materials: z.number().gte(0).lt(100000000),
    estimated_time: z.number().gte(0).lt(100000000),
  })
  .passthrough()
const JobCreateResponse = z
  .object({
    success: z.boolean().optional().default(true),
    job_id: z.string(),
    job_number: z.number().int(),
    message: z.string(),
  })
  .passthrough()
const JobRestErrorResponse = z.object({ error: z.string() }).passthrough()
const CostSetKindEnum = z.enum(['estimate', 'quote', 'actual'])
const CostSetSummary = z
  .object({
    cost: z.number(),
    rev: z.number(),
    hours: z.number(),
    profitMargin: z.number(),
  })
  .passthrough()
const CostSet = z
  .object({
    id: z.string(),
    job: z.string().uuid(),
    kind: CostSetKindEnum,
    rev: z.number().int(),
    summary: CostSetSummary,
    created: z.string().datetime({ offset: true }),
    cost_lines: z.array(CostLine),
  })
  .passthrough()
const JobFileStatusEnum = z.enum(['active', 'deleted'])
const JobFile = z
  .object({
    id: z.string().uuid(),
    filename: z.string().max(255),
    mime_type: z.string().max(100).optional(),
    uploaded_at: z.string().datetime({ offset: true }),
    status: JobFileStatusEnum.optional(),
    print_on_jobsheet: z.boolean().optional(),
    size: z.number().int().nullable(),
    download_url: z.string(),
    thumbnail_url: z.string().nullable(),
  })
  .passthrough()
const PricingMethodologyEnum = z.enum(['time_materials', 'fixed_price'])
const SpeedQualityTradeoffEnum = z.enum(['fast', 'normal', 'quality'])
const QuoteSpreadsheet = z
  .object({
    id: z.string().uuid(),
    sheet_id: z.string().max(100),
    sheet_url: z.string().max(500).url().nullish(),
    tab: z.string().max(100).nullish(),
    job_id: z.string(),
    job_number: z.number().int(),
    job_name: z.string(),
  })
  .passthrough()
const Status7aeEnum = z.enum(['DRAFT', 'SENT', 'DECLINED', 'ACCEPTED', 'INVOICED', 'DELETED'])
const Quote = z
  .object({
    id: z.string().uuid(),
    xero_id: z.string().uuid(),
    status: Status7aeEnum.optional(),
    date: z.string(),
    total_excl_tax: z.number(),
    total_incl_tax: z.number(),
    online_url: z.string().max(200).url().nullish(),
  })
  .passthrough()
const Status1beEnum = z.enum(['DRAFT', 'SUBMITTED', 'AUTHORISED', 'DELETED', 'VOIDED', 'PAID'])
const Invoice = z
  .object({
    id: z.string().uuid(),
    xero_id: z.string().uuid(),
    number: z.string().max(255),
    status: Status1beEnum.optional(),
    date: z.string(),
    due_date: z.string().nullish(),
    total_excl_tax: z.number(),
    total_incl_tax: z.number(),
    amount_due: z.number(),
    tax: z.number().optional(),
    online_url: z.string().max(200).url().nullish(),
  })
  .passthrough()
const XeroQuote = z
  .object({
    status: Status7aeEnum,
    online_url: z.string().max(200).url().nullable(),
  })
  .partial()
  .passthrough()
const XeroInvoice = z
  .object({
    number: z.string().max(255),
    status: Status1beEnum.optional(),
    online_url: z.string().max(200).url().nullish(),
  })
  .passthrough()
const Job = z
  .object({
    id: z.string().uuid(),
    name: z.string().max(100),
    client_id: z.string().uuid().nullish(),
    client_name: z.string().nullable(),
    contact_id: z.string().uuid().nullish(),
    contact_name: z.string().nullable(),
    job_number: z.number().int().gte(-2147483648).lte(2147483647),
    notes: z.string().nullish(),
    order_number: z.string().max(100).nullish(),
    created_at: z.string().datetime({ offset: true }),
    updated_at: z.string().datetime({ offset: true }),
    description: z.string().nullish(),
    latest_estimate: CostSet,
    latest_quote: CostSet,
    latest_actual: CostSet,
    job_status: z.string(),
    delivery_date: z.string().nullish(),
    paid: z.boolean().optional(),
    quote_acceptance_date: z.string().datetime({ offset: true }).nullish(),
    job_is_valid: z.boolean().optional(),
    job_files: z.array(JobFile).optional(),
    charge_out_rate: z.number().gt(-100000000).lt(100000000),
    pricing_methodology: PricingMethodologyEnum.optional(),
    price_cap: z.number().gt(-100000000).lt(100000000).nullish(),
    speed_quality_tradeoff: SpeedQualityTradeoffEnum.optional(),
    quote_sheet: QuoteSpreadsheet.nullable(),
    quoted: z.boolean(),
    fully_invoiced: z.boolean(),
    quote: Quote.nullable(),
    invoices: z.array(Invoice),
    xero_quote: XeroQuote.nullable(),
    xero_invoices: z.array(XeroInvoice),
    shop_job: z.boolean(),
    rejected_flag: z.boolean().optional(),
  })
  .passthrough()
const JobEvent = z
  .object({
    id: z.string().uuid(),
    description: z.string(),
    timestamp: z.string().datetime({ offset: true }),
    staff: z.string().nullable(),
    event_type: z.string(),
    schema_version: z.number().int(),
    change_id: z.string().uuid().nullable(),
    delta_before: z.unknown().nullable(),
    delta_after: z.unknown().nullable(),
    delta_meta: z.unknown().nullable(),
    delta_checksum: z.string(),
    can_undo: z.boolean(),
    undo_description: z.string().nullable(),
  })
  .passthrough()
const CompanyDefaultsJobDetail = z
  .object({
    materials_markup: z.number(),
    time_markup: z.number(),
    charge_out_rate: z.number(),
    wage_rate: z.number(),
  })
  .passthrough()
const JobData = z
  .object({
    job: Job,
    events: z.array(JobEvent),
    company_defaults: CompanyDefaultsJobDetail,
  })
  .passthrough()
const JobDetailResponse = z
  .object({ success: z.boolean().optional().default(true), data: JobData })
  .passthrough()
const JobDeltaEnvelopeRequest = z
  .object({
    change_id: z.string().uuid(),
    actor_id: z.string().uuid().nullish(),
    made_at: z.string().datetime({ offset: true }).nullish(),
    job_id: z.string().uuid().nullish(),
    fields: z.array(z.string().min(1)).min(1),
    before: z.unknown(),
    after: z.unknown(),
    before_checksum: z.string().min(1),
    etag: z.string().nullish(),
  })
  .passthrough()
const PatchedJobDeltaEnvelopeRequest = z
  .object({
    change_id: z.string().uuid(),
    actor_id: z.string().uuid().nullable(),
    made_at: z.string().datetime({ offset: true }).nullable(),
    job_id: z.string().uuid().nullable(),
    fields: z.array(z.string().min(1)).min(1),
    before: z.unknown(),
    after: z.unknown(),
    before_checksum: z.string().min(1),
    etag: z.string().nullable(),
  })
  .partial()
  .passthrough()
const JobDeleteResponse = z
  .object({
    success: z.boolean().optional().default(true),
    message: z.string(),
  })
  .passthrough()
const JobBasicInformationResponse = z
  .object({
    description: z.string().nullable(),
    delivery_date: z.string().nullable(),
    order_number: z.string().nullable(),
    notes: z.string().nullable(),
  })
  .passthrough()
const CostLineCreateUpdateRequest = z
  .object({
    kind: Kind332Enum,
    desc: z.string().max(255).optional(),
    quantity: z.number().gt(-10000000).lt(10000000).optional(),
    unit_cost: z.number().gt(-100000000).lt(100000000).optional(),
    unit_rev: z.number().gt(-100000000).lt(100000000).optional(),
    accounting_date: z.string(),
    ext_refs: z.unknown().optional(),
    meta: z.unknown().optional(),
  })
  .passthrough()
const QuoteRevisionsList = z
  .object({
    job_id: z.string(),
    job_number: z.number().int(),
    current_cost_set_rev: z.number().int(),
    total_revisions: z.number().int(),
    revisions: z.array(z.object({}).partial().passthrough()),
  })
  .passthrough()
const QuoteRevisionRequest = z
  .object({ reason: z.string().min(1).max(500) })
  .partial()
  .passthrough()
const QuoteRevisionResponse = z
  .object({
    success: z.boolean(),
    message: z.string(),
    quote_revision: z.number().int(),
    archived_cost_lines_count: z.number().int(),
    job_id: z.string(),
    error: z.string().optional(),
  })
  .passthrough()
const JobCostSetSummary = z
  .object({
    cost: z.number(),
    rev: z.number(),
    hours: z.number(),
    profitMargin: z.number().nullable(),
  })
  .passthrough()
const JobCostSummaryResponse = z
  .object({
    estimate: JobCostSetSummary.nullable(),
    quote: JobCostSetSummary.nullable(),
    actual: JobCostSetSummary.nullable(),
  })
  .passthrough()
const JobDeltaRejection = z
  .object({
    id: z.string().uuid(),
    change_id: z.string().uuid().nullable(),
    job_id: z.string().uuid().nullable(),
    job_name: z.string().nullable(),
    reason: z.string(),
    detail: z.unknown(),
    checksum: z.string(),
    request_etag: z.string(),
    request_ip: z.string().nullable(),
    created_at: z.string().datetime({ offset: true }),
    envelope: z.unknown(),
    staff_id: z.string().uuid().nullable(),
    staff_email: z.string().nullable(),
  })
  .passthrough()
const JobDeltaRejectionListResponse = z
  .object({
    count: z.number().int(),
    next: z.string().nullish(),
    previous: z.string().nullish(),
    results: z.array(JobDeltaRejection),
  })
  .passthrough()
const JobEventsResponse = z.object({ events: z.array(JobEvent) }).passthrough()
const JobEventCreateRequest = z.object({ description: z.string().min(1).max(500) }).passthrough()
const JobEventCreateResponse = z.object({ success: z.boolean(), event: JobEvent }).passthrough()
const JobFileErrorResponse = z
  .object({
    status: z.string().optional().default('error'),
    message: z.string(),
  })
  .passthrough()
const JobFileUploadRequest = z
  .object({
    files: z.array(z.instanceof(File)),
    print_on_jobsheet: z.boolean().optional().default(true),
  })
  .passthrough()
const UploadedFile = z
  .object({
    id: z.string(),
    filename: z.string(),
    file_path: z.string(),
    print_on_jobsheet: z.boolean(),
  })
  .passthrough()
const JobFileUploadSuccessResponse = z
  .object({
    status: z.string().optional().default('success'),
    uploaded: z.array(UploadedFile),
    message: z.string(),
  })
  .passthrough()
const JobFileUploadPartialResponse = z
  .object({
    status: z.string(),
    uploaded: z.array(UploadedFile),
    errors: z.array(z.string()),
  })
  .passthrough()
const JobFileRequest = z
  .object({
    id: z.string().uuid(),
    filename: z.string().min(1).max(255),
    mime_type: z.string().max(100).optional(),
    status: JobFileStatusEnum.optional(),
    print_on_jobsheet: z.boolean().optional(),
  })
  .passthrough()
const JobFileUpdateSuccessResponse = z
  .object({
    status: z.string().optional().default('success'),
    message: z.string(),
    print_on_jobsheet: z.boolean(),
  })
  .passthrough()
const JobFileThumbnailErrorResponse = z
  .object({
    status: z.string().optional().default('error'),
    message: z.string(),
  })
  .passthrough()
const JobClientHeader = z.object({ id: z.string().uuid(), name: z.string() }).passthrough()
const Status7b9Enum = z.enum([
  'draft',
  'awaiting_approval',
  'approved',
  'in_progress',
  'unusual',
  'recently_completed',
  'special',
  'archived',
])
const JobHeaderResponse = z
  .object({
    job_id: z.string().uuid(),
    client: JobClientHeader,
    quoted: z.boolean(),
    job_number: z.number().int().gte(-2147483648).lte(2147483647),
    name: z.string().max(100),
    status: Status7b9Enum.optional(),
    pricing_methodology: PricingMethodologyEnum.optional(),
    price_cap: z.number().gt(-100000000).lt(100000000).nullish(),
    speed_quality_tradeoff: SpeedQualityTradeoffEnum.optional(),
    fully_invoiced: z.boolean().optional(),
    quote_acceptance_date: z.string().datetime({ offset: true }).nullish(),
    paid: z.boolean().optional(),
    rejected_flag: z.boolean().optional(),
  })
  .passthrough()
const JobInvoicesResponse = z.object({ invoices: z.array(Invoice) }).passthrough()
const DocumentTypeEnum = z.enum(['jsa', 'swp', 'sop'])
const SafetyDocumentList = z
  .object({
    id: z.string().uuid(),
    document_type: DocumentTypeEnum,
    document_number: z.string().max(50).nullish(),
    job_number: z.string().nullable(),
    created_at: z.string().datetime({ offset: true }),
    updated_at: z.string().datetime({ offset: true }),
    title: z.string().max(255),
    site_location: z.string().max(500).optional(),
    google_doc_url: z.string().max(200).url().optional(),
  })
  .passthrough()
const SafetyDocument = z
  .object({
    id: z.string().uuid(),
    document_type: DocumentTypeEnum,
    document_number: z.string().max(50).nullish(),
    job_id: z.string().uuid().nullable(),
    job_number: z.string().nullable(),
    created_at: z.string().datetime({ offset: true }),
    updated_at: z.string().datetime({ offset: true }),
    title: z.string().max(255),
    company_name: z.string().max(255),
    site_location: z.string().max(500).optional(),
    google_doc_id: z.string(),
    google_doc_url: z.string().url(),
  })
  .passthrough()
const JobQuoteAcceptanceRequest = z
  .object({
    success: z.boolean(),
    job_id: z.string().uuid(),
    quote_acceptance_date: z.string().min(1),
    message: z.string().min(1),
  })
  .passthrough()
const JobQuoteAcceptance = z
  .object({
    success: z.boolean(),
    job_id: z.string().uuid(),
    quote_acceptance_date: z.string(),
    message: z.string(),
  })
  .passthrough()
const QuoteImportStatusResponse = z
  .object({
    job_id: z.string(),
    job_name: z.string(),
    has_quote: z.boolean(),
    quote: CostSet.optional(),
    revision: z.number().int().optional(),
    created: z.string().datetime({ offset: true }).optional(),
    summary: z.unknown().optional(),
  })
  .passthrough()
const TimelineEntry = z
  .object({
    id: z.string().uuid(),
    timestamp: z.string().datetime({ offset: true }),
    entry_type: z.string(),
    description: z.string(),
    staff: z.string().nullish(),
    event_type: z.string().nullish(),
    can_undo: z.boolean().nullable(),
    undo_description: z.string().nullable(),
    change_id: z.string().uuid().nullish(),
    schema_version: z.number().int().nullish(),
    delta_before: z.unknown().nullish(),
    delta_after: z.unknown().nullish(),
    delta_meta: z.unknown().nullish(),
    delta_checksum: z.string().nullish(),
    cost_set_kind: z.string().nullish(),
    costline_kind: z.string().nullish(),
    quantity: z.number().gt(-10000000).lt(10000000).nullish(),
    unit_cost: z.number().gt(-100000000).lt(100000000).nullish(),
    unit_rev: z.number().gt(-100000000).lt(100000000).nullish(),
    total_cost: z.number().gt(-100000000).lt(100000000).nullish(),
    total_rev: z.number().gt(-100000000).lt(100000000).nullish(),
    created_at: z.string().datetime({ offset: true }).nullish(),
    updated_at: z.string().datetime({ offset: true }).nullish(),
  })
  .passthrough()
const JobTimelineResponse = z.object({ timeline: z.array(TimelineEntry) }).passthrough()
const JobUndoRequest = z
  .object({
    change_id: z.string().uuid(),
    undo_change_id: z.string().uuid().nullish(),
  })
  .passthrough()
const DraftLineRequest = z
  .object({
    kind: z.string().min(1),
    desc: z.string().min(1),
    quantity: z.number().gt(-100000000).lt(100000000),
    unit_cost: z.number().gt(-100000000).lt(100000000),
    unit_rev: z.number().gt(-100000000).lt(100000000),
    total_cost: z.number().gt(-100000000).lt(100000000),
    total_rev: z.number().gt(-100000000).lt(100000000),
  })
  .passthrough()
const QuoteChangesRequest = z
  .object({
    additions: z.array(DraftLineRequest),
    updates: z.array(DraftLineRequest),
    deletions: z.array(DraftLineRequest),
  })
  .passthrough()
const ApplyQuoteResponseRequest = z
  .object({
    success: z.boolean(),
    draft_lines: z.array(DraftLineRequest).optional(),
    changes: QuoteChangesRequest.optional(),
    error: z.string().min(1).optional(),
  })
  .passthrough()
const DraftLine = z
  .object({
    kind: z.string(),
    desc: z.string(),
    quantity: z.number().gt(-100000000).lt(100000000),
    unit_cost: z.number().gt(-100000000).lt(100000000),
    unit_rev: z.number().gt(-100000000).lt(100000000),
    total_cost: z.number().gt(-100000000).lt(100000000),
    total_rev: z.number().gt(-100000000).lt(100000000),
  })
  .passthrough()
const QuoteChanges = z
  .object({
    additions: z.array(DraftLine),
    updates: z.array(DraftLine),
    deletions: z.array(DraftLine),
  })
  .passthrough()
const ApplyQuoteResponse = z
  .object({
    success: z.boolean(),
    cost_set: CostSet.nullish(),
    draft_lines: z.array(DraftLine).optional(),
    changes: QuoteChanges.optional(),
    error: z.string().optional(),
  })
  .passthrough()
const LinkQuoteSheetRequest = z.object({ template_url: z.string().url() }).partial().passthrough()
const LinkQuoteSheet = z.object({ template_url: z.string().url() }).partial().passthrough()
const ValidationReportRequest = z
  .object({
    warnings: z.array(z.string().min(1)),
    errors: z.array(z.string().min(1)),
  })
  .partial()
  .passthrough()
const DiffPreviewRequest = z
  .object({
    additions_count: z.number().int(),
    updates_count: z.number().int(),
    deletions_count: z.number().int(),
    total_changes: z.number().int(),
    next_revision: z.number().int().optional(),
    current_revision: z.number().int().nullish(),
  })
  .passthrough()
const PreviewQuoteResponseRequest = z
  .object({
    success: z.boolean(),
    draft_lines: z.array(DraftLineRequest),
    changes: QuoteChangesRequest,
    message: z.string().min(1),
    can_proceed: z.boolean().default(false),
    validation_report: ValidationReportRequest.nullable(),
    diff_preview: DiffPreviewRequest.nullable(),
  })
  .partial()
  .passthrough()
const ValidationReport = z
  .object({ warnings: z.array(z.string()), errors: z.array(z.string()) })
  .partial()
  .passthrough()
const DiffPreview = z
  .object({
    additions_count: z.number().int(),
    updates_count: z.number().int(),
    deletions_count: z.number().int(),
    total_changes: z.number().int(),
    next_revision: z.number().int().optional(),
    current_revision: z.number().int().nullish(),
  })
  .passthrough()
const PreviewQuoteResponse = z
  .object({
    success: z.boolean(),
    draft_lines: z.array(DraftLine),
    changes: QuoteChanges,
    message: z.string(),
    can_proceed: z.boolean().default(false),
    validation_report: ValidationReport.nullable(),
    diff_preview: DiffPreview.nullable(),
  })
  .partial()
  .passthrough()
const JobStatusChoicesResponse = z
  .object({ statuses: z.object({}).partial().passthrough() })
  .passthrough()
const WeeklyMetrics = z
  .object({
    job_id: z.string().uuid(),
    job_number: z.number().int(),
    name: z.string(),
    client: z.string().nullish(),
    description: z.string().nullish(),
    status: z.string(),
    people: z.array(z.object({}).partial().passthrough()),
    estimated_hours: z.number(),
    actual_hours: z.number(),
    profit: z.number(),
  })
  .passthrough()
const MonthEndJobHistory = z
  .object({
    date: z.string(),
    total_hours: z.number(),
    total_dollars: z.number(),
  })
  .passthrough()
const MonthEndJob = z
  .object({
    job_id: z.string().uuid(),
    job_number: z.number().int(),
    job_name: z.string(),
    client_name: z.string(),
    history: z.array(MonthEndJobHistory),
    total_hours: z.number(),
    total_dollars: z.number(),
  })
  .passthrough()
const MonthEndStockHistory = z
  .object({
    date: z.string(),
    material_line_count: z.number().int(),
    material_cost: z.number(),
  })
  .passthrough()
const MonthEndStockJob = z
  .object({
    job_id: z.string().uuid(),
    job_number: z.number().int(),
    job_name: z.string(),
    history: z.array(MonthEndStockHistory),
  })
  .passthrough()
const MonthEndGetResponse = z
  .object({ jobs: z.array(MonthEndJob), stock_job: MonthEndStockJob })
  .passthrough()
const MonthEndPostRequest = z.object({ job_ids: z.array(z.string().uuid()) }).passthrough()
const MonthEndPostResponse = z
  .object({
    processed: z.array(z.string().uuid()),
    errors: z.array(z.string()),
  })
  .passthrough()
const GenerateControlsRequestRequest = z
  .object({
    hazards: z.array(z.string().min(1)),
    task_description: z.string().min(1).optional().default(''),
  })
  .passthrough()
const GenerateControlsResponse = z.object({ controls: z.array(z.string()) }).passthrough()
const GenerateHazardsRequestRequest = z
  .object({ task_description: z.string().min(1) })
  .passthrough()
const GenerateHazardsResponse = z.object({ hazards: z.array(z.string()) }).passthrough()
const ImproveDocumentRequestRequest = z
  .object({
    raw_text: z.string().min(1),
    document_type: z.string().min(1).optional().default('swp'),
  })
  .passthrough()
const ImproveDocumentResponse = z
  .object({
    title: z.string(),
    description: z.string(),
    site_location: z.string(),
    ppe_requirements: z.array(z.string()),
    tasks: z.array(z.unknown()),
    additional_notes: z.string(),
  })
  .passthrough()
const ImproveSectionRequestRequest = z
  .object({
    section_text: z.string().min(1),
    section_type: z.string().min(1),
    context: z.string().min(1).optional().default(''),
  })
  .passthrough()
const ImproveSectionResponse = z.object({ improved_text: z.string() }).passthrough()
const SafetyDocumentContentResponse = z
  .object({
    title: z.string(),
    document_type: z.string(),
    description: z.string(),
    site_location: z.string(),
    ppe_requirements: z.array(z.string()),
    tasks: z.array(z.unknown()),
    additional_notes: z.string(),
    raw_text: z.string(),
  })
  .passthrough()
const SafetyDocumentContentUpdateRequest = z
  .object({
    title: z.string().min(1),
    site_location: z.string().min(1),
    description: z.string().min(1),
    ppe_requirements: z.array(z.string().min(1)),
    tasks: z.array(z.unknown()),
    additional_notes: z.string().min(1),
  })
  .partial()
  .passthrough()
const SOPGenerateRequestRequest = z
  .object({
    title: z.string().min(1),
    description: z.string().min(1).optional().default(''),
    document_number: z.string().min(1).optional().default(''),
  })
  .passthrough()
const SWPGenerateRequestRequest = z
  .object({
    document_number: z.string().max(50).optional(),
    title: z.string().min(1).max(255),
    description: z.string().min(1),
    site_location: z.string().optional(),
  })
  .passthrough()
const TimesheetCostLine = z
  .object({
    id: z.string().uuid(),
    kind: Kind332Enum,
    desc: z.string(),
    quantity: z.number().gt(-10000000).lt(10000000),
    unit_cost: z.number().gt(-100000000).lt(100000000),
    unit_rev: z.number().gt(-100000000).lt(100000000),
    ext_refs: z.unknown(),
    meta: z.unknown(),
    created_at: z.string().datetime({ offset: true }),
    updated_at: z.string().datetime({ offset: true }),
    accounting_date: z.string(),
    xero_time_id: z.string().nullable(),
    xero_expense_id: z.string().nullable(),
    xero_last_modified: z.string().datetime({ offset: true }).nullable(),
    xero_last_synced: z.string().datetime({ offset: true }).nullable(),
    approved: z.boolean(),
    total_cost: z.number(),
    total_rev: z.number(),
    job_id: z.string(),
    job_number: z.number().int(),
    job_name: z.string(),
    client_name: z.string(),
    charge_out_rate: z.number().gt(-100000000).lt(100000000),
    wage_rate: z.number(),
  })
  .passthrough()
const ModernTimesheetStaff = z
  .object({
    id: z.string().uuid(),
    name: z.string(),
    firstName: z.string(),
    lastName: z.string(),
  })
  .passthrough()
const ModernTimesheetSummary = z
  .object({
    total_hours: z.number(),
    billable_hours: z.number(),
    non_billable_hours: z.number(),
    total_cost: z.number(),
    total_revenue: z.number(),
    entry_count: z.number().int(),
  })
  .passthrough()
const ModernTimesheetEntryGetResponse = z
  .object({
    cost_lines: z.array(TimesheetCostLine),
    staff: ModernTimesheetStaff,
    date: z.string(),
    summary: ModernTimesheetSummary,
  })
  .passthrough()
const ModernTimesheetErrorResponse = z.object({ error: z.string() }).passthrough()
const ModernTimesheetEntryPostRequest = z
  .object({
    job_id: z.string().uuid(),
    staff_id: z.string().uuid(),
    date: z.string(),
    hours: z.number().gte(0),
    description: z.string().min(1).max(500),
    is_billable: z.boolean().optional().default(true),
    hourly_rate: z.number().gte(0).optional(),
  })
  .passthrough()
const ModernTimesheetEntryPostResponse = z
  .object({
    success: z.boolean(),
    cost_line_id: z.string().uuid().optional(),
    message: z.string().optional(),
  })
  .passthrough()
const ModernTimesheetJobGetResponse = z
  .object({ jobs: z.array(Job), total_count: z.number().int() })
  .passthrough()
const ModernTimesheetDayGetResponse = z
  .object({
    entries: z.array(TimesheetCostLine),
    summary: ModernTimesheetSummary,
    date: z.string(),
  })
  .passthrough()
const JobForPurchasing = z
  .object({
    id: z.string().uuid(),
    job_number: z.number().int().gte(-2147483648).lte(2147483647),
    name: z.string().max(100),
    client_name: z.string(),
    status: Status7b9Enum.optional(),
    is_stock_holding: z.boolean(),
    job_display_name: z.string(),
  })
  .passthrough()
const AllJobsResponse = z
  .object({
    success: z.boolean(),
    jobs: z.array(JobForPurchasing),
    stock_holding_job_id: z.string(),
  })
  .passthrough()
const DeliveryReceiptAllocationRequest = z
  .object({
    job_id: z.string().uuid(),
    quantity: z.number().gt(-100000000).lt(100000000),
    retail_rate: z.number().gt(-1000).lt(1000).optional(),
    metadata: z.object({}).partial().passthrough().optional(),
  })
  .passthrough()
const DeliveryReceiptLineRequest = z
  .object({
    total_received: z.number().gt(-100000000).lt(100000000),
    allocations: z.array(DeliveryReceiptAllocationRequest),
  })
  .passthrough()
const DeliveryReceiptRequest = z
  .object({
    purchase_order_id: z.string().uuid(),
    allocations: z.record(DeliveryReceiptLineRequest),
  })
  .passthrough()
const DeliveryReceiptResponse = z
  .object({ success: z.boolean(), error: z.string().optional() })
  .passthrough()
const PurchasingJobsResponse = z
  .object({ jobs: z.array(JobForPurchasing), total_count: z.number().int() })
  .passthrough()
const ProductMapping = z
  .object({
    id: z.string().uuid(),
    input_hash: z.string(),
    input_data: z.unknown(),
    derived_key: z.string().nullable(),
    mapped_item_code: z.string().nullable(),
    mapped_description: z.string().nullable(),
    mapped_metal_type: z.string().nullable(),
    mapped_alloy: z.string().nullable(),
    mapped_specifics: z.string().nullable(),
    mapped_dimensions: z.string().nullable(),
    mapped_unit_cost: z.number().gt(-100000000).lt(100000000).nullable(),
    mapped_price_unit: z.string().nullable(),
    parser_version: z.string().nullable(),
    parser_confidence: z.number().gt(-10).lt(10).nullable(),
    is_validated: z.boolean(),
    validated_at: z.string().datetime({ offset: true }).nullable(),
    validation_notes: z.string().nullable(),
    item_code_is_in_xero: z.boolean(),
    created_at: z.string().datetime({ offset: true }),
  })
  .passthrough()
const ProductMappingListResponse = z
  .object({
    items: z.array(ProductMapping),
    total_count: z.number().int(),
    validated_count: z.number().int(),
    unvalidated_count: z.number().int(),
  })
  .passthrough()
const ProductMappingValidateRequest = z
  .object({
    mapped_item_code: z.string(),
    mapped_description: z.string(),
    mapped_metal_type: z.string(),
    mapped_alloy: z.string(),
    mapped_specifics: z.string(),
    mapped_dimensions: z.string(),
    mapped_unit_cost: z.number().gt(-100000000).lt(100000000).nullable(),
    mapped_price_unit: z.string(),
    validation_notes: z.string(),
  })
  .partial()
  .passthrough()
const ProductMappingValidateResponse = z
  .object({
    success: z.boolean(),
    message: z.string(),
    updated_products_count: z.number().int().optional(),
  })
  .passthrough()
const PurchaseOrderJob = z
  .object({ job_number: z.string(), name: z.string(), client: z.string() })
  .passthrough()
const PurchaseOrderList = z
  .object({
    id: z.string().uuid(),
    po_number: z.string(),
    status: z.string(),
    order_date: z.string(),
    supplier: z.string(),
    supplier_id: z.string().uuid().nullable(),
    jobs: z.array(PurchaseOrderJob),
  })
  .passthrough()
const PurchaseOrderLineCreateRequest = z
  .object({
    job_id: z.string().uuid().nullable(),
    description: z.string().max(255),
    quantity: z.number().gt(-100000000).lt(100000000).default(0),
    unit_cost: z.number().gt(-100000000).lt(100000000).nullable(),
    price_tbc: z.boolean().default(false),
    item_code: z.string().max(100),
    metal_type: z.string().max(100),
    alloy: z.string().max(100),
    specifics: z.string().max(255),
    location: z.string().max(255),
    dimensions: z.string().max(255),
  })
  .partial()
  .passthrough()
const PurchaseOrderCreateRequest = z
  .object({
    supplier_id: z.string().uuid().nullable(),
    reference: z.string().max(255),
    order_date: z.string().nullable(),
    expected_delivery: z.string().nullable(),
    lines: z.array(PurchaseOrderLineCreateRequest),
  })
  .partial()
  .passthrough()
const PurchaseOrderLineCreate = z
  .object({
    job_id: z.string().uuid().nullable(),
    description: z.string().max(255),
    quantity: z.number().gt(-100000000).lt(100000000).default(0),
    unit_cost: z.number().gt(-100000000).lt(100000000).nullable(),
    price_tbc: z.boolean().default(false),
    item_code: z.string().max(100),
    metal_type: z.string().max(100),
    alloy: z.string().max(100),
    specifics: z.string().max(255),
    location: z.string().max(255),
    dimensions: z.string().max(255),
  })
  .partial()
  .passthrough()
const PurchaseOrderCreate = z
  .object({
    supplier_id: z.string().uuid().nullable(),
    reference: z.string().max(255),
    order_date: z.string().nullable(),
    expected_delivery: z.string().nullable(),
    lines: z.array(PurchaseOrderLineCreate),
  })
  .partial()
  .passthrough()
const PurchaseOrderDetailStatusEnum = z.enum([
  'draft',
  'submitted',
  'partially_received',
  'fully_received',
  'deleted',
])
const MetalTypeEnum = z.enum([
  'stainless_steel',
  'mild_steel',
  'aluminum',
  'brass',
  'copper',
  'titanium',
  'zinc',
  'galvanized',
  'unspecified',
  'other',
])
const BlankEnum = z.unknown()
const NullEnum = z.unknown()
const PurchaseOrderLine = z
  .object({
    id: z.string().uuid(),
    description: z.string().max(200),
    quantity: z.number().gt(-100000000).lt(100000000),
    dimensions: z.string().max(255).nullish(),
    unit_cost: z.number().gt(-100000000).lt(100000000).nullish(),
    price_tbc: z.boolean().optional(),
    supplier_item_code: z.string().max(50).nullish(),
    item_code: z.string().max(50).nullish(),
    received_quantity: z.number().gt(-100000000).lt(100000000).optional(),
    metal_type: z.union([MetalTypeEnum, BlankEnum, NullEnum]).nullish(),
    alloy: z.string().max(50).nullish(),
    specifics: z.string().max(255).nullish(),
    location: z.string().max(255).nullish(),
    job_id: z.string().uuid().nullable(),
  })
  .passthrough()
const PurchaseOrderDetail = z
  .object({
    id: z.string().uuid(),
    po_number: z.string().max(50),
    reference: z.string().max(100).nullish(),
    status: PurchaseOrderDetailStatusEnum.optional(),
    order_date: z.string().optional(),
    expected_delivery: z.string().nullish(),
    online_url: z.string().max(500).url().nullish(),
    xero_id: z.string().uuid().nullish(),
    supplier: z.string(),
    supplier_id: z.string().nullable(),
    supplier_has_xero_id: z.boolean(),
    lines: z.array(PurchaseOrderLine),
  })
  .passthrough()
const PurchaseOrderLineUpdateRequest = z
  .object({
    id: z.string().uuid().nullable(),
    job_id: z.string().uuid().nullable(),
    description: z.string().max(255),
    quantity: z.number().gt(-100000000).lt(100000000).default(0),
    unit_cost: z.number().gt(-100000000).lt(100000000).nullable(),
    price_tbc: z.boolean().default(false),
    item_code: z.string().max(100),
    metal_type: z.string().max(100),
    alloy: z.string().max(100),
    specifics: z.string().max(255),
    location: z.string().max(255),
    dimensions: z.string().max(255),
  })
  .partial()
  .passthrough()
const PatchedPurchaseOrderUpdateRequest = z
  .object({
    supplier_id: z.string().uuid().nullable(),
    reference: z.string().max(255),
    expected_delivery: z.string().nullable(),
    status: z.string().max(50),
    lines_to_delete: z.array(z.string().uuid()),
    lines: z.array(PurchaseOrderLineUpdateRequest),
  })
  .partial()
  .passthrough()
const PurchaseOrderLineUpdate = z
  .object({
    id: z.string().uuid().nullable(),
    job_id: z.string().uuid().nullable(),
    description: z.string().max(255),
    quantity: z.number().gt(-100000000).lt(100000000).default(0),
    unit_cost: z.number().gt(-100000000).lt(100000000).nullable(),
    price_tbc: z.boolean().default(false),
    item_code: z.string().max(100),
    metal_type: z.string().max(100),
    alloy: z.string().max(100),
    specifics: z.string().max(255),
    location: z.string().max(255),
    dimensions: z.string().max(255),
  })
  .partial()
  .passthrough()
const PurchaseOrderUpdate = z
  .object({
    supplier_id: z.string().uuid().nullable(),
    reference: z.string().max(255),
    expected_delivery: z.string().nullable(),
    status: z.string().max(50),
    lines_to_delete: z.array(z.string().uuid()),
    lines: z.array(PurchaseOrderLineUpdate),
  })
  .partial()
  .passthrough()
const TypeC98Enum = z.enum(['stock', 'job'])
const AllocationItem = z
  .object({
    type: TypeC98Enum,
    job_id: z.string().uuid(),
    job_name: z.string(),
    quantity: z.number(),
    retail_rate: z.number().optional().default(0),
    allocation_date: z.string().datetime({ offset: true }).nullable(),
    description: z.string(),
    stock_location: z.string().nullish(),
    metal_type: z.string().nullish(),
    alloy: z.string().nullish(),
    specifics: z.string().nullish(),
    allocation_id: z.string().uuid().nullish(),
  })
  .passthrough()
const PurchaseOrderAllocationsResponse = z
  .object({
    po_id: z.string().uuid(),
    allocations: z.record(z.array(AllocationItem)),
  })
  .passthrough()
const AllocationDetailsResponse = z
  .object({
    type: TypeC98Enum,
    id: z.string().uuid(),
    description: z.string(),
    quantity: z.number(),
    job_name: z.string(),
    can_delete: z.boolean(),
    consumed_by_jobs: z.number().int().optional(),
    location: z.string().optional(),
    unit_cost: z.number().optional(),
    unit_revenue: z.number().optional(),
  })
  .passthrough()
const PurchaseOrderEmailRequest = z
  .object({
    recipient_email: z.string().min(1).email(),
    message: z.string().max(1000),
  })
  .partial()
  .passthrough()
const PurchaseOrderEmailResponse = z
  .object({
    success: z.boolean(),
    email_subject: z.string().optional(),
    email_body: z.string().optional(),
    pdf_url: z.string().optional(),
    message: z.string().optional(),
  })
  .passthrough()
const PurchaseOrderEvent = z
  .object({
    id: z.string().uuid(),
    description: z.string(),
    timestamp: z.string().datetime({ offset: true }).optional(),
    staff: z.string(),
  })
  .passthrough()
const PurchaseOrderEventsResponse = z.object({ events: z.array(PurchaseOrderEvent) }).passthrough()
const PurchasingErrorResponse = z
  .object({ error: z.string(), details: z.string().optional() })
  .passthrough()
const PurchaseOrderEventCreateRequest = z
  .object({ description: z.string().min(1).max(500) })
  .passthrough()
const PurchaseOrderEventCreateResponse = z
  .object({ success: z.boolean(), event: PurchaseOrderEvent })
  .passthrough()
const AllocationTypeEnum = z.enum(['job', 'stock'])
const AllocationDeleteRequest = z
  .object({
    allocation_type: AllocationTypeEnum,
    allocation_id: z.string().uuid(),
  })
  .passthrough()
const AllocationDeleteResponse = z
  .object({
    success: z.boolean(),
    message: z.string(),
    deleted_quantity: z.number().optional(),
    description: z.string().optional(),
    job_name: z.string().optional(),
    updated_received_quantity: z.number().optional(),
  })
  .passthrough()
const SourceEnum = z.enum(['purchase_order', 'split_from_stock', 'manual', 'product_catalog'])
const StockItem = z
  .object({
    id: z.string().uuid(),
    item_code: z.string().max(255).nullish(),
    description: z.string().max(255),
    quantity: z.number().gt(-100000000).lt(100000000),
    unit_cost: z.number().gt(-100000000).lt(100000000),
    unit_revenue: z.number().gt(-100000000).lt(100000000).nullish(),
    date: z.string().datetime({ offset: true }).optional(),
    source: SourceEnum,
    location: z.string().optional(),
    metal_type: z.union([MetalTypeEnum, BlankEnum]).optional(),
    alloy: z.string().max(50).nullish(),
    specifics: z.string().max(255).nullish(),
    is_active: z.boolean().optional(),
    job_id: z.string().uuid().nullable(),
  })
  .passthrough()
const StockItemRequest = z
  .object({
    item_code: z.string().max(255).nullish(),
    description: z.string().min(1).max(255),
    quantity: z.number().gt(-100000000).lt(100000000),
    unit_cost: z.number().gt(-100000000).lt(100000000),
    unit_revenue: z.number().gt(-100000000).lt(100000000).nullish(),
    date: z.string().datetime({ offset: true }).optional(),
    source: SourceEnum,
    location: z.string().optional(),
    metal_type: z.union([MetalTypeEnum, BlankEnum]).optional(),
    alloy: z.string().max(50).nullish(),
    specifics: z.string().max(255).nullish(),
    is_active: z.boolean().optional(),
  })
  .passthrough()
const PatchedStockItemRequest = z
  .object({
    item_code: z.string().max(255).nullable(),
    description: z.string().min(1).max(255),
    quantity: z.number().gt(-100000000).lt(100000000),
    unit_cost: z.number().gt(-100000000).lt(100000000),
    unit_revenue: z.number().gt(-100000000).lt(100000000).nullable(),
    date: z.string().datetime({ offset: true }),
    source: SourceEnum,
    location: z.string(),
    metal_type: z.union([MetalTypeEnum, BlankEnum]),
    alloy: z.string().max(50).nullable(),
    specifics: z.string().max(255).nullable(),
    is_active: z.boolean(),
  })
  .partial()
  .passthrough()
const StockConsumeRequest = z
  .object({
    job_id: z.string().uuid(),
    quantity: z.number().gte(0).lt(100000000),
    unit_cost: z.number().gt(-100000000).lt(100000000).nullish(),
    unit_rev: z.number().gt(-100000000).lt(100000000).nullish(),
  })
  .passthrough()
const SupplierPriceStatusItem = z
  .object({
    supplier_id: z.string().uuid(),
    supplier_name: z.string(),
    last_uploaded_at: z.string().datetime({ offset: true }).nullable(),
    file_name: z.string().nullable(),
    total_products: z.number().int().nullable(),
    changes_last_update: z.number().int().nullable(),
  })
  .passthrough()
const SupplierPriceStatusResponse = z
  .object({
    items: z.array(SupplierPriceStatusItem),
    total_count: z.number().int(),
  })
  .passthrough()
const XeroItem = z
  .object({
    code: z.string(),
    name: z.string(),
    description: z.string().optional(),
    sales_details: z.object({}).partial().passthrough().optional(),
    purchase_details: z.object({}).partial().passthrough().optional(),
  })
  .passthrough()
const XeroItemListResponse = z
  .object({
    items: z.array(XeroItem),
    total_count: z.number().int().optional(),
  })
  .passthrough()
const DjangoJobExecutionStatusEnum = z.enum(['Started execution', 'Error!', 'Executed'])
const DjangoJobExecution = z
  .object({
    id: z.number().int(),
    job_id: z.string(),
    status: DjangoJobExecutionStatusEnum,
    run_time: z.string().datetime({ offset: true }),
    duration: z.number().gt(-10000000000000).lt(10000000000000).nullish(),
    exception: z.string().max(1000).nullish(),
    traceback: z.string().nullish(),
  })
  .passthrough()
const DjangoJob = z
  .object({
    id: z.string().max(255),
    next_run_time: z.string().datetime({ offset: true }).nullish(),
    job_state: z.string(),
  })
  .passthrough()
const DjangoJobRequest = z
  .object({
    id: z.string().min(1).max(255),
    next_run_time: z.string().datetime({ offset: true }).nullish(),
  })
  .passthrough()
const PatchedDjangoJobRequest = z
  .object({
    id: z.string().min(1).max(255),
    next_run_time: z.string().datetime({ offset: true }).nullable(),
  })
  .partial()
  .passthrough()
const AppErrorListResponse = z
  .object({
    count: z.number().int(),
    next: z.string().nullish(),
    previous: z.string().nullish(),
    results: z.array(AppError),
  })
  .passthrough()
const JobBreakdown = z
  .object({
    job_id: z.string(),
    job_number: z.number().int(),
    job_name: z.string(),
    client: z.string(),
    hours: z.number(),
    revenue: z.number(),
    cost: z.number(),
    is_billable: z.boolean(),
  })
  .passthrough()
const StaffDailyData = z
  .object({
    staff_id: z.string(),
    staff_name: z.string(),
    staff_initials: z.string(),
    icon_url: z.string().nullable(),
    scheduled_hours: z.number(),
    actual_hours: z.number(),
    billable_hours: z.number(),
    non_billable_hours: z.number(),
    total_revenue: z.number(),
    total_cost: z.number(),
    status: z.string(),
    status_class: z.string(),
    billable_percentage: z.number(),
    completion_percentage: z.number(),
    job_breakdown: z.array(JobBreakdown),
    entry_count: z.number().int(),
    alerts: z.array(z.string()),
    is_weekend: z.boolean().optional().default(false),
    weekend_enabled: z.boolean().optional().default(false),
  })
  .passthrough()
const DailyTotals = z
  .object({
    total_scheduled_hours: z.number(),
    total_actual_hours: z.number(),
    total_billable_hours: z.number(),
    total_non_billable_hours: z.number(),
    total_revenue: z.number(),
    total_cost: z.number(),
    total_entries: z.number().int(),
    completion_percentage: z.number(),
    billable_percentage: z.number(),
    missing_hours: z.number(),
  })
  .passthrough()
const SummaryStats = z
  .object({
    total_staff: z.number().int(),
    complete_staff: z.number().int(),
    partial_staff: z.number().int(),
    missing_staff: z.number().int(),
    completion_rate: z.number(),
  })
  .passthrough()
const DailyTimesheetSummary = z
  .object({
    date: z.string(),
    staff_data: z.array(StaffDailyData),
    daily_totals: DailyTotals,
    summary_stats: SummaryStats,
    weekend_enabled: z.boolean().optional().default(false),
    is_weekend: z.boolean().optional().default(false),
    day_type: z.string().optional(),
  })
  .passthrough()
const ModernTimesheetJob = z
  .object({
    id: z.string().uuid(),
    job_number: z.number().int().gte(-2147483648).lte(2147483647),
    name: z.string().max(100),
    client_name: z.string().nullable(),
    status: Status7b9Enum.optional(),
    charge_out_rate: z.number().gt(-100000000).lt(100000000),
    has_actual_costset: z.boolean(),
    leave_type: z.string(),
  })
  .passthrough()
const JobsListResponse = z
  .object({ jobs: z.array(ModernTimesheetJob), total_count: z.number().int() })
  .passthrough()
const PayRunDetails = z
  .object({
    pay_run_id: z.string(),
    payroll_calendar_id: z.string().nullable(),
    period_start_date: z.string(),
    period_end_date: z.string(),
    payment_date: z.string(),
    pay_run_status: z.string(),
    pay_run_type: z.string().nullable(),
  })
  .passthrough()
const PayRunForWeekResponse = z
  .object({
    exists: z.boolean(),
    pay_run: PayRunDetails.nullable(),
    warning: z.string().nullish(),
  })
  .passthrough()
const CreatePayRunRequest = z.object({ week_start_date: z.string() }).passthrough()
const CreatePayRunResponse = z
  .object({
    pay_run_id: z.string(),
    status: z.string(),
    period_start_date: z.string(),
    period_end_date: z.string(),
    payment_date: z.string(),
  })
  .passthrough()
const PayRunSyncResponseRequest = z
  .object({
    fetched: z.number().int(),
    created: z.number().int(),
    updated: z.number().int(),
  })
  .passthrough()
const PayRunSyncResponse = z
  .object({
    fetched: z.number().int(),
    created: z.number().int(),
    updated: z.number().int(),
  })
  .passthrough()
const PostWeekToXeroRequest = z
  .object({ staff_id: z.string().uuid(), week_start_date: z.string() })
  .passthrough()
const PostWeekToXeroResponse = z
  .object({
    success: z.boolean(),
    xero_timesheet_id: z.string().nullable(),
    xero_leave_ids: z.array(z.string()).nullish(),
    entries_posted: z.number().int(),
    work_hours: z.number().gt(-100000000).lt(100000000),
    other_leave_hours: z.number().gt(-100000000).lt(100000000),
    annual_sick_hours: z.number().gt(-100000000).lt(100000000),
    unpaid_hours: z.number().gt(-100000000).lt(100000000),
    errors: z.array(z.string()),
  })
  .passthrough()
const ModernStaff = z
  .object({
    id: z.string(),
    name: z.string(),
    firstName: z.string(),
    lastName: z.string(),
    email: z.string(),
    icon_url: z.string().nullish(),
    wageRate: z.number().gt(-100000000).lt(100000000),
  })
  .passthrough()
const StaffListResponse = z
  .object({ staff: z.array(ModernStaff), total_count: z.number().int() })
  .passthrough()
const WeeklyStaffDataWeeklyHours = z
  .object({
    day: z.string(),
    hours: z.number().gt(-1000).lt(1000),
    billable_hours: z.number().gt(-1000).lt(1000),
    scheduled_hours: z.number().gt(-1000).lt(1000),
    status: z.string(),
    leave_type: z.string().nullish(),
    has_leave: z.boolean().optional().default(false),
    billed_hours: z.number().gt(-100000000).lt(100000000),
    unbilled_hours: z.number().gt(-100000000).lt(100000000),
    overtime_1_5x_hours: z.number().gt(-100000000).lt(100000000),
    overtime_2x_hours: z.number().gt(-100000000).lt(100000000),
    sick_leave_hours: z.number().gt(-100000000).lt(100000000),
    annual_leave_hours: z.number().gt(-100000000).lt(100000000),
    other_leave_hours: z.number().gt(-100000000).lt(100000000),
  })
  .passthrough()
const WeeklyStaffData = z
  .object({
    staff_id: z.string().uuid(),
    name: z.string(),
    weekly_hours: z.array(WeeklyStaffDataWeeklyHours),
    total_hours: z.number().gt(-100000000).lt(100000000),
    total_billable_hours: z.number().gt(-100000000).lt(100000000),
    total_scheduled_hours: z.number().gt(-100000000).lt(100000000),
    billable_percentage: z.number().gt(-1000).lt(1000),
    status: z.string(),
    total_billed_hours: z.number().gt(-100000000).lt(100000000),
    total_unbilled_hours: z.number().gt(-100000000).lt(100000000),
    total_overtime_1_5x_hours: z.number().gt(-100000000).lt(100000000),
    total_overtime_2x_hours: z.number().gt(-100000000).lt(100000000),
    total_sick_leave_hours: z.number().gt(-100000000).lt(100000000),
    total_annual_leave_hours: z.number().gt(-100000000).lt(100000000),
    total_other_leave_hours: z.number().gt(-100000000).lt(100000000),
  })
  .passthrough()
const WeeklySummary = z
  .object({
    total_hours: z.number().gt(-100000000).lt(100000000),
    staff_count: z.number().int(),
    billable_percentage: z.number().gt(-1000).lt(1000).nullish(),
  })
  .passthrough()
const JobMetrics = z
  .object({
    total_estimated_profit: z.number().gt(-100000000).lt(100000000),
    total_actual_profit: z.number().gt(-100000000).lt(100000000),
    total_profit: z.number().gt(-100000000).lt(100000000),
  })
  .passthrough()
const WeeklyTimesheetData = z
  .object({
    start_date: z.string(),
    end_date: z.string(),
    week_days: z.array(z.string()),
    staff_data: z.array(WeeklyStaffData),
    weekly_summary: WeeklySummary,
    job_metrics: JobMetrics,
    summary_stats: SummaryStats,
    export_mode: z.string(),
    is_current_week: z.boolean(),
    navigation: z.object({}).partial().passthrough().nullish(),
    weekend_enabled: z.boolean().optional(),
    week_type: z.string().optional(),
  })
  .passthrough()
const XeroError = z
  .object({
    id: z.string().uuid(),
    timestamp: z.string().datetime({ offset: true }),
    message: z.string(),
    data: z.unknown().nullish(),
    app: z.string().max(50).nullish(),
    file: z.string().max(200).nullish(),
    function: z.string().max(100).nullish(),
    severity: z.number().int().gte(-2147483648).lte(2147483647).optional(),
    job_id: z.string().uuid().nullish(),
    user_id: z.string().uuid().nullish(),
    resolved: z.boolean().optional(),
    resolved_timestamp: z.string().datetime({ offset: true }).nullish(),
    entity: z.string().max(100),
    reference_id: z.string().max(255),
    kind: z.string().max(50),
    resolved_by: z.string().uuid().nullish(),
  })
  .passthrough()
const PaginatedXeroErrorList = z
  .object({
    count: z.number().int(),
    next: z.string().url().nullish(),
    previous: z.string().url().nullish(),
    results: z.array(XeroError),
  })
  .passthrough()

export const schemas = {
  KPIProfitBreakdown,
  KPIJobBreakdown,
  KPIDetails,
  KPIDayData,
  KPIMonthlyTotals,
  KPIThresholds,
  KPICalendarData,
  StandardError,
  JobAgingFinancialData,
  JobAgingTimingData,
  JobAgingJobData,
  JobAgingResponse,
  StaffPerformanceTeamAverages,
  StaffPerformanceJobBreakdown,
  StaffPerformanceStaffData,
  StaffPerformancePeriodSummary,
  StaffPerformanceResponse,
  BearerTokenRequest,
  BearerTokenResponse,
  Staff,
  StaffCreateRequest,
  StaffRequest,
  PatchedStaffRequest,
  KanbanStaff,
  CustomTokenObtainPairRequest,
  TokenObtainPairResponse,
  TokenRefreshRequest,
  TokenRefreshResponse,
  TokenVerifyRequest,
  UserProfile,
  AWSInstanceStatusResponse,
  CompanyDefaults,
  CompanyDefaultsRequest,
  PatchedCompanyDefaultsRequest,
  ProviderTypeEnum,
  AIProvider,
  AIProviderCreateUpdateRequest,
  AIProviderCreateUpdate,
  PatchedAIProviderCreateUpdateRequest,
  AIProviderRequest,
  AppError,
  PaginatedAppErrorList,
  AppErrorRequest,
  XeroDocumentSuccessResponse,
  XeroDocumentErrorResponse,
  XeroQuoteCreateRequest,
  ClientDetailResponse,
  ClientErrorResponse,
  ClientJobHeader,
  ClientJobsResponse,
  ClientUpdateRequest,
  ClientUpdateResponse,
  PatchedClientUpdateRequest,
  ClientNameOnly,
  ClientContact,
  ClientContactRequest,
  PatchedClientContactRequest,
  ClientCreateRequest,
  ClientSearchResult,
  ClientCreateResponse,
  ClientDuplicateErrorResponse,
  JobContactResponse,
  JobContactUpdateRequest,
  ClientSearchResponse,
  AssignJobRequest,
  AssignJobResponse,
  CompleteJob,
  PaginatedCompleteJobList,
  ArchiveJobsRequest,
  ArchiveJobs,
  JobQuoteChatHistoryResponse,
  RoleEnum,
  JobQuoteChatCreateRequest,
  JobQuoteChat,
  JobQuoteChatInteractionSuccessResponse,
  PatchedJobQuoteChatUpdateRequest,
  JobQuoteChatUpdate,
  ModeEnum,
  JobQuoteChatInteractionRequest,
  JobQuoteChatInteractionErrorResponse,
  JobReorderRequest,
  KanbanSuccessResponse,
  KanbanErrorResponse,
  JobStatusUpdateRequest,
  KanbanJobPerson,
  KanbanJob,
  AdvancedSearchResponse,
  FetchAllJobsResponse,
  KanbanColumnJob,
  FetchJobsByColumnResponse,
  FetchJobsResponse,
  FetchStatusValuesResponse,
  WorkshopJob,
  WorkshopTimesheetEntry,
  WorkshopTimesheetSummary,
  WorkshopTimesheetListResponse,
  WorkshopTimesheetEntryRequestRequest,
  PatchedWorkshopTimesheetEntryUpdateRequest,
  WorkshopPDFResponse,
  Kind332Enum,
  PatchedCostLineCreateUpdateRequest,
  CostLineCreateUpdate,
  CostLine,
  StockConsumeResponse,
  CostLineApprovalResponse,
  CostLineApprovalResult,
  CostLineErrorResponse,
  BrokenFKReference,
  BrokenJSONReference,
  BusinessRuleViolation,
  DataIntegritySummary,
  DataIntegrityResponse,
  ArchivedJobIssue,
  ComplianceSummary,
  ArchivedJobsComplianceResponse,
  JobCreateRequest,
  JobCreateResponse,
  JobRestErrorResponse,
  CostSetKindEnum,
  CostSetSummary,
  CostSet,
  JobFileStatusEnum,
  JobFile,
  PricingMethodologyEnum,
  SpeedQualityTradeoffEnum,
  QuoteSpreadsheet,
  Status7aeEnum,
  Quote,
  Status1beEnum,
  Invoice,
  XeroQuote,
  XeroInvoice,
  Job,
  JobEvent,
  CompanyDefaultsJobDetail,
  JobData,
  JobDetailResponse,
  JobDeltaEnvelopeRequest,
  PatchedJobDeltaEnvelopeRequest,
  JobDeleteResponse,
  JobBasicInformationResponse,
  CostLineCreateUpdateRequest,
  QuoteRevisionsList,
  QuoteRevisionRequest,
  QuoteRevisionResponse,
  JobCostSetSummary,
  JobCostSummaryResponse,
  JobDeltaRejection,
  JobDeltaRejectionListResponse,
  JobEventsResponse,
  JobEventCreateRequest,
  JobEventCreateResponse,
  JobFileErrorResponse,
  JobFileUploadRequest,
  UploadedFile,
  JobFileUploadSuccessResponse,
  JobFileUploadPartialResponse,
  JobFileRequest,
  JobFileUpdateSuccessResponse,
  JobFileThumbnailErrorResponse,
  JobClientHeader,
  Status7b9Enum,
  JobHeaderResponse,
  JobInvoicesResponse,
  DocumentTypeEnum,
  SafetyDocumentList,
  SafetyDocument,
  JobQuoteAcceptanceRequest,
  JobQuoteAcceptance,
  QuoteImportStatusResponse,
  TimelineEntry,
  JobTimelineResponse,
  JobUndoRequest,
  DraftLineRequest,
  QuoteChangesRequest,
  ApplyQuoteResponseRequest,
  DraftLine,
  QuoteChanges,
  ApplyQuoteResponse,
  LinkQuoteSheetRequest,
  LinkQuoteSheet,
  ValidationReportRequest,
  DiffPreviewRequest,
  PreviewQuoteResponseRequest,
  ValidationReport,
  DiffPreview,
  PreviewQuoteResponse,
  JobStatusChoicesResponse,
  WeeklyMetrics,
  MonthEndJobHistory,
  MonthEndJob,
  MonthEndStockHistory,
  MonthEndStockJob,
  MonthEndGetResponse,
  MonthEndPostRequest,
  MonthEndPostResponse,
  GenerateControlsRequestRequest,
  GenerateControlsResponse,
  GenerateHazardsRequestRequest,
  GenerateHazardsResponse,
  ImproveDocumentRequestRequest,
  ImproveDocumentResponse,
  ImproveSectionRequestRequest,
  ImproveSectionResponse,
  SafetyDocumentContentResponse,
  SafetyDocumentContentUpdateRequest,
  SOPGenerateRequestRequest,
  SWPGenerateRequestRequest,
  TimesheetCostLine,
  ModernTimesheetStaff,
  ModernTimesheetSummary,
  ModernTimesheetEntryGetResponse,
  ModernTimesheetErrorResponse,
  ModernTimesheetEntryPostRequest,
  ModernTimesheetEntryPostResponse,
  ModernTimesheetJobGetResponse,
  ModernTimesheetDayGetResponse,
  JobForPurchasing,
  AllJobsResponse,
  DeliveryReceiptAllocationRequest,
  DeliveryReceiptLineRequest,
  DeliveryReceiptRequest,
  DeliveryReceiptResponse,
  PurchasingJobsResponse,
  ProductMapping,
  ProductMappingListResponse,
  ProductMappingValidateRequest,
  ProductMappingValidateResponse,
  PurchaseOrderJob,
  PurchaseOrderList,
  PurchaseOrderLineCreateRequest,
  PurchaseOrderCreateRequest,
  PurchaseOrderLineCreate,
  PurchaseOrderCreate,
  PurchaseOrderDetailStatusEnum,
  MetalTypeEnum,
  BlankEnum,
  NullEnum,
  PurchaseOrderLine,
  PurchaseOrderDetail,
  PurchaseOrderLineUpdateRequest,
  PatchedPurchaseOrderUpdateRequest,
  PurchaseOrderLineUpdate,
  PurchaseOrderUpdate,
  TypeC98Enum,
  AllocationItem,
  PurchaseOrderAllocationsResponse,
  AllocationDetailsResponse,
  PurchaseOrderEmailRequest,
  PurchaseOrderEmailResponse,
  PurchaseOrderEvent,
  PurchaseOrderEventsResponse,
  PurchasingErrorResponse,
  PurchaseOrderEventCreateRequest,
  PurchaseOrderEventCreateResponse,
  AllocationTypeEnum,
  AllocationDeleteRequest,
  AllocationDeleteResponse,
  SourceEnum,
  StockItem,
  StockItemRequest,
  PatchedStockItemRequest,
  StockConsumeRequest,
  SupplierPriceStatusItem,
  SupplierPriceStatusResponse,
  XeroItem,
  XeroItemListResponse,
  DjangoJobExecutionStatusEnum,
  DjangoJobExecution,
  DjangoJob,
  DjangoJobRequest,
  PatchedDjangoJobRequest,
  AppErrorListResponse,
  JobBreakdown,
  StaffDailyData,
  DailyTotals,
  SummaryStats,
  DailyTimesheetSummary,
  ModernTimesheetJob,
  JobsListResponse,
  PayRunDetails,
  PayRunForWeekResponse,
  CreatePayRunRequest,
  CreatePayRunResponse,
  PayRunSyncResponseRequest,
  PayRunSyncResponse,
  PostWeekToXeroRequest,
  PostWeekToXeroResponse,
  ModernStaff,
  StaffListResponse,
  WeeklyStaffDataWeeklyHours,
  WeeklyStaffData,
  WeeklySummary,
  JobMetrics,
  WeeklyTimesheetData,
  XeroError,
  PaginatedXeroErrorList,
}

const endpoints = makeApi([
  {
    method: 'get',
    path: '/accounting/api/reports/calendar/',
    alias: 'accounting_api_reports_calendar_retrieve',
    description: `Returns aggregated KPIs for display in calendar`,
    requestFormat: 'json',
    parameters: [
      {
        name: 'month',
        type: 'Query',
        schema: z.number().int().optional(),
      },
      {
        name: 'year',
        type: 'Query',
        schema: z.number().int().optional(),
      },
    ],
    response: KPICalendarData,
    errors: [
      {
        status: 400,
        schema: z.object({ error: z.string(), details: z.unknown().optional() }).passthrough(),
      },
      {
        status: 500,
        schema: z.object({ error: z.string(), details: z.unknown().optional() }).passthrough(),
      },
    ],
  },
  {
    method: 'get',
    path: '/accounting/api/reports/job-aging/',
    alias: 'accounting_api_reports_job_aging_retrieve',
    description: `Get job aging data.

Query Parameters:
    include_archived (bool): Whether to include archived jobs.
        Defaults to False.

Returns:
    JSON response with job aging data structure`,
    requestFormat: 'json',
    response: JobAgingResponse,
  },
  {
    method: 'get',
    path: '/accounting/api/reports/job-movement/',
    alias: 'accounting_api_reports_job_movement_retrieve',
    description: `Handle GET request for job movement metrics.`,
    requestFormat: 'json',
    response: z.object({}).partial().passthrough(),
  },
  {
    method: 'get',
    path: '/accounting/api/reports/profit-and-loss/',
    alias: 'accounting_api_reports_profit_and_loss_retrieve',
    requestFormat: 'json',
    response: z.object({}).partial().passthrough(),
  },
  {
    method: 'get',
    path: '/accounting/api/reports/sales-forecast/',
    alias: 'accounting_api_reports_sales_forecast_retrieve',
    description: `Returns monthly sales comparison between Xero invoices and Job Manager revenue for all months with data`,
    requestFormat: 'json',
    response: z
      .object({
        months: z.array(
          z
            .object({
              month: z.string(),
              month_label: z.string(),
              xero_sales: z.number(),
              jm_sales: z.number(),
              variance: z.number(),
              variance_pct: z.number(),
            })
            .partial()
            .passthrough(),
        ),
      })
      .partial()
      .passthrough(),
    errors: [
      {
        status: 500,
        schema: z.object({ error: z.string() }).partial().passthrough(),
      },
    ],
  },
  {
    method: 'get',
    path: '/accounting/api/reports/sales-forecast/:month/',
    alias: 'accounting_api_reports_sales_forecast_retrieve_2',
    description: `Returns detailed invoice and job data for a specific month, showing matched pairs and unmatched items`,
    requestFormat: 'json',
    parameters: [
      {
        name: 'month',
        type: 'Path',
        schema: z.string(),
      },
    ],
    response: z
      .object({
        month: z.string(),
        month_label: z.string(),
        rows: z.array(
          z
            .object({
              date: z.string(),
              client_name: z.string(),
              job_number: z.number().int().nullable(),
              job_name: z.string().nullable(),
              invoice_numbers: z.string().nullable(),
              total_invoiced: z.number(),
              job_revenue: z.number(),
              variance: z.number(),
              job_id: z.string().uuid().nullable(),
              job_start_date: z.string().nullable(),
              total_xero_all_time: z.number().nullable(),
              total_jm_all_time: z.number().nullable(),
              variance_all_time: z.number().nullable(),
              note: z.string().nullable(),
            })
            .partial()
            .passthrough(),
        ),
      })
      .partial()
      .passthrough(),
    errors: [
      {
        status: 400,
        schema: z.object({ error: z.string() }).partial().passthrough(),
      },
    ],
  },
  {
    method: 'get',
    path: '/accounting/api/reports/staff-performance-summary/',
    alias: 'accounting_api_reports_staff_performance_summary_retrieve',
    description: `API endpoint for staff performance summary (all staff)`,
    requestFormat: 'json',
    response: StaffPerformanceResponse,
  },
  {
    method: 'get',
    path: '/accounting/api/reports/staff-performance/:staff_id/',
    alias: 'accounting_api_reports_staff_performance_retrieve',
    description: `API endpoint for individual staff performance detail`,
    requestFormat: 'json',
    parameters: [
      {
        name: 'staff_id',
        type: 'Path',
        schema: z.string().uuid(),
      },
    ],
    response: StaffPerformanceResponse,
  },
  {
    method: 'post',
    path: '/accounts/api/bearer-token/',
    alias: 'accounts_api_bearer_token_create',
    description: `Generate bearer token. Only enabled when ALLOW_BEARER_TOKEN_AUTHENTICATION&#x3D;True.`,
    requestFormat: 'json',
    parameters: [
      {
        name: 'body',
        type: 'Body',
        schema: BearerTokenRequest,
      },
    ],
    response: z.object({ token: z.string() }).passthrough(),
    errors: [
      {
        status: 401,
        description: `No response body`,
        schema: z.void(),
      },
      {
        status: 403,
        description: `No response body`,
        schema: z.void(),
      },
    ],
  },
  {
    method: 'get',
    path: '/accounts/api/staff/',
    alias: 'accounts_api_staff_list',
    description: `API endpoint for listing all staff members and creating new staff members. Supports multipart/form data for file uploads (e.g., profile pictures).`,
    requestFormat: 'json',
    response: z.array(Staff),
  },
  {
    method: 'post',
    path: '/accounts/api/staff/',
    alias: 'accounts_api_staff_create',
    description: `Create a new staff member with the provided details. Supports multipart/form data for file uploads (e.g., profile pictures).`,
    requestFormat: 'form-data',
    parameters: [
      {
        name: 'body',
        type: 'Body',
        schema: StaffCreateRequest,
      },
    ],
    response: Staff,
  },
  {
    method: 'get',
    path: '/accounts/api/staff/:id/',
    alias: 'accounts_api_staff_retrieve',
    description: `API endpoint for retrieving, updating, and deleting individual staff members. Supports GET (retrieve), PUT/PATCH (update), and DELETE operations. Includes comprehensive logging for update operations and handles multipart/form data for file uploads.`,
    requestFormat: 'json',
    parameters: [
      {
        name: 'id',
        type: 'Path',
        schema: z.string().uuid(),
      },
    ],
    response: Staff,
  },
  {
    method: 'put',
    path: '/accounts/api/staff/:id/',
    alias: 'accounts_api_staff_update',
    description: `API endpoint for retrieving, updating, and deleting individual staff members. Supports GET (retrieve), PUT/PATCH (update), and DELETE operations. Includes comprehensive logging for update operations and handles multipart/form data for file uploads.`,
    requestFormat: 'form-data',
    parameters: [
      {
        name: 'body',
        type: 'Body',
        schema: StaffRequest,
      },
      {
        name: 'id',
        type: 'Path',
        schema: z.string().uuid(),
      },
    ],
    response: Staff,
  },
  {
    method: 'patch',
    path: '/accounts/api/staff/:id/',
    alias: 'accounts_api_staff_partial_update',
    description: `API endpoint for retrieving, updating, and deleting individual staff members. Supports GET (retrieve), PUT/PATCH (update), and DELETE operations. Includes comprehensive logging for update operations and handles multipart/form data for file uploads.`,
    requestFormat: 'form-data',
    parameters: [
      {
        name: 'body',
        type: 'Body',
        schema: PatchedStaffRequest,
      },
      {
        name: 'id',
        type: 'Path',
        schema: z.string().uuid(),
      },
    ],
    response: Staff,
  },
  {
    method: 'delete',
    path: '/accounts/api/staff/:id/',
    alias: 'accounts_api_staff_destroy',
    description: `API endpoint for retrieving, updating, and deleting individual staff members. Supports GET (retrieve), PUT/PATCH (update), and DELETE operations. Includes comprehensive logging for update operations and handles multipart/form data for file uploads.`,
    requestFormat: 'json',
    parameters: [
      {
        name: 'id',
        type: 'Path',
        schema: z.string().uuid(),
      },
    ],
    response: z.void(),
  },
  {
    method: 'get',
    path: '/accounts/api/staff/all/',
    alias: 'accounts_api_staff_all_list',
    description: `API endpoint for retrieving list of staff members for Kanban board.

Supports filtering to return only actual users (excluding system/test accounts)
based on the &#x27;actual_users&#x27; query parameter.`,
    requestFormat: 'json',
    parameters: [
      {
        name: 'actual_users',
        type: 'Query',
        schema: z.enum(['false', 'true']).optional().default('false'),
      },
      {
        name: 'date',
        type: 'Query',
        schema: z.string().optional(),
      },
      {
        name: 'include_inactive',
        type: 'Query',
        schema: z.enum(['false', 'true']).optional().default('false'),
      },
    ],
    response: z.array(KanbanStaff),
  },
  {
    method: 'post',
    path: '/accounts/api/token/',
    alias: 'accounts_api_token_create',
    description: `Obtains JWT tokens for authentication. When ENABLE_JWT_AUTH&#x3D;True, tokens are set as httpOnly cookies and the response body will be an empty object. Otherwise, the response body will contain the tokens. Also checks if the user needs to reset their password.`,
    requestFormat: 'json',
    parameters: [
      {
        name: 'body',
        type: 'Body',
        schema: CustomTokenObtainPairRequest,
      },
    ],
    response: TokenObtainPairResponse,
    errors: [
      {
        status: 401,
        description: `No response body`,
        schema: z.void(),
      },
    ],
  },
  {
    method: 'post',
    path: '/accounts/api/token/refresh/',
    alias: 'accounts_api_token_refresh_create',
    description: `Refreshes the JWT access token using a refresh token. When ENABLE_JWT_AUTH&#x3D;True, the new access token is set as an httpOnly cookie and removed from the JSON response. Otherwise, the response contains the new access token.`,
    requestFormat: 'json',
    parameters: [
      {
        name: 'body',
        type: 'Body',
        schema: z.object({ refresh: z.string().min(1) }).passthrough(),
      },
    ],
    response: z.object({ access: z.string() }).partial().passthrough(),
    errors: [
      {
        status: 401,
        description: `No response body`,
        schema: z.void(),
      },
    ],
  },
  {
    method: 'post',
    path: '/accounts/api/token/verify/',
    alias: 'accounts_api_token_verify_create',
    description: `Takes a token and indicates if it is valid.  This view provides no
information about a token&#x27;s fitness for a particular use.`,
    requestFormat: 'json',
    parameters: [
      {
        name: 'body',
        type: 'Body',
        schema: z.object({ token: z.string().min(1) }).passthrough(),
      },
    ],
    response: z.void(),
  },
  {
    method: 'post',
    path: '/accounts/logout/',
    alias: 'accounts_logout_create',
    description: `Custom logout view that clears JWT httpOnly cookies`,
    requestFormat: 'json',
    response: z.object({}).partial().passthrough(),
    errors: [
      {
        status: 500,
        schema: z.object({}).partial().passthrough(),
      },
    ],
  },
  {
    method: 'get',
    path: '/accounts/me/',
    alias: 'accounts_me_retrieve',
    description: `Get current authenticated user information via JWT from httpOnly cookie`,
    requestFormat: 'json',
    response: UserProfile,
  },
  {
    method: 'post',
    path: '/api/aws/instance/reboot/',
    alias: 'api_aws_instance_reboot_create',
    description: `Reboot the UAT instance`,
    requestFormat: 'json',
    response: AWSInstanceStatusResponse,
  },
  {
    method: 'post',
    path: '/api/aws/instance/start/',
    alias: 'api_aws_instance_start_create',
    description: `Start the UAT instance`,
    requestFormat: 'json',
    response: AWSInstanceStatusResponse,
  },
  {
    method: 'get',
    path: '/api/aws/instance/status/',
    alias: 'api_aws_instance_status_retrieve',
    description: `Get current status of the UAT instance`,
    requestFormat: 'json',
    response: AWSInstanceStatusResponse,
  },
  {
    method: 'post',
    path: '/api/aws/instance/stop/',
    alias: 'api_aws_instance_stop_create',
    description: `Stop the UAT instance`,
    requestFormat: 'json',
    response: AWSInstanceStatusResponse,
  },
  {
    method: 'get',
    path: '/api/company-defaults/',
    alias: 'api_company_defaults_retrieve',
    description: `API view for managing company default settings.

This view provides endpoints to retrieve and update the company&#x27;s default
configuration settings. All authenticated users can retrieve settings,
but only authenticated users can update them.

Endpoints:
    GET: Retrieve current company defaults
    PUT: Update all company defaults (full update)
    PATCH: Partially update company defaults

Permissions:
    - IsAuthenticated: Any logged-in user can access this API

Returns:
    Company defaults data serialized using CompanyDefaultsSerializer`,
    requestFormat: 'json',
    response: CompanyDefaults,
  },
  {
    method: 'put',
    path: '/api/company-defaults/',
    alias: 'api_company_defaults_update',
    description: `API view for managing company default settings.

This view provides endpoints to retrieve and update the company&#x27;s default
configuration settings. All authenticated users can retrieve settings,
but only authenticated users can update them.

Endpoints:
    GET: Retrieve current company defaults
    PUT: Update all company defaults (full update)
    PATCH: Partially update company defaults

Permissions:
    - IsAuthenticated: Any logged-in user can access this API

Returns:
    Company defaults data serialized using CompanyDefaultsSerializer`,
    requestFormat: 'json',
    parameters: [
      {
        name: 'body',
        type: 'Body',
        schema: CompanyDefaultsRequest,
      },
    ],
    response: CompanyDefaults,
  },
  {
    method: 'patch',
    path: '/api/company-defaults/',
    alias: 'api_company_defaults_partial_update',
    description: `API view for managing company default settings.

This view provides endpoints to retrieve and update the company&#x27;s default
configuration settings. All authenticated users can retrieve settings,
but only authenticated users can update them.

Endpoints:
    GET: Retrieve current company defaults
    PUT: Update all company defaults (full update)
    PATCH: Partially update company defaults

Permissions:
    - IsAuthenticated: Any logged-in user can access this API

Returns:
    Company defaults data serialized using CompanyDefaultsSerializer`,
    requestFormat: 'json',
    parameters: [
      {
        name: 'body',
        type: 'Body',
        schema: PatchedCompanyDefaultsRequest,
      },
    ],
    response: CompanyDefaults,
  },
  {
    method: 'get',
    path: '/api/workflow/ai-providers/',
    alias: 'api_workflow_ai_providers_list',
    description: `API endpoint that allows AI Providers to be viewed or edited.

Provides standard CRUD operations and a custom action to set a
provider as the default for the company.`,
    requestFormat: 'json',
    response: z.array(AIProvider),
  },
  {
    method: 'post',
    path: '/api/workflow/ai-providers/',
    alias: 'api_workflow_ai_providers_create',
    description: `API endpoint that allows AI Providers to be viewed or edited.

Provides standard CRUD operations and a custom action to set a
provider as the default for the company.`,
    requestFormat: 'json',
    parameters: [
      {
        name: 'body',
        type: 'Body',
        schema: AIProviderCreateUpdateRequest,
      },
    ],
    response: AIProviderCreateUpdate,
  },
  {
    method: 'get',
    path: '/api/workflow/ai-providers/:id/',
    alias: 'api_workflow_ai_providers_retrieve',
    description: `API endpoint that allows AI Providers to be viewed or edited.

Provides standard CRUD operations and a custom action to set a
provider as the default for the company.`,
    requestFormat: 'json',
    parameters: [
      {
        name: 'id',
        type: 'Path',
        schema: z.number().int(),
      },
    ],
    response: AIProvider,
  },
  {
    method: 'put',
    path: '/api/workflow/ai-providers/:id/',
    alias: 'api_workflow_ai_providers_update',
    description: `API endpoint that allows AI Providers to be viewed or edited.

Provides standard CRUD operations and a custom action to set a
provider as the default for the company.`,
    requestFormat: 'json',
    parameters: [
      {
        name: 'body',
        type: 'Body',
        schema: AIProviderCreateUpdateRequest,
      },
      {
        name: 'id',
        type: 'Path',
        schema: z.number().int(),
      },
    ],
    response: AIProviderCreateUpdate,
  },
  {
    method: 'patch',
    path: '/api/workflow/ai-providers/:id/',
    alias: 'api_workflow_ai_providers_partial_update',
    description: `API endpoint that allows AI Providers to be viewed or edited.

Provides standard CRUD operations and a custom action to set a
provider as the default for the company.`,
    requestFormat: 'json',
    parameters: [
      {
        name: 'body',
        type: 'Body',
        schema: PatchedAIProviderCreateUpdateRequest,
      },
      {
        name: 'id',
        type: 'Path',
        schema: z.number().int(),
      },
    ],
    response: AIProviderCreateUpdate,
  },
  {
    method: 'delete',
    path: '/api/workflow/ai-providers/:id/',
    alias: 'api_workflow_ai_providers_destroy',
    description: `API endpoint that allows AI Providers to be viewed or edited.

Provides standard CRUD operations and a custom action to set a
provider as the default for the company.`,
    requestFormat: 'json',
    parameters: [
      {
        name: 'id',
        type: 'Path',
        schema: z.number().int(),
      },
    ],
    response: z.void(),
  },
  {
    method: 'post',
    path: '/api/workflow/ai-providers/:id/set-default/',
    alias: 'api_workflow_ai_providers_set_default_create',
    description: `Set this provider as the default.
This will atomically unset any other provider that is currently the default.`,
    requestFormat: 'json',
    parameters: [
      {
        name: 'body',
        type: 'Body',
        schema: AIProviderRequest,
      },
      {
        name: 'id',
        type: 'Path',
        schema: z.number().int(),
      },
    ],
    response: AIProvider,
  },
  {
    method: 'get',
    path: '/api/workflow/app-errors/',
    alias: 'api_workflow_app_errors_list',
    description: `ViewSet for AppError with filtering capabilities and resolution actions.

Provides list, retrieve, and resolution management for application errors.
Includes comprehensive filtering and search capabilities for error analysis.

Endpoints:
- GET /api/app-errors/
- GET /api/app-errors/&lt;id&gt;/
- POST /api/app-errors/&lt;id&gt;/mark_resolved/
- POST /api/app-errors/&lt;id&gt;/mark_unresolved/`,
    requestFormat: 'json',
    parameters: [
      {
        name: 'app',
        type: 'Query',
        schema: z.string().optional(),
      },
      {
        name: 'app__icontains',
        type: 'Query',
        schema: z.string().optional(),
      },
      {
        name: 'file',
        type: 'Query',
        schema: z.string().optional(),
      },
      {
        name: 'file__icontains',
        type: 'Query',
        schema: z.string().optional(),
      },
      {
        name: 'function',
        type: 'Query',
        schema: z.string().optional(),
      },
      {
        name: 'function__icontains',
        type: 'Query',
        schema: z.string().optional(),
      },
      {
        name: 'job_id',
        type: 'Query',
        schema: z.string().uuid().optional(),
      },
      {
        name: 'ordering',
        type: 'Query',
        schema: z.string().optional(),
      },
      {
        name: 'page',
        type: 'Query',
        schema: z.number().int().optional(),
      },
      {
        name: 'resolved',
        type: 'Query',
        schema: z.boolean().optional(),
      },
      {
        name: 'search',
        type: 'Query',
        schema: z.string().optional(),
      },
      {
        name: 'severity',
        type: 'Query',
        schema: z.number().int().optional(),
      },
      {
        name: 'severity__gte',
        type: 'Query',
        schema: z.number().int().optional(),
      },
      {
        name: 'severity__lte',
        type: 'Query',
        schema: z.number().int().optional(),
      },
      {
        name: 'timestamp__gte',
        type: 'Query',
        schema: z.string().datetime({ offset: true }).optional(),
      },
      {
        name: 'timestamp__lte',
        type: 'Query',
        schema: z.string().datetime({ offset: true }).optional(),
      },
      {
        name: 'user_id',
        type: 'Query',
        schema: z.string().uuid().optional(),
      },
    ],
    response: PaginatedAppErrorList,
  },
  {
    method: 'get',
    path: '/api/workflow/app-errors/:id/',
    alias: 'api_workflow_app_errors_retrieve',
    description: `ViewSet for AppError with filtering capabilities and resolution actions.

Provides list, retrieve, and resolution management for application errors.
Includes comprehensive filtering and search capabilities for error analysis.

Endpoints:
- GET /api/app-errors/
- GET /api/app-errors/&lt;id&gt;/
- POST /api/app-errors/&lt;id&gt;/mark_resolved/
- POST /api/app-errors/&lt;id&gt;/mark_unresolved/`,
    requestFormat: 'json',
    parameters: [
      {
        name: 'id',
        type: 'Path',
        schema: z.string().uuid(),
      },
    ],
    response: AppError,
  },
  {
    method: 'post',
    path: '/api/workflow/app-errors/:id/mark_resolved/',
    alias: 'api_workflow_app_errors_mark_resolved_create',
    description: `Mark an error as resolved.`,
    requestFormat: 'json',
    parameters: [
      {
        name: 'body',
        type: 'Body',
        schema: AppErrorRequest,
      },
      {
        name: 'id',
        type: 'Path',
        schema: z.string().uuid(),
      },
    ],
    response: AppError,
  },
  {
    method: 'post',
    path: '/api/workflow/app-errors/:id/mark_unresolved/',
    alias: 'api_workflow_app_errors_mark_unresolved_create',
    description: `Mark an error as unresolved.`,
    requestFormat: 'json',
    parameters: [
      {
        name: 'body',
        type: 'Body',
        schema: AppErrorRequest,
      },
      {
        name: 'id',
        type: 'Path',
        schema: z.string().uuid(),
      },
    ],
    response: AppError,
  },
  {
    method: 'post',
    path: '/api/xero/create_invoice/:job_id',
    alias: 'api_xero_create_invoice_create',
    description: `Creates an invoice in Xero for the specified job`,
    requestFormat: 'json',
    parameters: [
      {
        name: 'job_id',
        type: 'Path',
        schema: z.string().uuid(),
      },
    ],
    response: XeroDocumentSuccessResponse,
    errors: [
      {
        status: 400,
        schema: XeroDocumentErrorResponse,
      },
      {
        status: 404,
        schema: XeroDocumentErrorResponse,
      },
      {
        status: 500,
        schema: XeroDocumentErrorResponse,
      },
    ],
  },
  {
    method: 'post',
    path: '/api/xero/create_purchase_order/:purchase_order_id',
    alias: 'api_xero_create_purchase_order_create',
    description: `Creates or updates a Purchase Order in Xero.`,
    requestFormat: 'json',
    parameters: [
      {
        name: 'purchase_order_id',
        type: 'Path',
        schema: z.string().uuid(),
      },
    ],
    response: XeroDocumentSuccessResponse,
    errors: [
      {
        status: 400,
        schema: XeroDocumentErrorResponse,
      },
      {
        status: 404,
        schema: XeroDocumentErrorResponse,
      },
      {
        status: 500,
        schema: XeroDocumentErrorResponse,
      },
    ],
  },
  {
    method: 'post',
    path: '/api/xero/create_quote/:job_id',
    alias: 'api_xero_create_quote_create',
    description: `Creates a quote in Xero for the specified job`,
    requestFormat: 'json',
    parameters: [
      {
        name: 'body',
        type: 'Body',
        schema: z.object({ breakdown: z.boolean() }).passthrough(),
      },
      {
        name: 'job_id',
        type: 'Path',
        schema: z.string().uuid(),
      },
    ],
    response: XeroDocumentSuccessResponse,
    errors: [
      {
        status: 400,
        schema: XeroDocumentErrorResponse,
      },
      {
        status: 404,
        schema: XeroDocumentErrorResponse,
      },
      {
        status: 500,
        schema: XeroDocumentErrorResponse,
      },
    ],
  },
  {
    method: 'delete',
    path: '/api/xero/delete_invoice/:job_id',
    alias: 'api_xero_delete_invoice_destroy',
    description: `Deletes a specific invoice in Xero for a given job, identified by its Xero ID.`,
    requestFormat: 'json',
    parameters: [
      {
        name: 'job_id',
        type: 'Path',
        schema: z.string(),
      },
      {
        name: 'xero_invoice_id',
        type: 'Query',
        schema: z.string(),
      },
    ],
    response: XeroDocumentSuccessResponse,
    errors: [
      {
        status: 400,
        schema: XeroDocumentErrorResponse,
      },
      {
        status: 404,
        schema: XeroDocumentErrorResponse,
      },
      {
        status: 500,
        schema: XeroDocumentErrorResponse,
      },
    ],
  },
  {
    method: 'delete',
    path: '/api/xero/delete_purchase_order/:purchase_order_id',
    alias: 'api_xero_delete_purchase_order_destroy',
    description: `Deletes a purchase order in Xero for the specified purchase order`,
    requestFormat: 'json',
    parameters: [
      {
        name: 'purchase_order_id',
        type: 'Path',
        schema: z.string().uuid(),
      },
    ],
    response: XeroDocumentSuccessResponse,
    errors: [
      {
        status: 404,
        schema: XeroDocumentErrorResponse,
      },
      {
        status: 500,
        schema: XeroDocumentErrorResponse,
      },
    ],
  },
  {
    method: 'delete',
    path: '/api/xero/delete_quote/:job_id',
    alias: 'api_xero_delete_quote_destroy',
    description: `Deletes a quote in Xero for the specified job`,
    requestFormat: 'json',
    parameters: [
      {
        name: 'job_id',
        type: 'Path',
        schema: z.string().uuid(),
      },
    ],
    response: XeroDocumentSuccessResponse,
    errors: [
      {
        status: 404,
        schema: XeroDocumentErrorResponse,
      },
      {
        status: 500,
        schema: XeroDocumentErrorResponse,
      },
    ],
  },
  {
    method: 'get',
    path: '/app-errors/',
    alias: 'app_errors_list',
    description: `API view for listing application errors.

Returns a paginated list of all AppError records ordered by timestamp
(most recent first). Includes filtering capabilities for debugging and
monitoring application issues.

Endpoint: /api/app-errors/`,
    requestFormat: 'json',
    parameters: [
      {
        name: 'app',
        type: 'Query',
        schema: z.string().optional(),
      },
      {
        name: 'job_id',
        type: 'Query',
        schema: z.string().uuid().optional(),
      },
      {
        name: 'page',
        type: 'Query',
        schema: z.number().int().optional(),
      },
      {
        name: 'resolved',
        type: 'Query',
        schema: z.boolean().optional(),
      },
      {
        name: 'search',
        type: 'Query',
        schema: z.string().optional(),
      },
      {
        name: 'severity',
        type: 'Query',
        schema: z.number().int().optional(),
      },
      {
        name: 'user_id',
        type: 'Query',
        schema: z.string().uuid().optional(),
      },
    ],
    response: PaginatedAppErrorList,
  },
  {
    method: 'get',
    path: '/app-errors/:id/',
    alias: 'app_errors_retrieve',
    description: `API view for retrieving a single application error.

Returns detailed information about a specific AppError record
including error message, context, location, and resolution status.
Used for investigating specific application failures.

Endpoint: /api/app-errors/&lt;id&gt;/`,
    requestFormat: 'json',
    parameters: [
      {
        name: 'id',
        type: 'Path',
        schema: z.string().uuid(),
      },
    ],
    response: AppError,
  },
  {
    method: 'get',
    path: '/clients/:client_id/',
    alias: 'clients_retrieve',
    description: `Retrieve detailed information for a specific client.`,
    requestFormat: 'json',
    parameters: [
      {
        name: 'client_id',
        type: 'Path',
        schema: z.string().uuid(),
      },
    ],
    response: ClientDetailResponse,
    errors: [
      {
        status: 404,
        schema: ClientErrorResponse,
      },
      {
        status: 500,
        schema: ClientErrorResponse,
      },
    ],
  },
  {
    method: 'get',
    path: '/clients/:client_id/jobs/',
    alias: 'clients_jobs_retrieve',
    description: `Retrieve all jobs for a specific client.`,
    requestFormat: 'json',
    parameters: [
      {
        name: 'client_id',
        type: 'Path',
        schema: z.string().uuid(),
      },
    ],
    response: ClientJobsResponse,
    errors: [
      {
        status: 404,
        schema: ClientErrorResponse,
      },
      {
        status: 500,
        schema: ClientErrorResponse,
      },
    ],
  },
  {
    method: 'put',
    path: '/clients/:client_id/update/',
    alias: 'clients_update_update',
    description: `Update an existing client&#x27;s information.`,
    requestFormat: 'json',
    parameters: [
      {
        name: 'body',
        type: 'Body',
        schema: ClientUpdateRequest,
      },
      {
        name: 'client_id',
        type: 'Path',
        schema: z.string().uuid(),
      },
    ],
    response: ClientUpdateResponse,
    errors: [
      {
        status: 400,
        schema: ClientErrorResponse,
      },
      {
        status: 404,
        schema: ClientErrorResponse,
      },
      {
        status: 500,
        schema: ClientErrorResponse,
      },
    ],
  },
  {
    method: 'patch',
    path: '/clients/:client_id/update/',
    alias: 'clients_update_partial_update',
    description: `Partially update an existing client&#x27;s information.`,
    requestFormat: 'json',
    parameters: [
      {
        name: 'body',
        type: 'Body',
        schema: PatchedClientUpdateRequest,
      },
      {
        name: 'client_id',
        type: 'Path',
        schema: z.string().uuid(),
      },
    ],
    response: ClientUpdateResponse,
    errors: [
      {
        status: 400,
        schema: ClientErrorResponse,
      },
      {
        status: 404,
        schema: ClientErrorResponse,
      },
      {
        status: 500,
        schema: ClientErrorResponse,
      },
    ],
  },
  {
    method: 'get',
    path: '/clients/all/',
    alias: 'clients_all_list',
    description: `Returns a list of all clients with basic information (id and name) for dropdowns and search.`,
    requestFormat: 'json',
    response: z.array(ClientNameOnly),
    errors: [
      {
        status: 500,
        schema: ClientErrorResponse,
      },
    ],
  },
  {
    method: 'get',
    path: '/clients/contacts/',
    alias: 'clients_contacts_list',
    description: `List all contacts, optionally filtered by client_id.`,
    requestFormat: 'json',
    parameters: [
      {
        name: 'client_id',
        type: 'Query',
        schema: z.string().uuid().optional(),
      },
    ],
    response: z.array(ClientContact),
  },
  {
    method: 'post',
    path: '/clients/contacts/',
    alias: 'clients_contacts_create',
    description: `ViewSet for ClientContact CRUD operations.

Endpoints:
- GET    /api/clients/contacts/           - list all contacts
- POST   /api/clients/contacts/           - create contact
- GET    /api/clients/contacts/&lt;id&gt;/      - retrieve contact
- PUT    /api/clients/contacts/&lt;id&gt;/      - full update
- PATCH  /api/clients/contacts/&lt;id&gt;/      - partial update
- DELETE /api/clients/contacts/&lt;id&gt;/      - soft delete (sets is_active&#x3D;False)

Query Parameters:
- client_id: Filter contacts by client UUID`,
    requestFormat: 'json',
    parameters: [
      {
        name: 'body',
        type: 'Body',
        schema: ClientContactRequest,
      },
    ],
    response: ClientContact,
  },
  {
    method: 'get',
    path: '/clients/contacts/:id/',
    alias: 'clients_contacts_retrieve',
    description: `ViewSet for ClientContact CRUD operations.

Endpoints:
- GET    /api/clients/contacts/           - list all contacts
- POST   /api/clients/contacts/           - create contact
- GET    /api/clients/contacts/&lt;id&gt;/      - retrieve contact
- PUT    /api/clients/contacts/&lt;id&gt;/      - full update
- PATCH  /api/clients/contacts/&lt;id&gt;/      - partial update
- DELETE /api/clients/contacts/&lt;id&gt;/      - soft delete (sets is_active&#x3D;False)

Query Parameters:
- client_id: Filter contacts by client UUID`,
    requestFormat: 'json',
    parameters: [
      {
        name: 'id',
        type: 'Path',
        schema: z.string().uuid(),
      },
    ],
    response: ClientContact,
  },
  {
    method: 'put',
    path: '/clients/contacts/:id/',
    alias: 'clients_contacts_update',
    description: `ViewSet for ClientContact CRUD operations.

Endpoints:
- GET    /api/clients/contacts/           - list all contacts
- POST   /api/clients/contacts/           - create contact
- GET    /api/clients/contacts/&lt;id&gt;/      - retrieve contact
- PUT    /api/clients/contacts/&lt;id&gt;/      - full update
- PATCH  /api/clients/contacts/&lt;id&gt;/      - partial update
- DELETE /api/clients/contacts/&lt;id&gt;/      - soft delete (sets is_active&#x3D;False)

Query Parameters:
- client_id: Filter contacts by client UUID`,
    requestFormat: 'json',
    parameters: [
      {
        name: 'body',
        type: 'Body',
        schema: ClientContactRequest,
      },
      {
        name: 'id',
        type: 'Path',
        schema: z.string().uuid(),
      },
    ],
    response: ClientContact,
  },
  {
    method: 'patch',
    path: '/clients/contacts/:id/',
    alias: 'clients_contacts_partial_update',
    description: `ViewSet for ClientContact CRUD operations.

Endpoints:
- GET    /api/clients/contacts/           - list all contacts
- POST   /api/clients/contacts/           - create contact
- GET    /api/clients/contacts/&lt;id&gt;/      - retrieve contact
- PUT    /api/clients/contacts/&lt;id&gt;/      - full update
- PATCH  /api/clients/contacts/&lt;id&gt;/      - partial update
- DELETE /api/clients/contacts/&lt;id&gt;/      - soft delete (sets is_active&#x3D;False)

Query Parameters:
- client_id: Filter contacts by client UUID`,
    requestFormat: 'json',
    parameters: [
      {
        name: 'body',
        type: 'Body',
        schema: PatchedClientContactRequest,
      },
      {
        name: 'id',
        type: 'Path',
        schema: z.string().uuid(),
      },
    ],
    response: ClientContact,
  },
  {
    method: 'delete',
    path: '/clients/contacts/:id/',
    alias: 'clients_contacts_destroy',
    description: `ViewSet for ClientContact CRUD operations.

Endpoints:
- GET    /api/clients/contacts/           - list all contacts
- POST   /api/clients/contacts/           - create contact
- GET    /api/clients/contacts/&lt;id&gt;/      - retrieve contact
- PUT    /api/clients/contacts/&lt;id&gt;/      - full update
- PATCH  /api/clients/contacts/&lt;id&gt;/      - partial update
- DELETE /api/clients/contacts/&lt;id&gt;/      - soft delete (sets is_active&#x3D;False)

Query Parameters:
- client_id: Filter contacts by client UUID`,
    requestFormat: 'json',
    parameters: [
      {
        name: 'id',
        type: 'Path',
        schema: z.string().uuid(),
      },
    ],
    response: z.void(),
  },
  {
    method: 'post',
    path: '/clients/create/',
    alias: 'clients_create_create',
    description: `Creates a new client in Xero first, then syncs locally. Requires valid Xero authentication.`,
    requestFormat: 'json',
    parameters: [
      {
        name: 'body',
        type: 'Body',
        schema: ClientCreateRequest,
      },
    ],
    response: ClientCreateResponse,
    errors: [
      {
        status: 400,
        schema: ClientErrorResponse,
      },
      {
        status: 401,
        schema: ClientErrorResponse,
      },
      {
        status: 409,
        schema: ClientDuplicateErrorResponse,
      },
      {
        status: 500,
        schema: ClientErrorResponse,
      },
    ],
  },
  {
    method: 'get',
    path: '/clients/jobs/:job_id/contact/',
    alias: 'clients_jobs_contact_retrieve',
    description: `Retrieve contact information for a specific job.`,
    requestFormat: 'json',
    parameters: [
      {
        name: 'job_id',
        type: 'Path',
        schema: z.string().uuid(),
      },
    ],
    response: JobContactResponse,
    errors: [
      {
        status: 404,
        schema: ClientErrorResponse,
      },
      {
        status: 500,
        schema: ClientErrorResponse,
      },
    ],
  },
  {
    method: 'put',
    path: '/clients/jobs/:job_id/contact/',
    alias: 'clients_jobs_contact_update',
    description: `Update the contact person associated with a specific job.`,
    requestFormat: 'json',
    parameters: [
      {
        name: 'body',
        type: 'Body',
        schema: JobContactUpdateRequest,
      },
      {
        name: 'job_id',
        type: 'Path',
        schema: z.string().uuid(),
      },
    ],
    response: JobContactResponse,
    errors: [
      {
        status: 400,
        schema: ClientErrorResponse,
      },
      {
        status: 404,
        schema: ClientErrorResponse,
      },
      {
        status: 500,
        schema: ClientErrorResponse,
      },
    ],
  },
  {
    method: 'get',
    path: '/clients/search/',
    alias: 'clients_search_retrieve',
    description: `Lists/searches clients with pagination and sorting.`,
    requestFormat: 'json',
    parameters: [
      {
        name: 'page',
        type: 'Query',
        schema: z.number().int().optional(),
      },
      {
        name: 'page_size',
        type: 'Query',
        schema: z.number().int().optional(),
      },
      {
        name: 'q',
        type: 'Query',
        schema: z.string().optional(),
      },
      {
        name: 'sort_by',
        type: 'Query',
        schema: z.string().optional(),
      },
      {
        name: 'sort_dir',
        type: 'Query',
        schema: z.string().optional(),
      },
    ],
    response: ClientSearchResponse,
    errors: [
      {
        status: 500,
        schema: ClientErrorResponse,
      },
    ],
  },
  {
    method: 'post',
    path: '/job/api/job/:job_id/assignment',
    alias: 'job_api_job_assignment_create',
    description: `API Endpoint to assign staff to a job (POST /api/job/&lt;job_id&gt;/assignment)`,
    requestFormat: 'json',
    parameters: [
      {
        name: 'body',
        type: 'Body',
        schema: z.object({ staff_id: z.string().uuid() }).passthrough(),
      },
      {
        name: 'job_id',
        type: 'Path',
        schema: z.string().uuid(),
      },
    ],
    response: AssignJobResponse,
  },
  {
    method: 'delete',
    path: '/job/api/job/:job_id/assignment/:staff_id',
    alias: 'job_api_job_assignment_destroy',
    description: `API Endpoint to remove staff from a job (DELETE /api/job/&lt;job_id&gt;/assignment/&lt;staff_id&gt;)`,
    requestFormat: 'json',
    parameters: [
      {
        name: 'job_id',
        type: 'Path',
        schema: z.string().uuid(),
      },
      {
        name: 'staff_id',
        type: 'Path',
        schema: z.string().uuid(),
      },
    ],
    response: AssignJobResponse,
  },
  {
    method: 'get',
    path: '/job/api/job/completed/',
    alias: 'job_api_job_completed_list',
    description: `API Endpoint to provide Job data for archiving display`,
    requestFormat: 'json',
    parameters: [
      {
        name: 'page',
        type: 'Query',
        schema: z.number().int().optional(),
      },
      {
        name: 'page_size',
        type: 'Query',
        schema: z.number().int().optional(),
      },
    ],
    response: PaginatedCompleteJobList,
  },
  {
    method: 'post',
    path: '/job/api/job/completed/archive',
    alias: 'job_api_job_completed_archive_create',
    description: `API Endpoint to set &#x27;paid&#x27; flag as True in the received jobs`,
    requestFormat: 'json',
    parameters: [
      {
        name: 'body',
        type: 'Body',
        schema: ArchiveJobsRequest,
      },
    ],
    response: ArchiveJobs,
  },
  {
    method: 'get',
    path: '/job/api/jobs/:job_id/quote-chat/',
    alias: 'job_api_jobs_quote_chat_retrieve',
    description: `Load all chat messages for a specific job.

Response format matches job_quote_chat_plan.md specification.`,
    requestFormat: 'json',
    parameters: [
      {
        name: 'job_id',
        type: 'Path',
        schema: z.string().uuid(),
      },
    ],
    response: JobQuoteChatHistoryResponse,
  },
  {
    method: 'post',
    path: '/job/api/jobs/:job_id/quote-chat/',
    alias: 'job_api_jobs_quote_chat_create',
    description: `Save a new chat message (user or assistant) for a job`,
    requestFormat: 'json',
    parameters: [
      {
        name: 'body',
        type: 'Body',
        schema: JobQuoteChatCreateRequest,
      },
      {
        name: 'job_id',
        type: 'Path',
        schema: z.string().uuid(),
      },
    ],
    response: JobQuoteChatInteractionSuccessResponse,
  },
  {
    method: 'delete',
    path: '/job/api/jobs/:job_id/quote-chat/',
    alias: 'job_api_jobs_quote_chat_destroy',
    description: `Delete all chat messages for a job (start fresh).`,
    requestFormat: 'json',
    parameters: [
      {
        name: 'job_id',
        type: 'Path',
        schema: z.string().uuid(),
      },
    ],
    response: z.void(),
  },
  {
    method: 'patch',
    path: '/job/api/jobs/:job_id/quote-chat/:message_id/',
    alias: 'job_api_jobs_quote_chat_partial_update',
    description: `Update an existing message (useful for streaming responses).

Expected JSON:
{
    &quot;content&quot;: &quot;Updated message content&quot;,
    &quot;metadata&quot;: {&quot;final&quot;: true}
}`,
    requestFormat: 'json',
    parameters: [
      {
        name: 'body',
        type: 'Body',
        schema: z
          .object({ content: z.string().min(1), metadata: z.unknown() })
          .partial()
          .passthrough(),
      },
      {
        name: 'job_id',
        type: 'Path',
        schema: z.string().uuid(),
      },
      {
        name: 'message_id',
        type: 'Path',
        schema: z.string(),
      },
    ],
    response: z.object({ content: z.string(), metadata: z.unknown() }).partial().passthrough(),
  },
  {
    method: 'post',
    path: '/job/api/jobs/:job_id/quote-chat/interaction/',
    alias: 'job_api_jobs_quote_chat_interaction_create',
    description: `Sends user message to AI assistant and returns the generated response`,
    requestFormat: 'json',
    parameters: [
      {
        name: 'body',
        type: 'Body',
        schema: JobQuoteChatInteractionRequest,
      },
      {
        name: 'job_id',
        type: 'Path',
        schema: z.string().uuid(),
      },
    ],
    response: JobQuoteChatInteractionSuccessResponse,
    errors: [
      {
        status: 400,
        description: `Invalid input data or configuration error`,
        schema: JobQuoteChatInteractionErrorResponse,
      },
      {
        status: 404,
        description: `Job not found`,
        schema: JobQuoteChatInteractionErrorResponse,
      },
      {
        status: 500,
        description: `Internal server error`,
        schema: JobQuoteChatInteractionErrorResponse,
      },
    ],
  },
  {
    method: 'post',
    path: '/job/api/jobs/:job_id/reorder/',
    alias: 'job_api_jobs_reorder_create',
    description: `Reorder a job within or between kanban columns.`,
    requestFormat: 'json',
    parameters: [
      {
        name: 'body',
        type: 'Body',
        schema: JobReorderRequest,
      },
      {
        name: 'job_id',
        type: 'Path',
        schema: z.string().uuid(),
      },
    ],
    response: KanbanSuccessResponse,
    errors: [
      {
        status: 400,
        schema: KanbanErrorResponse,
      },
      {
        status: 404,
        schema: KanbanErrorResponse,
      },
      {
        status: 500,
        schema: KanbanErrorResponse,
      },
    ],
  },
  {
    method: 'post',
    path: '/job/api/jobs/:job_id/update-status/',
    alias: 'job_api_jobs_update_status_create',
    description: `Update the status of a job on the Kanban board.`,
    requestFormat: 'json',
    parameters: [
      {
        name: 'body',
        type: 'Body',
        schema: z.object({ status: z.string().min(1) }).passthrough(),
      },
      {
        name: 'job_id',
        type: 'Path',
        schema: z.string(),
      },
    ],
    response: KanbanSuccessResponse,
    errors: [
      {
        status: 400,
        schema: KanbanErrorResponse,
      },
      {
        status: 404,
        schema: KanbanErrorResponse,
      },
      {
        status: 500,
        schema: KanbanErrorResponse,
      },
    ],
  },
  {
    method: 'get',
    path: '/job/api/jobs/advanced-search/',
    alias: 'job_api_jobs_advanced_search_retrieve',
    description: `Endpoint for advanced job search - API endpoint.`,
    requestFormat: 'json',
    parameters: [
      {
        name: 'client_name',
        type: 'Query',
        schema: z.string().optional(),
      },
      {
        name: 'contact_person',
        type: 'Query',
        schema: z.string().optional(),
      },
      {
        name: 'created_after',
        type: 'Query',
        schema: z.string().optional(),
      },
      {
        name: 'created_before',
        type: 'Query',
        schema: z.string().optional(),
      },
      {
        name: 'created_by',
        type: 'Query',
        schema: z.string().optional(),
      },
      {
        name: 'description',
        type: 'Query',
        schema: z.string().optional(),
      },
      {
        name: 'job_number',
        type: 'Query',
        schema: z.string().optional(),
      },
      {
        name: 'name',
        type: 'Query',
        schema: z.string().optional(),
      },
      {
        name: 'paid',
        type: 'Query',
        schema: z.string().optional(),
      },
      {
        name: 'q',
        type: 'Query',
        schema: z.string().optional(),
      },
      {
        name: 'rejected_flag',
        type: 'Query',
        schema: z.string().optional(),
      },
      {
        name: 'status',
        type: 'Query',
        schema: z.string().optional(),
      },
      {
        name: 'xero_invoice_params',
        type: 'Query',
        schema: z.string().optional(),
      },
    ],
    response: AdvancedSearchResponse,
  },
  {
    method: 'get',
    path: '/job/api/jobs/fetch-all/',
    alias: 'job_api_jobs_fetch_all_retrieve',
    description: `Fetch all jobs for Kanban board - API endpoint.`,
    requestFormat: 'json',
    response: FetchAllJobsResponse,
  },
  {
    method: 'get',
    path: '/job/api/jobs/fetch-by-column/:column_id/',
    alias: 'job_api_jobs_fetch_by_column_retrieve',
    description: `Fetch jobs by kanban column using new categorization system.`,
    requestFormat: 'json',
    parameters: [
      {
        name: 'column_id',
        type: 'Path',
        schema: z.string(),
      },
    ],
    response: FetchJobsByColumnResponse,
  },
  {
    method: 'get',
    path: '/job/api/jobs/fetch/:status/',
    alias: 'job_api_jobs_fetch_retrieve',
    description: `Fetch jobs by status with optional search - API endpoint.`,
    requestFormat: 'json',
    parameters: [
      {
        name: 'status',
        type: 'Path',
        schema: z.string(),
      },
    ],
    response: FetchJobsResponse,
  },
  {
    method: 'get',
    path: '/job/api/jobs/status-values/',
    alias: 'job_api_jobs_status_values_retrieve',
    description: `Return available status values for Kanban - API endpoint.`,
    requestFormat: 'json',
    response: FetchStatusValuesResponse,
  },
  {
    method: 'get',
    path: '/job/api/jobs/workshop',
    alias: 'job_api_jobs_workshop_list',
    requestFormat: 'json',
    response: z.array(WorkshopJob),
  },
  {
    method: 'get',
    path: '/job/api/workshop/timesheets/',
    alias: 'job_api_workshop_timesheets_retrieve',
    description: `Return all timesheet entries for the staff member on a given date.`,
    requestFormat: 'json',
    parameters: [
      {
        name: 'date',
        type: 'Query',
        schema: z.string().optional(),
      },
    ],
    response: WorkshopTimesheetListResponse,
    errors: [
      {
        status: 400,
        schema: z.object({}).partial().passthrough(),
      },
      {
        status: 500,
        schema: z.object({}).partial().passthrough(),
      },
    ],
  },
  {
    method: 'post',
    path: '/job/api/workshop/timesheets/',
    alias: 'job_api_workshop_timesheets_create',
    description: `Create a new timesheet entry for the authenticated staff.`,
    requestFormat: 'json',
    parameters: [
      {
        name: 'body',
        type: 'Body',
        schema: WorkshopTimesheetEntryRequestRequest,
      },
    ],
    response: WorkshopTimesheetEntry,
    errors: [
      {
        status: 400,
        schema: z.object({}).partial().passthrough(),
      },
      {
        status: 404,
        schema: z.object({}).partial().passthrough(),
      },
      {
        status: 500,
        schema: z.object({}).partial().passthrough(),
      },
    ],
  },
  {
    method: 'patch',
    path: '/job/api/workshop/timesheets/',
    alias: 'job_api_workshop_timesheets_partial_update',
    description: `Update an existing timesheet entry belonging to the staff member.`,
    requestFormat: 'json',
    parameters: [
      {
        name: 'body',
        type: 'Body',
        schema: PatchedWorkshopTimesheetEntryUpdateRequest,
      },
    ],
    response: WorkshopTimesheetEntry,
    errors: [
      {
        status: 400,
        schema: z.object({}).partial().passthrough(),
      },
      {
        status: 403,
        schema: z.object({}).partial().passthrough(),
      },
      {
        status: 404,
        schema: z.object({}).partial().passthrough(),
      },
      {
        status: 500,
        schema: z.object({}).partial().passthrough(),
      },
    ],
  },
  {
    method: 'delete',
    path: '/job/api/workshop/timesheets/',
    alias: 'job_api_workshop_timesheets_destroy',
    description: `Delete a timesheet entry belonging to the staff member.`,
    requestFormat: 'json',
    response: z.void(),
    errors: [
      {
        status: 400,
        schema: z.object({}).partial().passthrough(),
      },
      {
        status: 403,
        schema: z.object({}).partial().passthrough(),
      },
      {
        status: 404,
        schema: z.object({}).partial().passthrough(),
      },
      {
        status: 500,
        schema: z.object({}).partial().passthrough(),
      },
    ],
  },
  {
    method: 'get',
    path: '/job/job/:job_id/workshop-pdf/',
    alias: 'job_job_workshop_pdf_retrieve',
    description: `Generate and return a workshop PDF for printing.`,
    requestFormat: 'json',
    parameters: [
      {
        name: 'job_id',
        type: 'Path',
        schema: z.string().uuid(),
      },
    ],
    response: WorkshopPDFResponse,
  },
  {
    method: 'patch',
    path: '/job/rest/cost_lines/:cost_line_id/',
    alias: 'job_rest_cost_lines_partial_update',
    description: `Update a cost line
Dynamically infers the stock adjustment based on quantity change`,
    requestFormat: 'json',
    parameters: [
      {
        name: 'body',
        type: 'Body',
        schema: PatchedCostLineCreateUpdateRequest,
      },
      {
        name: 'cost_line_id',
        type: 'Path',
        schema: z.string(),
      },
    ],
    response: CostLineCreateUpdate,
  },
  {
    method: 'post',
    path: '/job/rest/cost_lines/:cost_line_id/approve/',
    alias: 'approveCostLine',
    description: `Approve an existing CostLine

POST /job/rest/cost_lines/&lt;cost_line_id&gt;/approve`,
    requestFormat: 'json',
    parameters: [
      {
        name: 'cost_line_id',
        type: 'Path',
        schema: z.string(),
      },
    ],
    response: CostLineApprovalResult,
    errors: [
      {
        status: 400,
        schema: z.object({ error: z.string() }).passthrough(),
      },
      {
        status: 500,
        schema: z.object({ error: z.string() }).passthrough(),
      },
    ],
  },
  {
    method: 'delete',
    path: '/job/rest/cost_lines/:cost_line_id/delete/',
    alias: 'job_rest_cost_lines_delete_destroy',
    description: `Delete an existing CostLine by ID`,
    requestFormat: 'json',
    parameters: [
      {
        name: 'cost_line_id',
        type: 'Path',
        schema: z.string(),
      },
    ],
    response: z.void(),
    errors: [
      {
        status: 400,
        schema: z.object({ error: z.string() }).passthrough(),
      },
      {
        status: 500,
        schema: z.object({ error: z.string() }).passthrough(),
      },
    ],
  },
  {
    method: 'get',
    path: '/job/rest/data-integrity/scan/',
    alias: 'scan_data_integrity',
    description: `Check all foreign key relationships, JSON references, and business rules for violations.`,
    requestFormat: 'json',
    response: DataIntegrityResponse,
    errors: [
      {
        status: 500,
        schema: z.object({}).partial().passthrough(),
      },
    ],
  },
  {
    method: 'get',
    path: '/job/rest/data-quality/archived-jobs-compliance/',
    alias: 'check_archived_jobs_compliance',
    description: `Verify that all archived jobs are either cancelled or fully invoiced and paid.`,
    requestFormat: 'json',
    response: ArchivedJobsComplianceResponse,
    errors: [
      {
        status: 500,
        schema: z.object({}).partial().passthrough(),
      },
    ],
  },
  {
    method: 'post',
    path: '/job/rest/jobs/',
    alias: 'job_rest_jobs_create',
    description: `Create a new Job. Concurrency is controlled in this endpoint (E-tag/If-Match).`,
    requestFormat: 'json',
    parameters: [
      {
        name: 'body',
        type: 'Body',
        schema: JobCreateRequest,
      },
    ],
    response: JobCreateResponse,
    errors: [
      {
        status: 400,
        schema: z.object({ error: z.string() }).passthrough(),
      },
    ],
  },
  {
    method: 'get',
    path: '/job/rest/jobs/:id/cost_sets/:kind/',
    alias: 'job_rest_jobs_cost_sets_retrieve',
    description: `Get the latest CostSet for a job by kind.

Args:
    pk: Job primary key (UUID)
    kind: CostSet kind (&#x27;estimate&#x27;, &#x27;quote&#x27;, or &#x27;actual&#x27;)

Returns:
    Response: Serialized CostSet data or 404`,
    requestFormat: 'json',
    parameters: [
      {
        name: 'id',
        type: 'Path',
        schema: z.string().uuid(),
      },
      {
        name: 'kind',
        type: 'Path',
        schema: z.string(),
      },
    ],
    response: CostSet,
  },
  {
    method: 'post',
    path: '/job/rest/jobs/:id/quote/apply/',
    alias: 'job_rest_jobs_quote_apply_create',
    description: `Apply quote import from linked Google Sheet.

POST /job/rest/jobs/&lt;uuid:pk&gt;/quote/apply/`,
    requestFormat: 'json',
    parameters: [
      {
        name: 'body',
        type: 'Body',
        schema: ApplyQuoteResponseRequest,
      },
      {
        name: 'id',
        type: 'Path',
        schema: z.string().uuid(),
      },
    ],
    response: ApplyQuoteResponse,
  },
  {
    method: 'post',
    path: '/job/rest/jobs/:id/quote/link/',
    alias: 'job_rest_jobs_quote_link_create',
    description: `Link a job to a Google Sheets quote template.

POST /job/rest/jobs/&lt;uuid:pk&gt;/quote/link/`,
    requestFormat: 'json',
    parameters: [
      {
        name: 'body',
        type: 'Body',
        schema: z.object({ template_url: z.string().url() }).partial().passthrough(),
      },
      {
        name: 'id',
        type: 'Path',
        schema: z.string().uuid(),
      },
    ],
    response: z.object({ template_url: z.string().url() }).partial().passthrough(),
  },
  {
    method: 'post',
    path: '/job/rest/jobs/:id/quote/preview/',
    alias: 'job_rest_jobs_quote_preview_create',
    description: `Preview quote import from linked Google Sheet.

POST /job/rest/jobs/&lt;uuid:pk&gt;/quote/preview/`,
    requestFormat: 'json',
    parameters: [
      {
        name: 'body',
        type: 'Body',
        schema: PreviewQuoteResponseRequest,
      },
      {
        name: 'id',
        type: 'Path',
        schema: z.string().uuid(),
      },
    ],
    response: PreviewQuoteResponse,
  },
  {
    method: 'get',
    path: '/job/rest/jobs/:job_id/',
    alias: 'getFullJob',
    description: `Fetch complete job data including financial information. Concurrency is controlled in this endpoint (E-tag/If-Match)`,
    requestFormat: 'json',
    parameters: [
      {
        name: 'job_id',
        type: 'Path',
        schema: z.string().uuid(),
      },
    ],
    response: JobDetailResponse,
  },
  {
    method: 'put',
    path: '/job/rest/jobs/:job_id/',
    alias: 'job_rest_jobs_update',
    description: `Update Job data (autosave). Concurrency is controlled in this endpoint (E-tag/If-Match).`,
    requestFormat: 'json',
    parameters: [
      {
        name: 'body',
        type: 'Body',
        schema: JobDeltaEnvelopeRequest,
      },
      {
        name: 'job_id',
        type: 'Path',
        schema: z.string().uuid(),
      },
    ],
    response: JobDetailResponse,
    errors: [
      {
        status: 400,
        schema: z.object({ error: z.string() }).passthrough(),
      },
    ],
  },
  {
    method: 'patch',
    path: '/job/rest/jobs/:job_id/',
    alias: 'job_rest_jobs_partial_update',
    description: `Partially update Job data. Only updates the fields provided in the request body. Concurrency is controlled in this endpoint (E-tag/If-Match).`,
    requestFormat: 'json',
    parameters: [
      {
        name: 'body',
        type: 'Body',
        schema: PatchedJobDeltaEnvelopeRequest,
      },
      {
        name: 'job_id',
        type: 'Path',
        schema: z.string().uuid(),
      },
    ],
    response: JobDetailResponse,
    errors: [
      {
        status: 400,
        schema: z.object({ error: z.string() }).passthrough(),
      },
    ],
  },
  {
    method: 'delete',
    path: '/job/rest/jobs/:job_id/',
    alias: 'job_rest_jobs_destroy',
    description: `Delete a Job if permitted. Concurrency is controlled in this endpoint (E-tag/If-Match).`,
    requestFormat: 'json',
    parameters: [
      {
        name: 'job_id',
        type: 'Path',
        schema: z.string().uuid(),
      },
    ],
    response: JobDeleteResponse,
    errors: [
      {
        status: 400,
        schema: z.object({ error: z.string() }).passthrough(),
      },
    ],
  },
  {
    method: 'get',
    path: '/job/rest/jobs/:job_id/basic-info/',
    alias: 'job_rest_jobs_basic_info_retrieve',
    description: `Fetch job basic information (description, delivery date, order number, notes). Concurrency is controlled in this endpoint (E-tag/If-Match)`,
    requestFormat: 'json',
    parameters: [
      {
        name: 'job_id',
        type: 'Path',
        schema: z.string().uuid(),
      },
    ],
    response: JobBasicInformationResponse,
    errors: [
      {
        status: 400,
        schema: z.object({ error: z.string() }).passthrough(),
      },
    ],
  },
  {
    method: 'post',
    path: '/job/rest/jobs/:job_id/cost_sets/:kind/cost_lines/',
    alias: 'job_rest_jobs_cost_sets_cost_lines_create',
    description: `Create a new cost line`,
    requestFormat: 'json',
    parameters: [
      {
        name: 'body',
        type: 'Body',
        schema: CostLineCreateUpdateRequest,
      },
      {
        name: 'job_id',
        type: 'Path',
        schema: z.string().uuid(),
      },
      {
        name: 'kind',
        type: 'Path',
        schema: z.string(),
      },
    ],
    response: CostLineCreateUpdate,
  },
  {
    method: 'post',
    path: '/job/rest/jobs/:job_id/cost_sets/actual/cost_lines/',
    alias: 'job_rest_jobs_cost_sets_actual_cost_lines_create',
    description: `Create a new cost line`,
    requestFormat: 'json',
    parameters: [
      {
        name: 'body',
        type: 'Body',
        schema: CostLineCreateUpdateRequest,
      },
      {
        name: 'job_id',
        type: 'Path',
        schema: z.string().uuid(),
      },
    ],
    response: CostLineCreateUpdate,
  },
  {
    method: 'get',
    path: '/job/rest/jobs/:job_id/cost_sets/quote/revise/',
    alias: 'job_rest_jobs_cost_sets_quote_revise_retrieve',
    description: `Returns a list of archived quote revisions for the specified job. Each revision contains summary and cost line data as archived at the time of revision.`,
    requestFormat: 'json',
    parameters: [
      {
        name: 'job_id',
        type: 'Path',
        schema: z.string().uuid(),
      },
    ],
    response: QuoteRevisionsList,
  },
  {
    method: 'post',
    path: '/job/rest/jobs/:job_id/cost_sets/quote/revise/',
    alias: 'job_rest_jobs_cost_sets_quote_revise_create',
    description: `Archives the current quote cost lines and summary for the specified job, clears all current cost lines from the quote CostSet, and starts a new quote revision. Returns details of the archived revision and status.`,
    requestFormat: 'json',
    parameters: [
      {
        name: 'body',
        type: 'Body',
        schema: z
          .object({ reason: z.string().min(1).max(500) })
          .partial()
          .passthrough(),
      },
      {
        name: 'job_id',
        type: 'Path',
        schema: z.string().uuid(),
      },
    ],
    response: QuoteRevisionResponse,
  },
  {
    method: 'get',
    path: '/job/rest/jobs/:job_id/costs/summary/',
    alias: 'job_rest_jobs_costs_summary_retrieve',
    description: `Fetch job cost summary across all cost sets. Concurrency is controlled in this endpoint (E-tag/If-Match)`,
    requestFormat: 'json',
    parameters: [
      {
        name: 'job_id',
        type: 'Path',
        schema: z.string().uuid(),
      },
    ],
    response: JobCostSummaryResponse,
    errors: [
      {
        status: 400,
        schema: z.object({ error: z.string() }).passthrough(),
      },
    ],
  },
  {
    method: 'get',
    path: '/job/rest/jobs/:job_id/delivery-docket/',
    alias: 'generateDeliveryDocketRest',
    description: `Generate a delivery docket PDF for a job and save it as a JobFile`,
    requestFormat: 'json',
    parameters: [
      {
        name: 'job_id',
        type: 'Path',
        schema: z.string().uuid(),
      },
    ],
    response: WorkshopPDFResponse,
  },
  {
    method: 'get',
    path: '/job/rest/jobs/:job_id/delta-rejections/',
    alias: 'job_rest_job_delta_rejections_list',
    description: `Fetch delta rejections recorded for this job.`,
    requestFormat: 'json',
    parameters: [
      {
        name: 'job_id',
        type: 'Path',
        schema: z.string().uuid(),
      },
      {
        name: 'limit',
        type: 'Query',
        schema: z.number().int().optional(),
      },
      {
        name: 'offset',
        type: 'Query',
        schema: z.number().int().optional(),
      },
    ],
    response: JobDeltaRejectionListResponse,
    errors: [
      {
        status: 400,
        schema: z.object({ error: z.string() }).passthrough(),
      },
    ],
  },
  {
    method: 'get',
    path: '/job/rest/jobs/:job_id/events/',
    alias: 'job_rest_jobs_events_retrieve',
    description: `Fetch job events list. Concurrency is controlled in this endpoint (E-tag/If-Match)`,
    requestFormat: 'json',
    parameters: [
      {
        name: 'job_id',
        type: 'Path',
        schema: z.string().uuid(),
      },
    ],
    response: JobEventsResponse,
    errors: [
      {
        status: 400,
        schema: z.object({ error: z.string() }).passthrough(),
      },
    ],
  },
  {
    method: 'post',
    path: '/job/rest/jobs/:job_id/events/create/',
    alias: 'job_rest_jobs_events_create',
    description: `Add a manual event to the Job with duplicate prevention. Concurrency is controlled in this endpoint (E-tag/If-Match).`,
    requestFormat: 'json',
    parameters: [
      {
        name: 'body',
        type: 'Body',
        schema: z.object({ description: z.string().min(1).max(500) }).passthrough(),
      },
      {
        name: 'job_id',
        type: 'Path',
        schema: z.string().uuid(),
      },
    ],
    response: JobEventCreateResponse,
    errors: [
      {
        status: 400,
        schema: z.object({ error: z.string() }).passthrough(),
      },
      {
        status: 409,
        schema: z.object({ error: z.string() }).passthrough(),
      },
      {
        status: 429,
        schema: z.object({ error: z.string() }).passthrough(),
      },
    ],
  },
  {
    method: 'get',
    path: '/job/rest/jobs/:job_id/files/',
    alias: 'listJobFiles',
    description: `List all active files for a job.`,
    requestFormat: 'json',
    parameters: [
      {
        name: 'job_id',
        type: 'Path',
        schema: z.string().uuid(),
      },
    ],
    response: z.array(JobFile),
    errors: [
      {
        status: 404,
        schema: JobFileErrorResponse,
      },
    ],
  },
  {
    method: 'post',
    path: '/job/rest/jobs/:job_id/files/',
    alias: 'uploadJobFiles',
    description: `Upload files to a job. Job ID (UUID) is in URL path.`,
    requestFormat: 'form-data',
    parameters: [
      {
        name: 'body',
        type: 'Body',
        schema: JobFileUploadRequest,
      },
      {
        name: 'job_id',
        type: 'Path',
        schema: z.string().uuid(),
      },
    ],
    response: JobFileUploadSuccessResponse,
    errors: [
      {
        status: 400,
        schema: JobFileErrorResponse,
      },
    ],
  },
  {
    method: 'get',
    path: '/job/rest/jobs/:job_id/files/:file_id/',
    alias: 'getJobFile',
    description: `Download/view a specific job file.`,
    requestFormat: 'json',
    parameters: [
      {
        name: 'file_id',
        type: 'Path',
        schema: z.string().uuid(),
      },
      {
        name: 'format',
        type: 'Query',
        schema: z.enum(['file', 'json']).optional(),
      },
      {
        name: 'job_id',
        type: 'Path',
        schema: z.string().uuid(),
      },
    ],
    response: z.instanceof(File),
    errors: [
      {
        status: 404,
        schema: JobFileErrorResponse,
      },
    ],
  },
  {
    method: 'put',
    path: '/job/rest/jobs/:job_id/files/:file_id/',
    alias: 'updateJobFile',
    description: `Update job file metadata.`,
    requestFormat: 'json',
    parameters: [
      {
        name: 'body',
        type: 'Body',
        schema: JobFileRequest,
      },
      {
        name: 'file_id',
        type: 'Path',
        schema: z.string().uuid(),
      },
      {
        name: 'format',
        type: 'Query',
        schema: z.enum(['file', 'json']).optional(),
      },
      {
        name: 'job_id',
        type: 'Path',
        schema: z.string().uuid(),
      },
    ],
    response: JobFileUpdateSuccessResponse,
    errors: [
      {
        status: 400,
        schema: JobFileErrorResponse,
      },
      {
        status: 404,
        schema: JobFileErrorResponse,
      },
    ],
  },
  {
    method: 'delete',
    path: '/job/rest/jobs/:job_id/files/:file_id/',
    alias: 'deleteJobFile',
    description: `Delete a job file.`,
    requestFormat: 'json',
    parameters: [
      {
        name: 'file_id',
        type: 'Path',
        schema: z.string().uuid(),
      },
      {
        name: 'format',
        type: 'Query',
        schema: z.enum(['file', 'json']).optional(),
      },
      {
        name: 'job_id',
        type: 'Path',
        schema: z.string().uuid(),
      },
    ],
    response: z.void(),
    errors: [
      {
        status: 404,
        schema: JobFileErrorResponse,
      },
      {
        status: 500,
        schema: JobFileErrorResponse,
      },
    ],
  },
  {
    method: 'get',
    path: '/job/rest/jobs/:job_id/files/:file_id/thumbnail/',
    alias: 'getJobFileThumbnail',
    description: `Get JPEG thumbnail for a job file (images only).`,
    requestFormat: 'json',
    parameters: [
      {
        name: 'file_id',
        type: 'Path',
        schema: z.string().uuid(),
      },
      {
        name: 'job_id',
        type: 'Path',
        schema: z.string().uuid(),
      },
    ],
    response: z.instanceof(File),
    errors: [
      {
        status: 404,
        schema: JobFileThumbnailErrorResponse,
      },
    ],
  },
  {
    method: 'get',
    path: '/job/rest/jobs/:job_id/header/',
    alias: 'job_rest_jobs_header_retrieve',
    description: `Fetch essential job header information for fast loading. Concurrency is controlled in this endpoint (E-tag/If-Match)`,
    requestFormat: 'json',
    parameters: [
      {
        name: 'job_id',
        type: 'Path',
        schema: z.string().uuid(),
      },
    ],
    response: JobHeaderResponse,
    errors: [
      {
        status: 400,
        schema: z.object({ error: z.string() }).passthrough(),
      },
    ],
  },
  {
    method: 'get',
    path: '/job/rest/jobs/:job_id/invoices/',
    alias: 'job_rest_jobs_invoices_retrieve',
    description: `Fetch job invoices list. Concurrency is controlled in this endpoint (E-tag/If-Match)`,
    requestFormat: 'json',
    parameters: [
      {
        name: 'job_id',
        type: 'Path',
        schema: z.string().uuid(),
      },
    ],
    response: JobInvoicesResponse,
    errors: [
      {
        status: 400,
        schema: z.object({ error: z.string() }).passthrough(),
      },
    ],
  },
  {
    method: 'get',
    path: '/job/rest/jobs/:job_id/jsa/',
    alias: 'job_rest_jobs_jsa_list',
    description: `List all JSAs for a job.`,
    requestFormat: 'json',
    parameters: [
      {
        name: 'job_id',
        type: 'Path',
        schema: z.string().uuid(),
      },
    ],
    response: z.array(SafetyDocumentList),
  },
  {
    method: 'post',
    path: '/job/rest/jobs/:job_id/jsa/generate/',
    alias: 'job_rest_jobs_jsa_generate_create',
    description: `Generate a new JSA for a job.`,
    requestFormat: 'json',
    parameters: [
      {
        name: 'job_id',
        type: 'Path',
        schema: z.string().uuid(),
      },
    ],
    response: SafetyDocument,
  },
  {
    method: 'get',
    path: '/job/rest/jobs/:job_id/quote/',
    alias: 'job_rest_jobs_quote_retrieve',
    description: `Fetch job quote. Concurrency is controlled in this endpoint (E-tag/If-Match)`,
    requestFormat: 'json',
    parameters: [
      {
        name: 'job_id',
        type: 'Path',
        schema: z.string().uuid(),
      },
    ],
    response: Quote,
    errors: [
      {
        status: 400,
        schema: z.object({ error: z.string() }).passthrough(),
      },
    ],
  },
  {
    method: 'post',
    path: '/job/rest/jobs/:job_id/quote/accept/',
    alias: 'job_rest_jobs_quote_accept_create',
    description: `Accept a quote for the job. Sets the quote_acceptance_date to current datetime. Concurrency is controlled in this endpoint (E-tag/If-Match).`,
    requestFormat: 'json',
    parameters: [
      {
        name: 'body',
        type: 'Body',
        schema: JobQuoteAcceptanceRequest,
      },
      {
        name: 'job_id',
        type: 'Path',
        schema: z.string().uuid(),
      },
    ],
    response: JobQuoteAcceptance,
    errors: [
      {
        status: 400,
        schema: z.object({ error: z.string() }).passthrough(),
      },
    ],
  },
  {
    method: 'get',
    path: '/job/rest/jobs/:job_id/quote/status/',
    alias: 'job_rest_jobs_quote_status_retrieve',
    description: `Get quote status for job`,
    requestFormat: 'json',
    parameters: [
      {
        name: 'job_id',
        type: 'Path',
        schema: z.string().uuid(),
      },
    ],
    response: QuoteImportStatusResponse,
  },
  {
    method: 'get',
    path: '/job/rest/jobs/:job_id/timeline/',
    alias: 'job_rest_jobs_timeline_retrieve',
    description: `Fetch unified job timeline (events + cost lines)`,
    requestFormat: 'json',
    parameters: [
      {
        name: 'job_id',
        type: 'Path',
        schema: z.string().uuid(),
      },
    ],
    response: JobTimelineResponse,
    errors: [
      {
        status: 400,
        schema: z.object({ error: z.string() }).passthrough(),
      },
    ],
  },
  {
    method: 'post',
    path: '/job/rest/jobs/:job_id/undo-change/',
    alias: 'job_rest_jobs_undo_change_create',
    description: `Undo a previously applied job delta (requires delta envelope undo support).`,
    requestFormat: 'json',
    parameters: [
      {
        name: 'body',
        type: 'Body',
        schema: JobUndoRequest,
      },
      {
        name: 'job_id',
        type: 'Path',
        schema: z.string().uuid(),
      },
    ],
    response: JobDetailResponse,
    errors: [
      {
        status: 400,
        schema: z.object({ error: z.string() }).passthrough(),
      },
    ],
  },
  {
    method: 'get',
    path: '/job/rest/jobs/:job_id/workshop-pdf/',
    alias: 'job_rest_jobs_workshop_pdf_retrieve',
    description: `Generate and return a workshop PDF for printing.`,
    requestFormat: 'json',
    parameters: [
      {
        name: 'job_id',
        type: 'Path',
        schema: z.string().uuid(),
      },
    ],
    response: WorkshopPDFResponse,
  },
  {
    method: 'get',
    path: '/job/rest/jobs/delta-rejections/',
    alias: 'job_rest_jobs_delta_rejections_admin_list',
    description: `Fetch rejected job delta envelopes (global admin view).`,
    requestFormat: 'json',
    parameters: [
      {
        name: 'job_id',
        type: 'Query',
        schema: z.string().uuid().optional(),
      },
      {
        name: 'limit',
        type: 'Query',
        schema: z.number().int().optional(),
      },
      {
        name: 'offset',
        type: 'Query',
        schema: z.number().int().optional(),
      },
    ],
    response: JobDeltaRejectionListResponse,
    errors: [
      {
        status: 400,
        schema: z.object({ error: z.string() }).passthrough(),
      },
    ],
  },
  {
    method: 'get',
    path: '/job/rest/jobs/status-choices/',
    alias: 'job_rest_jobs_status_choices_retrieve',
    description: `Fetch job status choices. Concurrency is controlled in this endpoint (E-tag/If-Match)`,
    requestFormat: 'json',
    response: z.object({ statuses: z.object({}).partial().passthrough() }).passthrough(),
  },
  {
    method: 'get',
    path: '/job/rest/jobs/weekly-metrics/',
    alias: 'job_rest_jobs_weekly_metrics_list',
    description: `Fetch weekly metrics data for jobs with time entries in the specified week. Concurrency is controlled in this endpoint (E-tag/If-Match).`,
    requestFormat: 'json',
    parameters: [
      {
        name: 'week',
        type: 'Query',
        schema: z.string().optional(),
      },
    ],
    response: z.array(WeeklyMetrics),
  },
  {
    method: 'get',
    path: '/job/rest/month-end/',
    alias: 'job_rest_month_end_retrieve',
    description: `REST API view for month-end processing of special jobs and stock data.

GET: Returns special jobs data and stock job information for month-end review
POST: Processes selected jobs for month-end archiving and status updates`,
    requestFormat: 'json',
    response: MonthEndGetResponse,
  },
  {
    method: 'post',
    path: '/job/rest/month-end/',
    alias: 'job_rest_month_end_create',
    description: `REST API view for month-end processing of special jobs and stock data.

GET: Returns special jobs data and stock job information for month-end review
POST: Processes selected jobs for month-end archiving and status updates`,
    requestFormat: 'json',
    parameters: [
      {
        name: 'body',
        type: 'Body',
        schema: MonthEndPostRequest,
      },
    ],
    response: MonthEndPostResponse,
  },
  {
    method: 'post',
    path: '/job/rest/safety-ai/generate-controls/',
    alias: 'job_rest_safety_ai_generate_controls_create',
    description: `Generate controls for hazards using AI.`,
    requestFormat: 'json',
    parameters: [
      {
        name: 'body',
        type: 'Body',
        schema: GenerateControlsRequestRequest,
      },
    ],
    response: GenerateControlsResponse,
  },
  {
    method: 'post',
    path: '/job/rest/safety-ai/generate-hazards/',
    alias: 'job_rest_safety_ai_generate_hazards_create',
    description: `Generate hazards for a task description using AI.`,
    requestFormat: 'json',
    parameters: [
      {
        name: 'body',
        type: 'Body',
        schema: z.object({ task_description: z.string().min(1) }).passthrough(),
      },
    ],
    response: GenerateHazardsResponse,
  },
  {
    method: 'post',
    path: '/job/rest/safety-ai/improve-document/',
    alias: 'job_rest_safety_ai_improve_document_create',
    description: `Improve an entire document using AI.`,
    requestFormat: 'json',
    parameters: [
      {
        name: 'body',
        type: 'Body',
        schema: ImproveDocumentRequestRequest,
      },
    ],
    response: ImproveDocumentResponse,
  },
  {
    method: 'post',
    path: '/job/rest/safety-ai/improve-section/',
    alias: 'job_rest_safety_ai_improve_section_create',
    description: `Improve a section of text using AI.`,
    requestFormat: 'json',
    parameters: [
      {
        name: 'body',
        type: 'Body',
        schema: ImproveSectionRequestRequest,
      },
    ],
    response: z.object({ improved_text: z.string() }).passthrough(),
  },
  {
    method: 'get',
    path: '/job/rest/safety-documents/',
    alias: 'job_rest_safety_documents_list',
    description: `ViewSet for SafetyDocument CRUD operations.

Endpoints:
- GET    /rest/safety-documents/              - list all documents
- GET    /rest/safety-documents/&lt;id&gt;/         - retrieve document
- DELETE /rest/safety-documents/&lt;id&gt;/         - delete document

Note: Content endpoints (GET/PUT) are handled by SafetyDocumentContentView.`,
    requestFormat: 'json',
    parameters: [
      {
        name: 'q',
        type: 'Query',
        schema: z.string().optional(),
      },
      {
        name: 'type',
        type: 'Query',
        schema: z.string().optional(),
      },
    ],
    response: z.array(SafetyDocumentList),
  },
  {
    method: 'get',
    path: '/job/rest/safety-documents/:id/',
    alias: 'job_rest_safety_documents_retrieve',
    description: `ViewSet for SafetyDocument CRUD operations.

Endpoints:
- GET    /rest/safety-documents/              - list all documents
- GET    /rest/safety-documents/&lt;id&gt;/         - retrieve document
- DELETE /rest/safety-documents/&lt;id&gt;/         - delete document

Note: Content endpoints (GET/PUT) are handled by SafetyDocumentContentView.`,
    requestFormat: 'json',
    parameters: [
      {
        name: 'id',
        type: 'Path',
        schema: z.string().uuid(),
      },
    ],
    response: SafetyDocument,
  },
  {
    method: 'delete',
    path: '/job/rest/safety-documents/:id/',
    alias: 'job_rest_safety_documents_destroy',
    description: `ViewSet for SafetyDocument CRUD operations.

Endpoints:
- GET    /rest/safety-documents/              - list all documents
- GET    /rest/safety-documents/&lt;id&gt;/         - retrieve document
- DELETE /rest/safety-documents/&lt;id&gt;/         - delete document

Note: Content endpoints (GET/PUT) are handled by SafetyDocumentContentView.`,
    requestFormat: 'json',
    parameters: [
      {
        name: 'id',
        type: 'Path',
        schema: z.string().uuid(),
      },
    ],
    response: z.void(),
  },
  {
    method: 'get',
    path: '/job/rest/safety-documents/:id/content/',
    alias: 'job_rest_safety_documents_content_retrieve',
    description: `GET/PUT content for a safety document stored in Google Docs.

- GET: Fetch current content from Google Docs
- PUT: Push updated content to Google Docs`,
    requestFormat: 'json',
    parameters: [
      {
        name: 'id',
        type: 'Path',
        schema: z.string().uuid(),
      },
    ],
    response: SafetyDocumentContentResponse,
  },
  {
    method: 'put',
    path: '/job/rest/safety-documents/:id/content/',
    alias: 'job_rest_safety_documents_content_update',
    description: `GET/PUT content for a safety document stored in Google Docs.

- GET: Fetch current content from Google Docs
- PUT: Push updated content to Google Docs`,
    requestFormat: 'json',
    parameters: [
      {
        name: 'body',
        type: 'Body',
        schema: SafetyDocumentContentUpdateRequest,
      },
      {
        name: 'id',
        type: 'Path',
        schema: z.string().uuid(),
      },
    ],
    response: SafetyDocument,
  },
  {
    method: 'get',
    path: '/job/rest/sop/',
    alias: 'job_rest_sop_list',
    description: `List all Standard Operating Procedures.`,
    requestFormat: 'json',
    response: z.array(SafetyDocumentList),
  },
  {
    method: 'post',
    path: '/job/rest/sop/generate/',
    alias: 'job_rest_sop_generate_create',
    description: `Generate a new Standard Operating Procedure.`,
    requestFormat: 'json',
    parameters: [
      {
        name: 'body',
        type: 'Body',
        schema: SOPGenerateRequestRequest,
      },
    ],
    response: SafetyDocument,
  },
  {
    method: 'get',
    path: '/job/rest/swp/',
    alias: 'job_rest_swp_list',
    description: `List all Safe Work Procedures.`,
    requestFormat: 'json',
    response: z.array(SafetyDocumentList),
  },
  {
    method: 'post',
    path: '/job/rest/swp/generate/',
    alias: 'job_rest_swp_generate_create',
    description: `Generate a new Safe Work Procedure.`,
    requestFormat: 'json',
    parameters: [
      {
        name: 'body',
        type: 'Body',
        schema: SWPGenerateRequestRequest,
      },
    ],
    response: SafetyDocument,
  },
  {
    method: 'get',
    path: '/job/rest/timesheet/entries/',
    alias: 'job_rest_timesheet_entries_retrieve',
    description: `Fetches all timesheet entries (CostLines) for a specific staff member and date.`,
    requestFormat: 'json',
    response: ModernTimesheetEntryGetResponse,
    errors: [
      {
        status: 400,
        schema: z.object({ error: z.string() }).passthrough(),
      },
      {
        status: 404,
        schema: z.object({ error: z.string() }).passthrough(),
      },
      {
        status: 500,
        schema: z.object({ error: z.string() }).passthrough(),
      },
    ],
  },
  {
    method: 'post',
    path: '/job/rest/timesheet/entries/',
    alias: 'job_rest_timesheet_entries_create',
    description: `Creates a new timesheet entry for a staff member on a specific date.`,
    requestFormat: 'json',
    parameters: [
      {
        name: 'body',
        type: 'Body',
        schema: ModernTimesheetEntryPostRequest,
      },
    ],
    response: ModernTimesheetEntryPostResponse,
    errors: [
      {
        status: 400,
        schema: z.object({ error: z.string() }).passthrough(),
      },
      {
        status: 404,
        schema: z.object({ error: z.string() }).passthrough(),
      },
      {
        status: 500,
        schema: z.object({ error: z.string() }).passthrough(),
      },
    ],
  },
  {
    method: 'get',
    path: '/job/rest/timesheet/jobs/:job_id/',
    alias: 'job_rest_timesheet_jobs_retrieve',
    description: `Get all timesheet cost lines for a job`,
    requestFormat: 'json',
    parameters: [
      {
        name: 'job_id',
        type: 'Path',
        schema: z.string().uuid(),
      },
    ],
    response: ModernTimesheetJobGetResponse,
  },
  {
    method: 'get',
    path: '/job/rest/timesheet/staff/:staff_id/date/:entry_date/',
    alias: 'job_rest_timesheet_staff_date_retrieve',
    description: `Get all cost lines for a staff member on a specific date`,
    requestFormat: 'json',
    parameters: [
      {
        name: 'entry_date',
        type: 'Path',
        schema: z.string(),
      },
      {
        name: 'staff_id',
        type: 'Path',
        schema: z.string().uuid(),
      },
    ],
    response: ModernTimesheetDayGetResponse,
  },
  {
    method: 'get',
    path: '/purchasing/rest/all-jobs/',
    alias: 'purchasing_rest_all_jobs_retrieve',
    description: `Get all jobs with stock holding job flag.`,
    requestFormat: 'json',
    response: AllJobsResponse,
  },
  {
    method: 'post',
    path: '/purchasing/rest/delivery-receipts/',
    alias: 'purchasing_rest_delivery_receipts_create',
    description: `REST API view for processing delivery receipts.

POST: Processes delivery receipt for a purchase order with stock allocations.
Concurrency is controlled in this endpoint (ETag/If-Match).`,
    requestFormat: 'json',
    parameters: [
      {
        name: 'body',
        type: 'Body',
        schema: DeliveryReceiptRequest,
      },
    ],
    response: DeliveryReceiptResponse,
    errors: [
      {
        status: 400,
        schema: DeliveryReceiptResponse,
      },
    ],
  },
  {
    method: 'get',
    path: '/purchasing/rest/jobs/',
    alias: 'purchasing_rest_jobs_retrieve',
    description: `Get list of jobs suitable for purchasing operations.`,
    requestFormat: 'json',
    response: PurchasingJobsResponse,
  },
  {
    method: 'get',
    path: '/purchasing/rest/product-mappings/',
    alias: 'listProductMappings',
    description: `Get list of product mappings prioritizing unvalidated ones.`,
    requestFormat: 'json',
    response: ProductMappingListResponse,
  },
  {
    method: 'post',
    path: '/purchasing/rest/product-mappings/:mapping_id/validate/',
    alias: 'validateProductMapping',
    description: `Validate a product parsing mapping.`,
    requestFormat: 'json',
    parameters: [
      {
        name: 'body',
        type: 'Body',
        schema: ProductMappingValidateRequest,
      },
      {
        name: 'mapping_id',
        type: 'Path',
        schema: z.string().uuid(),
      },
    ],
    response: ProductMappingValidateResponse,
    errors: [
      {
        status: 400,
        schema: ProductMappingValidateResponse,
      },
      {
        status: 404,
        schema: ProductMappingValidateResponse,
      },
    ],
  },
  {
    method: 'get',
    path: '/purchasing/rest/purchase-orders/',
    alias: 'listPurchaseOrders',
    description: `Get list of purchase orders with optional status filtering.`,
    requestFormat: 'json',
    response: z.array(PurchaseOrderList),
  },
  {
    method: 'post',
    path: '/purchasing/rest/purchase-orders/',
    alias: 'purchasing_rest_purchase_orders_create',
    description: `Create new purchase order.`,
    requestFormat: 'json',
    parameters: [
      {
        name: 'body',
        type: 'Body',
        schema: PurchaseOrderCreateRequest,
      },
    ],
    response: PurchaseOrderCreate,
  },
  {
    method: 'get',
    path: '/purchasing/rest/purchase-orders/:id/',
    alias: 'retrievePurchaseOrder',
    description: `Get purchase order details including lines.`,
    requestFormat: 'json',
    parameters: [
      {
        name: 'id',
        type: 'Path',
        schema: z.string().uuid(),
      },
    ],
    response: PurchaseOrderDetail,
  },
  {
    method: 'patch',
    path: '/purchasing/rest/purchase-orders/:id/',
    alias: 'purchasing_rest_purchase_orders_partial_update',
    description: `Update purchase order.

Concurrency is controlled in this endpoint (ETag/If-Match).`,
    requestFormat: 'json',
    parameters: [
      {
        name: 'body',
        type: 'Body',
        schema: PatchedPurchaseOrderUpdateRequest,
      },
      {
        name: 'id',
        type: 'Path',
        schema: z.string().uuid(),
      },
    ],
    response: PurchaseOrderUpdate,
  },
  {
    method: 'get',
    path: '/purchasing/rest/purchase-orders/:po_id/allocations/',
    alias: 'purchasing_rest_purchase_orders_allocations_retrieve',
    description: `Get existing allocations for a purchase order.`,
    requestFormat: 'json',
    parameters: [
      {
        name: 'po_id',
        type: 'Path',
        schema: z.string().uuid(),
      },
    ],
    response: PurchaseOrderAllocationsResponse,
  },
  {
    method: 'get',
    path: '/purchasing/rest/purchase-orders/:po_id/allocations/:allocation_type/:allocation_id/details/',
    alias: 'getAllocationDetails',
    description: `Get details about a specific allocation before deletion.`,
    requestFormat: 'json',
    parameters: [
      {
        name: 'allocation_id',
        type: 'Path',
        schema: z.string().uuid(),
      },
      {
        name: 'allocation_type',
        type: 'Path',
        schema: z.string(),
      },
      {
        name: 'po_id',
        type: 'Path',
        schema: z.string().uuid(),
      },
    ],
    response: AllocationDetailsResponse,
  },
  {
    method: 'post',
    path: '/purchasing/rest/purchase-orders/:po_id/email/',
    alias: 'getPurchaseOrderEmail',
    description: `Generate email data for the specified purchase order.`,
    requestFormat: 'json',
    parameters: [
      {
        name: 'body',
        type: 'Body',
        schema: PurchaseOrderEmailRequest,
      },
      {
        name: 'po_id',
        type: 'Path',
        schema: z.string().uuid(),
      },
    ],
    response: PurchaseOrderEmailResponse,
    errors: [
      {
        status: 400,
        schema: PurchaseOrderEmailResponse,
      },
    ],
  },
  {
    method: 'get',
    path: '/purchasing/rest/purchase-orders/:po_id/events/',
    alias: 'listPurchaseOrderEvents',
    description: `List all events/comments for a purchase order.`,
    requestFormat: 'json',
    parameters: [
      {
        name: 'po_id',
        type: 'Path',
        schema: z.string().uuid(),
      },
    ],
    response: PurchaseOrderEventsResponse,
    errors: [
      {
        status: 404,
        schema: PurchasingErrorResponse,
      },
    ],
  },
  {
    method: 'post',
    path: '/purchasing/rest/purchase-orders/:po_id/events/',
    alias: 'createPurchaseOrderEvent',
    description: `Create a new event/comment on a purchase order.`,
    requestFormat: 'json',
    parameters: [
      {
        name: 'body',
        type: 'Body',
        schema: z.object({ description: z.string().min(1).max(500) }).passthrough(),
      },
      {
        name: 'po_id',
        type: 'Path',
        schema: z.string().uuid(),
      },
    ],
    response: PurchaseOrderEventCreateResponse,
    errors: [
      {
        status: 400,
        schema: PurchasingErrorResponse,
      },
      {
        status: 404,
        schema: PurchasingErrorResponse,
      },
    ],
  },
  {
    method: 'post',
    path: '/purchasing/rest/purchase-orders/:po_id/lines/:line_id/allocations/delete/',
    alias: 'deleteAllocation',
    description: `Delete a specific allocation (Stock item or CostLine) from a purchase order line.`,
    requestFormat: 'json',
    parameters: [
      {
        name: 'body',
        type: 'Body',
        schema: AllocationDeleteRequest,
      },
      {
        name: 'line_id',
        type: 'Path',
        schema: z.string().uuid(),
      },
      {
        name: 'po_id',
        type: 'Path',
        schema: z.string().uuid(),
      },
    ],
    response: AllocationDeleteResponse,
    errors: [
      {
        status: 400,
        schema: AllocationDeleteResponse,
      },
    ],
  },
  {
    method: 'get',
    path: '/purchasing/rest/purchase-orders/:po_id/pdf/',
    alias: 'getPurchaseOrderPDF',
    description: `Generate and download PDF for the specified purchase order.`,
    requestFormat: 'json',
    parameters: [
      {
        name: 'po_id',
        type: 'Path',
        schema: z.string().uuid(),
      },
    ],
    response: z.instanceof(File),
    errors: [
      {
        status: 404,
        schema: PurchasingErrorResponse,
      },
      {
        status: 500,
        schema: PurchasingErrorResponse,
      },
    ],
  },
  {
    method: 'get',
    path: '/purchasing/rest/stock/',
    alias: 'purchasing_rest_stock_list',
    description: `ViewSet for Stock CRUD operations.

Endpoints:
- GET    /purchasing/rest/stock/              - list all active stock
- POST   /purchasing/rest/stock/              - create stock item
- GET    /purchasing/rest/stock/&lt;id&gt;/         - retrieve stock item
- PUT    /purchasing/rest/stock/&lt;id&gt;/         - full update
- PATCH  /purchasing/rest/stock/&lt;id&gt;/         - partial update
- DELETE /purchasing/rest/stock/&lt;id&gt;/         - soft delete (sets is_active&#x3D;False)

Custom Actions:
- POST   /purchasing/rest/stock/&lt;id&gt;/consume/ - consume stock for a job`,
    requestFormat: 'json',
    response: z.array(StockItem),
  },
  {
    method: 'post',
    path: '/purchasing/rest/stock/',
    alias: 'purchasing_rest_stock_create',
    description: `ViewSet for Stock CRUD operations.

Endpoints:
- GET    /purchasing/rest/stock/              - list all active stock
- POST   /purchasing/rest/stock/              - create stock item
- GET    /purchasing/rest/stock/&lt;id&gt;/         - retrieve stock item
- PUT    /purchasing/rest/stock/&lt;id&gt;/         - full update
- PATCH  /purchasing/rest/stock/&lt;id&gt;/         - partial update
- DELETE /purchasing/rest/stock/&lt;id&gt;/         - soft delete (sets is_active&#x3D;False)

Custom Actions:
- POST   /purchasing/rest/stock/&lt;id&gt;/consume/ - consume stock for a job`,
    requestFormat: 'json',
    parameters: [
      {
        name: 'body',
        type: 'Body',
        schema: StockItemRequest,
      },
    ],
    response: StockItem,
  },
  {
    method: 'get',
    path: '/purchasing/rest/stock/:id/',
    alias: 'purchasing_rest_stock_retrieve',
    description: `ViewSet for Stock CRUD operations.

Endpoints:
- GET    /purchasing/rest/stock/              - list all active stock
- POST   /purchasing/rest/stock/              - create stock item
- GET    /purchasing/rest/stock/&lt;id&gt;/         - retrieve stock item
- PUT    /purchasing/rest/stock/&lt;id&gt;/         - full update
- PATCH  /purchasing/rest/stock/&lt;id&gt;/         - partial update
- DELETE /purchasing/rest/stock/&lt;id&gt;/         - soft delete (sets is_active&#x3D;False)

Custom Actions:
- POST   /purchasing/rest/stock/&lt;id&gt;/consume/ - consume stock for a job`,
    requestFormat: 'json',
    parameters: [
      {
        name: 'id',
        type: 'Path',
        schema: z.string().uuid(),
      },
    ],
    response: StockItem,
  },
  {
    method: 'put',
    path: '/purchasing/rest/stock/:id/',
    alias: 'purchasing_rest_stock_update',
    description: `ViewSet for Stock CRUD operations.

Endpoints:
- GET    /purchasing/rest/stock/              - list all active stock
- POST   /purchasing/rest/stock/              - create stock item
- GET    /purchasing/rest/stock/&lt;id&gt;/         - retrieve stock item
- PUT    /purchasing/rest/stock/&lt;id&gt;/         - full update
- PATCH  /purchasing/rest/stock/&lt;id&gt;/         - partial update
- DELETE /purchasing/rest/stock/&lt;id&gt;/         - soft delete (sets is_active&#x3D;False)

Custom Actions:
- POST   /purchasing/rest/stock/&lt;id&gt;/consume/ - consume stock for a job`,
    requestFormat: 'json',
    parameters: [
      {
        name: 'body',
        type: 'Body',
        schema: StockItemRequest,
      },
      {
        name: 'id',
        type: 'Path',
        schema: z.string().uuid(),
      },
    ],
    response: StockItem,
  },
  {
    method: 'patch',
    path: '/purchasing/rest/stock/:id/',
    alias: 'purchasing_rest_stock_partial_update',
    description: `ViewSet for Stock CRUD operations.

Endpoints:
- GET    /purchasing/rest/stock/              - list all active stock
- POST   /purchasing/rest/stock/              - create stock item
- GET    /purchasing/rest/stock/&lt;id&gt;/         - retrieve stock item
- PUT    /purchasing/rest/stock/&lt;id&gt;/         - full update
- PATCH  /purchasing/rest/stock/&lt;id&gt;/         - partial update
- DELETE /purchasing/rest/stock/&lt;id&gt;/         - soft delete (sets is_active&#x3D;False)

Custom Actions:
- POST   /purchasing/rest/stock/&lt;id&gt;/consume/ - consume stock for a job`,
    requestFormat: 'json',
    parameters: [
      {
        name: 'body',
        type: 'Body',
        schema: PatchedStockItemRequest,
      },
      {
        name: 'id',
        type: 'Path',
        schema: z.string().uuid(),
      },
    ],
    response: StockItem,
  },
  {
    method: 'delete',
    path: '/purchasing/rest/stock/:id/',
    alias: 'purchasing_rest_stock_destroy',
    description: `ViewSet for Stock CRUD operations.

Endpoints:
- GET    /purchasing/rest/stock/              - list all active stock
- POST   /purchasing/rest/stock/              - create stock item
- GET    /purchasing/rest/stock/&lt;id&gt;/         - retrieve stock item
- PUT    /purchasing/rest/stock/&lt;id&gt;/         - full update
- PATCH  /purchasing/rest/stock/&lt;id&gt;/         - partial update
- DELETE /purchasing/rest/stock/&lt;id&gt;/         - soft delete (sets is_active&#x3D;False)

Custom Actions:
- POST   /purchasing/rest/stock/&lt;id&gt;/consume/ - consume stock for a job`,
    requestFormat: 'json',
    parameters: [
      {
        name: 'id',
        type: 'Path',
        schema: z.string().uuid(),
      },
    ],
    response: z.void(),
  },
  {
    method: 'post',
    path: '/purchasing/rest/stock/:id/consume/',
    alias: 'consumeStock',
    description: `Consume stock for a job, reducing available quantity.`,
    requestFormat: 'json',
    parameters: [
      {
        name: 'body',
        type: 'Body',
        schema: StockConsumeRequest,
      },
      {
        name: 'id',
        type: 'Path',
        schema: z.string().uuid(),
      },
    ],
    response: StockConsumeResponse,
  },
  {
    method: 'get',
    path: '/purchasing/rest/supplier-price-status/',
    alias: 'getSupplierPriceStatus',
    description: `Return latest price upload status per supplier.

Minimal-impact: read-only query over existing Client and SupplierPriceList
models. No migrations required.`,
    requestFormat: 'json',
    response: SupplierPriceStatusResponse,
  },
  {
    method: 'get',
    path: '/purchasing/rest/xero-items/',
    alias: 'purchasing_rest_xero_items_retrieve',
    description: `Return list of items from Xero.`,
    requestFormat: 'json',
    response: XeroItemListResponse,
  },
  {
    method: 'get',
    path: '/quoting/api/django-job-executions/',
    alias: 'quoting_api_django_job_executions_list',
    requestFormat: 'json',
    parameters: [
      {
        name: 'search',
        type: 'Query',
        schema: z.string().optional(),
      },
    ],
    response: z.array(DjangoJobExecution),
  },
  {
    method: 'get',
    path: '/quoting/api/django-job-executions/:id/',
    alias: 'quoting_api_django_job_executions_retrieve',
    requestFormat: 'json',
    parameters: [
      {
        name: 'id',
        type: 'Path',
        schema: z.number().int(),
      },
    ],
    response: DjangoJobExecution,
  },
  {
    method: 'get',
    path: '/quoting/api/django-jobs/',
    alias: 'quoting_api_django_jobs_list',
    requestFormat: 'json',
    parameters: [
      {
        name: 'search',
        type: 'Query',
        schema: z.string().optional(),
      },
    ],
    response: z.array(DjangoJob),
  },
  {
    method: 'post',
    path: '/quoting/api/django-jobs/',
    alias: 'quoting_api_django_jobs_create',
    requestFormat: 'json',
    parameters: [
      {
        name: 'body',
        type: 'Body',
        schema: DjangoJobRequest,
      },
    ],
    response: DjangoJob,
  },
  {
    method: 'get',
    path: '/quoting/api/django-jobs/:id/',
    alias: 'quoting_api_django_jobs_retrieve',
    requestFormat: 'json',
    parameters: [
      {
        name: 'id',
        type: 'Path',
        schema: z.string(),
      },
    ],
    response: DjangoJob,
  },
  {
    method: 'put',
    path: '/quoting/api/django-jobs/:id/',
    alias: 'quoting_api_django_jobs_update',
    requestFormat: 'json',
    parameters: [
      {
        name: 'body',
        type: 'Body',
        schema: DjangoJobRequest,
      },
      {
        name: 'id',
        type: 'Path',
        schema: z.string(),
      },
    ],
    response: DjangoJob,
  },
  {
    method: 'patch',
    path: '/quoting/api/django-jobs/:id/',
    alias: 'quoting_api_django_jobs_partial_update',
    requestFormat: 'json',
    parameters: [
      {
        name: 'body',
        type: 'Body',
        schema: PatchedDjangoJobRequest,
      },
      {
        name: 'id',
        type: 'Path',
        schema: z.string(),
      },
    ],
    response: DjangoJob,
  },
  {
    method: 'delete',
    path: '/quoting/api/django-jobs/:id/',
    alias: 'quoting_api_django_jobs_destroy',
    requestFormat: 'json',
    parameters: [
      {
        name: 'id',
        type: 'Path',
        schema: z.string(),
      },
    ],
    response: z.void(),
  },
  {
    method: 'get',
    path: '/rest/app-errors/',
    alias: 'rest_app_errors_retrieve',
    description: `REST-style view that exposes AppError telemetry for admin monitoring.

Supports pagination via &#x60;&#x60;limit&#x60;&#x60;/&#x60;&#x60;offset&#x60;&#x60; query params and optional filters:
- &#x60;&#x60;app&#x60;&#x60; (icontains match)
- &#x60;&#x60;severity&#x60;&#x60; (exact integer)
- &#x60;&#x60;resolved&#x60;&#x60; (boolean)
- &#x60;&#x60;job_id&#x60;&#x60; / &#x60;&#x60;user_id&#x60;&#x60; (UUID strings)`,
    requestFormat: 'json',
    response: AppErrorListResponse,
  },
  {
    method: 'get',
    path: '/timesheets/api/daily/:target_date/',
    alias: 'getDailyTimesheetSummaryByDate',
    description: `Get daily timesheet summary for all staff

Args:
    target_date: Date in YYYY-MM-DD format (required)

Returns:
    JSON response with daily timesheet data`,
    requestFormat: 'json',
    parameters: [
      {
        name: 'target_date',
        type: 'Path',
        schema: z.string(),
      },
    ],
    response: DailyTimesheetSummary,
  },
  {
    method: 'get',
    path: '/timesheets/api/jobs/',
    alias: 'timesheets_api_jobs_retrieve',
    description: `Get list of active jobs for timesheet entries using CostSet system.`,
    requestFormat: 'json',
    response: JobsListResponse,
  },
  {
    method: 'get',
    path: '/timesheets/api/payroll/pay-runs/',
    alias: 'timesheets_api_payroll_pay_runs_retrieve',
    description: `Return pay run data for the requested week if it exists.`,
    requestFormat: 'json',
    parameters: [
      {
        name: 'week_start_date',
        type: 'Query',
        schema: z.string(),
      },
    ],
    response: PayRunForWeekResponse,
    errors: [
      {
        status: 400,
        schema: ClientErrorResponse,
      },
      {
        status: 500,
        schema: ClientErrorResponse,
      },
    ],
  },
  {
    method: 'post',
    path: '/timesheets/api/payroll/pay-runs/create',
    alias: 'timesheets_api_payroll_pay_runs_create_create',
    description: `Create a new pay run for the specified week.`,
    requestFormat: 'json',
    parameters: [
      {
        name: 'body',
        type: 'Body',
        schema: z.object({ week_start_date: z.string() }).passthrough(),
      },
    ],
    response: CreatePayRunResponse,
    errors: [
      {
        status: 400,
        schema: ClientErrorResponse,
      },
      {
        status: 409,
        schema: ClientErrorResponse,
      },
      {
        status: 500,
        schema: ClientErrorResponse,
      },
    ],
  },
  {
    method: 'post',
    path: '/timesheets/api/payroll/pay-runs/refresh',
    alias: 'timesheets_api_payroll_pay_runs_refresh_create',
    description: `Synchronize local pay run cache with Xero.`,
    requestFormat: 'json',
    parameters: [
      {
        name: 'body',
        type: 'Body',
        schema: PayRunSyncResponseRequest,
      },
    ],
    response: PayRunSyncResponse,
    errors: [
      {
        status: 500,
        schema: ClientErrorResponse,
      },
    ],
  },
  {
    method: 'post',
    path: '/timesheets/api/payroll/post-staff-week/',
    alias: 'timesheets_api_payroll_post_staff_week_create',
    description: `Post a week&#x27;s timesheet to Xero Payroll.`,
    requestFormat: 'json',
    parameters: [
      {
        name: 'body',
        type: 'Body',
        schema: PostWeekToXeroRequest,
      },
    ],
    response: PostWeekToXeroResponse,
    errors: [
      {
        status: 400,
        schema: ClientErrorResponse,
      },
      {
        status: 500,
        schema: ClientErrorResponse,
      },
    ],
  },
  {
    method: 'get',
    path: '/timesheets/api/staff/',
    alias: 'timesheets_api_staff_retrieve',
    description: `Get filtered list of staff members for a specific date.`,
    requestFormat: 'json',
    parameters: [
      {
        name: 'date',
        type: 'Query',
        schema: z.string().optional(),
      },
    ],
    response: StaffListResponse,
  },
  {
    method: 'get',
    path: '/timesheets/api/staff/:staff_id/daily/:target_date/',
    alias: 'getStaffDailyTimesheetDetailByDate',
    description: `Get detailed timesheet data for a specific staff member

Args:
    staff_id: Staff member ID
    target_date: Date in YYYY-MM-DD format (required)

Returns:
    JSON response with staff timesheet detail`,
    requestFormat: 'json',
    parameters: [
      {
        name: 'staff_id',
        type: 'Path',
        schema: z.string(),
      },
      {
        name: 'target_date',
        type: 'Path',
        schema: z.string(),
      },
    ],
    response: DailyTimesheetSummary,
  },
  {
    method: 'get',
    path: '/timesheets/api/weekly/',
    alias: 'timesheets_api_weekly_retrieve',
    description: `Return weekly timesheet data with payroll fields (5/7 days).`,
    requestFormat: 'json',
    parameters: [
      {
        name: 'start_date',
        type: 'Query',
        schema: z.string().optional(),
      },
    ],
    response: WeeklyTimesheetData,
    errors: [
      {
        status: 400,
        schema: ClientErrorResponse,
      },
      {
        status: 500,
        schema: ClientErrorResponse,
      },
    ],
  },
  {
    method: 'post',
    path: '/timesheets/api/weekly/',
    alias: 'timesheets_api_weekly_create',
    description: `Submit paid absence request.

Expected payload:
{
    &quot;staff_id&quot;: &quot;uuid&quot;,
    &quot;start_date&quot;: &quot;YYYY-MM-DD&quot;,
    &quot;end_date&quot;: &quot;YYYY-MM-DD&quot;,
    &quot;leave_type&quot;: &quot;annual|sick|other&quot;,
    &quot;hours_per_day&quot;: 8.0,
    &quot;description&quot;: &quot;Optional description&quot;
}`,
    requestFormat: 'json',
    parameters: [
      {
        name: 'body',
        type: 'Body',
        schema: z.object({}).partial().passthrough(),
      },
    ],
    response: z.object({}).partial().passthrough(),
    errors: [
      {
        status: 400,
        schema: ClientErrorResponse,
      },
      {
        status: 500,
        schema: ClientErrorResponse,
      },
    ],
  },
  {
    method: 'get',
    path: '/xero-errors/',
    alias: 'xero_errors_list',
    description: `API view for listing Xero synchronization errors.

Returns a paginated list of all XeroError records ordered by timestamp
(most recent first). Useful for monitoring and debugging Xero integration
issues.

Endpoint: /api/xero/errors/`,
    requestFormat: 'json',
    parameters: [
      {
        name: 'page',
        type: 'Query',
        schema: z.number().int().optional(),
      },
    ],
    response: PaginatedXeroErrorList,
  },
  {
    method: 'get',
    path: '/xero-errors/:id/',
    alias: 'xero_errors_retrieve',
    description: `API view for retrieving a single Xero synchronization error.

Returns detailed information about a specific XeroError record
including error message, context, and timestamp. Used for investigating
specific Xero integration failures.

Endpoint: /api/xero/errors/&lt;id&gt;/`,
    requestFormat: 'json',
    parameters: [
      {
        name: 'id',
        type: 'Path',
        schema: z.string().uuid(),
      },
    ],
    response: XeroError,
  },
])

export const api = new Zodios(endpoints)

export function createApiClient(baseUrl: string, options?: ZodiosOptions) {
  return new Zodios(baseUrl, endpoints, options)
}

export { endpoints }<|MERGE_RESOLUTION|>--- conflicted
+++ resolved
@@ -769,7 +769,6 @@
     notes: z.string().nullable(),
   })
   .passthrough()
-<<<<<<< HEAD
 const SupplierPickupAddress = z
   .object({
     id: z.string().uuid(),
@@ -836,9 +835,6 @@
     total_pages: z.number().int(),
   })
   .passthrough()
-=======
-const ClientSearchResponse = z.object({ results: z.array(ClientSearchResult) }).passthrough()
->>>>>>> b8f6936d
 const AssignJobRequest = z.object({ staff_id: z.string().uuid() }).passthrough()
 const AssignJobResponse = z.object({ success: z.boolean(), message: z.string() }).passthrough()
 const CompleteJob = z
@@ -3051,6 +3047,9 @@
   StockConsumeRequest,
   SupplierPriceStatusItem,
   SupplierPriceStatusResponse,
+  SupplierPickupAddress,
+  SupplierPickupAddressRequest,
+  PatchedSupplierPickupAddressRequest,
   XeroItem,
   XeroItemListResponse,
   DjangoJobExecutionStatusEnum,
