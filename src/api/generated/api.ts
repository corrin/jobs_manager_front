--- conflicted
+++ resolved
@@ -2067,8 +2067,6 @@
     payment_date: z.string(),
   })
   .passthrough()
-<<<<<<< HEAD
-=======
 const PayRunDetails = z
   .object({
     pay_run_id: z.string(),
@@ -2083,7 +2081,6 @@
 const PayRunForWeekResponse = z
   .object({ exists: z.boolean(), pay_run: PayRunDetails.nullable() })
   .passthrough()
->>>>>>> ebb2207c
 const PostWeekToXeroRequest = z
   .object({ staff_id: z.string().uuid(), week_start_date: z.string() })
   .passthrough()
@@ -2444,11 +2441,8 @@
   JobsListResponse,
   CreatePayRunRequest,
   CreatePayRunResponse,
-<<<<<<< HEAD
-=======
   PayRunDetails,
   PayRunForWeekResponse,
->>>>>>> ebb2207c
   PostWeekToXeroRequest,
   PostWeekToXeroResponse,
   ModernStaff,
@@ -5674,8 +5668,6 @@
     ],
   },
   {
-<<<<<<< HEAD
-=======
     method: 'get',
     path: '/timesheets/api/payroll/pay-runs/',
     alias: 'timesheets_api_payroll_pay_runs_retrieve',
@@ -5701,7 +5693,6 @@
     ],
   },
   {
->>>>>>> ebb2207c
     method: 'post',
     path: '/timesheets/api/payroll/post-staff-week/',
     alias: 'timesheets_api_payroll_post_staff_week_create',
