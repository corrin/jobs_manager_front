--- conflicted
+++ resolved
@@ -1152,10 +1152,7 @@
     accounting_date: z.string(),
     ext_refs: z.object({}).partial().passthrough(),
     meta: z.object({}).partial().passthrough(),
-<<<<<<< HEAD
-=======
     xero_pay_item: z.string().uuid().nullable(),
->>>>>>> a47aadc2
   })
   .partial()
   .passthrough()
@@ -1527,12 +1524,8 @@
     unit_cost: z.number().gt(-100000000).lt(100000000).optional(),
     unit_rev: z.number().gt(-100000000).lt(100000000).optional(),
     accounting_date: z.string(),
-    ext_refs: z.object({}).partial().passthrough().optional(),
-    meta: z.object({}).partial().passthrough().optional(),
-<<<<<<< HEAD
-=======
-    xero_pay_item: z.string().uuid().nullish(),
->>>>>>> a47aadc2
+    ext_refs: z.unknown().optional(),
+    meta: z.unknown().optional(),
   })
   .passthrough()
 const QuoteRevisionsList = z
