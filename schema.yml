--- conflicted
+++ resolved
@@ -10651,8 +10651,6 @@
       required:
         - success
         - xero_id
-<<<<<<< HEAD
-=======
     XeroQuote:
       type: object
       description: Simplified Quote serializer for xero_quote field
@@ -10731,7 +10729,6 @@
       required:
         - datetime
         - message
->>>>>>> 2d19f90a
   securitySchemes:
     cookieAuth:
       type: apiKey
