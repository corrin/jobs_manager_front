openapi: 3.0.3
info:
  title: Jobs Manager API
  version: 1.0.0
paths:
  /accounting/api/reports/calendar/:
    get:
      operationId: accounting_api_reports_calendar_retrieve
      description: Returns aggregated KPIs for display in calendar
      summary: Get KPI calendar data
      parameters:
        - in: query
          name: month
          schema:
            type: integer
          description: Month (1-12). Defaults to current month.
        - in: query
          name: year
          schema:
            type: integer
          description: Year (YYYY). Defaults to current year.
      tags:
        - accounting
      security:
        - cookieAuth: []
        - {}
      responses:
        '200':
          content:
            application/json:
              schema:
                $ref: '#/components/schemas/KPICalendarData'
          description: ''
        '400':
          content:
            application/json:
              schema:
                $ref: '#/components/schemas/StandardError'
          description: ''
        '500':
          content:
            application/json:
              schema:
                $ref: '#/components/schemas/StandardError'
          description: ''
  /accounting/api/reports/job-aging/:
    get:
      operationId: accounting_api_reports_job_aging_retrieve
      description: |-
        Get job aging data.

        Query Parameters:
            include_archived (bool): Whether to include archived jobs.
                Defaults to False.

        Returns:
            JSON response with job aging data structure
      tags:
        - accounting
      security:
        - cookieAuth: []
        - {}
      responses:
        '200':
          content:
            application/json:
              schema:
                $ref: '#/components/schemas/JobAgingResponse'
          description: ''
  /accounting/api/reports/job-movement/:
    get:
      operationId: accounting_api_reports_job_movement_retrieve
      description: Handle GET request for job movement metrics.
      tags:
        - accounting
      security:
        - cookieAuth: []
        - {}
      responses:
        '200':
          content:
            application/json:
              schema:
                type: object
                additionalProperties: {}
          description: ''
  /accounting/api/reports/profit-and-loss/:
    get:
      operationId: accounting_api_reports_profit_and_loss_retrieve
      tags:
        - accounting
      security:
        - cookieAuth: []
        - {}
      responses:
        '200':
          content:
            application/json:
              schema:
                type: object
                additionalProperties: {}
          description: ''
  /accounting/api/reports/sales-forecast/:
    get:
      operationId: sales_forecast_list
      description: Returns monthly sales comparison between Xero invoices and Job
        Manager revenue for all months with data
      summary: Get monthly sales forecast data
      tags:
        - accounting
      security:
        - cookieAuth: []
        - {}
      responses:
        '200':
          content:
            application/json:
              schema:
                type: object
                properties:
                  months:
                    type: array
                    items:
                      type: object
                      properties:
                        month:
                          type: string
                          example: 2025-01
                        month_label:
                          type: string
                          example: Jan 2025
                        xero_sales:
                          type: number
                          example: 125000.5
                        jm_sales:
                          type: number
                          example: 118500.75
                        variance:
                          type: number
                          example: 6499.75
                        variance_pct:
                          type: number
                          example: 5.48
          description: ''
        '500':
          content:
            application/json:
              schema:
                type: object
                properties:
                  error:
                    type: string
          description: ''
  /accounting/api/reports/sales-forecast/{month}/:
    get:
      operationId: sales_forecast_month_detail
      description: Returns detailed invoice and job data for a specific month, showing
        matched pairs and unmatched items
      summary: Get month detail for sales forecast
      parameters:
        - in: path
          name: month
          schema:
            type: string
          required: true
      tags:
        - accounting
      security:
        - cookieAuth: []
        - {}
      responses:
        '200':
          content:
            application/json:
              schema:
                type: object
                properties:
                  month:
                    type: string
                    example: 2025-01
                  month_label:
                    type: string
                    example: Jan 2025
                  rows:
                    type: array
                    items:
                      type: object
                      properties:
                        date:
                          type: string
                          format: date
                        client_name:
                          type: string
                        job_number:
                          type: integer
                          nullable: true
                        job_name:
                          type: string
                          nullable: true
                        invoice_numbers:
                          type: string
                          nullable: true
                        total_invoiced:
                          type: number
                        job_revenue:
                          type: number
                        variance:
                          type: number
                        job_id:
                          type: string
                          format: uuid
                          nullable: true
                        job_start_date:
                          type: string
                          format: date
                          nullable: true
                        total_xero_all_time:
                          type: number
                          nullable: true
                        total_jm_all_time:
                          type: number
                          nullable: true
                        variance_all_time:
                          type: number
                          nullable: true
                        note:
                          type: string
                          nullable: true
          description: ''
        '400':
          content:
            application/json:
              schema:
                type: object
                properties:
                  error:
                    type: string
          description: ''
  /accounting/api/reports/staff-performance-summary/:
    get:
      operationId: accounting_api_reports_staff_performance_summary_retrieve
      description: API endpoint for staff performance summary (all staff)
      tags:
        - accounting
      security:
        - cookieAuth: []
        - {}
      responses:
        '200':
          content:
            application/json:
              schema:
                $ref: '#/components/schemas/StaffPerformanceResponse'
          description: ''
  /accounting/api/reports/staff-performance/{staff_id}/:
    get:
      operationId: accounting_api_reports_staff_performance_retrieve
      description: API endpoint for individual staff performance detail
      parameters:
        - in: path
          name: staff_id
          schema:
            type: string
            format: uuid
          required: true
      tags:
        - accounting
      security:
        - cookieAuth: []
        - {}
      responses:
        '200':
          content:
            application/json:
              schema:
                $ref: '#/components/schemas/StaffPerformanceResponse'
          description: ''
  /accounts/api/bearer-token/:
    post:
      operationId: accounts_api_bearer_token_create
      description: Generate bearer token. Only enabled when ALLOW_BEARER_TOKEN_AUTHENTICATION=True.
      tags:
        - accounts
      requestBody:
        content:
          application/json:
            schema:
              $ref: '#/components/schemas/BearerTokenRequest'
          application/x-www-form-urlencoded:
            schema:
              $ref: '#/components/schemas/BearerTokenRequest'
          multipart/form-data:
            schema:
              $ref: '#/components/schemas/BearerTokenRequest'
        required: true
      responses:
        '200':
          content:
            application/json:
              schema:
                $ref: '#/components/schemas/BearerTokenResponse'
          description: ''
        '401':
          description: No response body
        '403':
          description: No response body
  /accounts/api/staff/:
    get:
      operationId: accounts_api_staff_list
      description: API endpoint for listing all staff members and creating new staff
        members. Supports multipart/form data for file uploads (e.g., profile pictures).
      summary: List and create staff members
      tags:
        - Staff Management
      security:
        - cookieAuth: []
      responses:
        '200':
          content:
            application/json:
              schema:
                type: array
                items:
                  $ref: '#/components/schemas/Staff'
          description: ''
    post:
      operationId: accounts_api_staff_create
      description: Create a new staff member with the provided details. Supports multipart/form
        data for file uploads (e.g., profile pictures).
      summary: Create a new staff member
      tags:
        - Staff Management
      requestBody:
        content:
          multipart/form-data:
            schema:
              $ref: '#/components/schemas/StaffCreateRequest'
          application/x-www-form-urlencoded:
            schema:
              $ref: '#/components/schemas/StaffCreateRequest'
        required: true
      security:
        - cookieAuth: []
      responses:
        '201':
          content:
            application/json:
              schema:
                $ref: '#/components/schemas/Staff'
          description: ''
  /accounts/api/staff/{id}/:
    get:
      operationId: accounts_api_staff_retrieve
      description: API endpoint for retrieving, updating, and deleting individual
        staff members. Supports GET (retrieve), PUT/PATCH (update), and DELETE operations.
        Includes comprehensive logging for update operations and handles multipart/form
        data for file uploads.
      summary: Retrieve, update, or delete staff member
      parameters:
        - in: path
          name: id
          schema:
            type: string
            format: uuid
          required: true
      tags:
        - Staff Management
      security:
        - cookieAuth: []
      responses:
        '200':
          content:
            application/json:
              schema:
                $ref: '#/components/schemas/Staff'
          description: ''
    put:
      operationId: accounts_api_staff_update
      description: API endpoint for retrieving, updating, and deleting individual
        staff members. Supports GET (retrieve), PUT/PATCH (update), and DELETE operations.
        Includes comprehensive logging for update operations and handles multipart/form
        data for file uploads.
      summary: Retrieve, update, or delete staff member
      parameters:
        - in: path
          name: id
          schema:
            type: string
            format: uuid
          required: true
      tags:
        - Staff Management
      requestBody:
        content:
          multipart/form-data:
            schema:
              $ref: '#/components/schemas/StaffRequest'
          application/x-www-form-urlencoded:
            schema:
              $ref: '#/components/schemas/StaffRequest'
        required: true
      security:
        - cookieAuth: []
      responses:
        '200':
          content:
            application/json:
              schema:
                $ref: '#/components/schemas/Staff'
          description: ''
    patch:
      operationId: accounts_api_staff_partial_update
      description: API endpoint for retrieving, updating, and deleting individual
        staff members. Supports GET (retrieve), PUT/PATCH (update), and DELETE operations.
        Includes comprehensive logging for update operations and handles multipart/form
        data for file uploads.
      summary: Retrieve, update, or delete staff member
      parameters:
        - in: path
          name: id
          schema:
            type: string
            format: uuid
          required: true
      tags:
        - Staff Management
      requestBody:
        content:
          multipart/form-data:
            schema:
              $ref: '#/components/schemas/PatchedStaffRequest'
          application/x-www-form-urlencoded:
            schema:
              $ref: '#/components/schemas/PatchedStaffRequest'
      security:
        - cookieAuth: []
      responses:
        '200':
          content:
            application/json:
              schema:
                $ref: '#/components/schemas/Staff'
          description: ''
    delete:
      operationId: accounts_api_staff_destroy
      description: API endpoint for retrieving, updating, and deleting individual
        staff members. Supports GET (retrieve), PUT/PATCH (update), and DELETE operations.
        Includes comprehensive logging for update operations and handles multipart/form
        data for file uploads.
      summary: Retrieve, update, or delete staff member
      parameters:
        - in: path
          name: id
          schema:
            type: string
            format: uuid
          required: true
      tags:
        - Staff Management
      security:
        - cookieAuth: []
      responses:
        '204':
          description: No response body
  /accounts/api/staff/all/:
    get:
      operationId: accounts_api_staff_all_list
      description: |-
        API endpoint for retrieving list of staff members for Kanban board.

        Supports filtering to return only actual users (excluding system/test accounts)
        based on the 'actual_users' query parameter.
      parameters:
        - in: query
          name: actual_users
          schema:
            type: string
            enum:
              - 'false'
              - 'true'
            default: 'false'
          description: Exclude system/test accounts. Pass "true" to exclude.
        - in: query
          name: date
          schema:
            type: string
            format: date
          description: Filter staff active on specific date (YYYY-MM-DD format).
        - in: query
          name: include_inactive
          schema:
            type: string
            enum:
              - 'false'
              - 'true'
            default: 'false'
          description: Include inactive staff. Pass "true" to include.
      tags:
        - accounts
      security:
        - cookieAuth: []
      responses:
        '200':
          content:
            application/json:
              schema:
                type: array
                items:
                  $ref: '#/components/schemas/KanbanStaff'
          description: ''
  /accounts/api/token/:
    post:
      operationId: accounts_api_token_create
      description: Obtains JWT tokens for authentication. When ENABLE_JWT_AUTH=True,
        tokens are set as httpOnly cookies and the response body will be an empty
        object. Otherwise, the response body will contain the tokens. Also checks
        if the user needs to reset their password.
      tags:
        - accounts
      requestBody:
        content:
          application/json:
            schema:
              $ref: '#/components/schemas/CustomTokenObtainPairRequest'
          application/x-www-form-urlencoded:
            schema:
              $ref: '#/components/schemas/CustomTokenObtainPairRequest'
          multipart/form-data:
            schema:
              $ref: '#/components/schemas/CustomTokenObtainPairRequest'
        required: true
      responses:
        '200':
          content:
            application/json:
              schema:
                $ref: '#/components/schemas/TokenObtainPairResponse'
          description: ''
        '401':
          description: No response body
  /accounts/api/token/refresh/:
    post:
      operationId: accounts_api_token_refresh_create
      description: Refreshes the JWT access token using a refresh token. When ENABLE_JWT_AUTH=True,
        the new access token is set as an httpOnly cookie and removed from the JSON
        response. Otherwise, the response contains the new access token.
      tags:
        - accounts
      requestBody:
        content:
          application/json:
            schema:
              $ref: '#/components/schemas/TokenRefreshRequest'
          application/x-www-form-urlencoded:
            schema:
              $ref: '#/components/schemas/TokenRefreshRequest'
          multipart/form-data:
            schema:
              $ref: '#/components/schemas/TokenRefreshRequest'
        required: true
      responses:
        '200':
          content:
            application/json:
              schema:
                $ref: '#/components/schemas/TokenRefreshResponse'
          description: ''
        '401':
          description: No response body
  /accounts/api/token/verify/:
    post:
      operationId: accounts_api_token_verify_create
      description: |-
        Takes a token and indicates if it is valid.  This view provides no
        information about a token's fitness for a particular use.
      tags:
        - accounts
      requestBody:
        content:
          application/json:
            schema:
              $ref: '#/components/schemas/TokenVerifyRequest'
          application/x-www-form-urlencoded:
            schema:
              $ref: '#/components/schemas/TokenVerifyRequest'
          multipart/form-data:
            schema:
              $ref: '#/components/schemas/TokenVerifyRequest'
        required: true
      responses:
        '200':
          description: No response body
  /accounts/logout/:
    post:
      operationId: accounts_logout_create
      description: Custom logout view that clears JWT httpOnly cookies
      summary: Logs out the current user by clearing JWT cookies
      tags:
        - accounts
      security:
        - cookieAuth: []
        - {}
      responses:
        '200':
          content:
            application/json:
              schema:
                type: object
                additionalProperties: {}
          description: ''
        '500':
          content:
            application/json:
              schema:
                type: object
                additionalProperties: {}
          description: ''
  /accounts/me/:
    get:
      operationId: accounts_me_retrieve
      description: Get current authenticated user information via JWT from httpOnly
        cookie
      summary: Returns the current authenticated user profile
      tags:
        - accounts
      security:
        - cookieAuth: []
      responses:
        '200':
          content:
            application/json:
              schema:
                $ref: '#/components/schemas/UserProfile'
          description: ''
  /api/aws/instance/reboot/:
    post:
      operationId: api_aws_instance_reboot_create
      description: Reboot the UAT instance
      tags:
        - api
      security:
        - cookieAuth: []
      responses:
        '200':
          content:
            application/json:
              schema:
                $ref: '#/components/schemas/AWSInstanceStatusResponse'
          description: ''
  /api/aws/instance/start/:
    post:
      operationId: api_aws_instance_start_create
      description: Start the UAT instance
      tags:
        - api
      security:
        - cookieAuth: []
      responses:
        '200':
          content:
            application/json:
              schema:
                $ref: '#/components/schemas/AWSInstanceStatusResponse'
          description: ''
  /api/aws/instance/status/:
    get:
      operationId: api_aws_instance_status_retrieve
      description: Get current status of the UAT instance
      tags:
        - api
      security:
        - cookieAuth: []
      responses:
        '200':
          content:
            application/json:
              schema:
                $ref: '#/components/schemas/AWSInstanceStatusResponse'
          description: ''
  /api/aws/instance/stop/:
    post:
      operationId: api_aws_instance_stop_create
      description: Stop the UAT instance
      tags:
        - api
      security:
        - cookieAuth: []
      responses:
        '200':
          content:
            application/json:
              schema:
                $ref: '#/components/schemas/AWSInstanceStatusResponse'
          description: ''
  /api/company-defaults/:
    get:
      operationId: api_company_defaults_retrieve
      description: |-
        API view for managing company default settings.

        This view provides endpoints to retrieve and update the company's default
        configuration settings. All authenticated users can retrieve settings,
        but only authenticated users can update them.

        Endpoints:
            GET: Retrieve current company defaults
            PUT: Update all company defaults (full update)
            PATCH: Partially update company defaults

        Permissions:
            - IsAuthenticated: Any logged-in user can access this API

        Returns:
            Company defaults data serialized using CompanyDefaultsSerializer
      tags:
        - api
      security:
        - cookieAuth: []
      responses:
        '200':
          content:
            application/json:
              schema:
                $ref: '#/components/schemas/CompanyDefaults'
          description: ''
    put:
      operationId: api_company_defaults_update
      description: |-
        API view for managing company default settings.

        This view provides endpoints to retrieve and update the company's default
        configuration settings. All authenticated users can retrieve settings,
        but only authenticated users can update them.

        Endpoints:
            GET: Retrieve current company defaults
            PUT: Update all company defaults (full update)
            PATCH: Partially update company defaults

        Permissions:
            - IsAuthenticated: Any logged-in user can access this API

        Returns:
            Company defaults data serialized using CompanyDefaultsSerializer
      tags:
        - api
      requestBody:
        content:
          application/json:
            schema:
              $ref: '#/components/schemas/CompanyDefaultsRequest'
          application/x-www-form-urlencoded:
            schema:
              $ref: '#/components/schemas/CompanyDefaultsRequest'
          multipart/form-data:
            schema:
              $ref: '#/components/schemas/CompanyDefaultsRequest'
      security:
        - cookieAuth: []
      responses:
        '200':
          content:
            application/json:
              schema:
                $ref: '#/components/schemas/CompanyDefaults'
          description: ''
    patch:
      operationId: api_company_defaults_partial_update
      description: |-
        API view for managing company default settings.

        This view provides endpoints to retrieve and update the company's default
        configuration settings. All authenticated users can retrieve settings,
        but only authenticated users can update them.

        Endpoints:
            GET: Retrieve current company defaults
            PUT: Update all company defaults (full update)
            PATCH: Partially update company defaults

        Permissions:
            - IsAuthenticated: Any logged-in user can access this API

        Returns:
            Company defaults data serialized using CompanyDefaultsSerializer
      tags:
        - api
      requestBody:
        content:
          application/json:
            schema:
              $ref: '#/components/schemas/PatchedCompanyDefaultsRequest'
          application/x-www-form-urlencoded:
            schema:
              $ref: '#/components/schemas/PatchedCompanyDefaultsRequest'
          multipart/form-data:
            schema:
              $ref: '#/components/schemas/PatchedCompanyDefaultsRequest'
      security:
        - cookieAuth: []
      responses:
        '200':
          content:
            application/json:
              schema:
                $ref: '#/components/schemas/CompanyDefaults'
          description: ''
  /api/company-defaults/schema/:
    get:
      operationId: api_company_defaults_schema_retrieve
      description: Return schema metadata for CompanyDefaults fields.
      tags:
        - api
      security:
        - cookieAuth: []
      responses:
        '200':
          content:
            application/json:
              schema:
                $ref: '#/components/schemas/CompanyDefaultsSchema'
              examples:
                ExampleResponse:
                  value:
                    sections:
                      - key: general
                        title: General Settings
                        order: 1
                        fields:
                          - key: company_name
                            label: Company Name
                            type: text
                            required: true
                            help_text: ''
                            section: general
                  summary: Example Response
          description: ''
  /api/workflow/ai-providers/:
    get:
      operationId: api_workflow_ai_providers_list
      description: |-
        API endpoint that allows AI Providers to be viewed or edited.

        Provides standard CRUD operations and a custom action to set a
        provider as the default for the company.
      tags:
        - api
      security:
        - cookieAuth: []
      responses:
        '200':
          content:
            application/json:
              schema:
                type: array
                items:
                  $ref: '#/components/schemas/AIProvider'
          description: ''
    post:
      operationId: api_workflow_ai_providers_create
      description: |-
        API endpoint that allows AI Providers to be viewed or edited.

        Provides standard CRUD operations and a custom action to set a
        provider as the default for the company.
      tags:
        - api
      requestBody:
        content:
          application/json:
            schema:
              $ref: '#/components/schemas/AIProviderCreateUpdateRequest'
          application/x-www-form-urlencoded:
            schema:
              $ref: '#/components/schemas/AIProviderCreateUpdateRequest'
          multipart/form-data:
            schema:
              $ref: '#/components/schemas/AIProviderCreateUpdateRequest'
        required: true
      security:
        - cookieAuth: []
      responses:
        '201':
          content:
            application/json:
              schema:
                $ref: '#/components/schemas/AIProviderCreateUpdate'
          description: ''
  /api/workflow/ai-providers/{id}/:
    get:
      operationId: api_workflow_ai_providers_retrieve
      description: |-
        API endpoint that allows AI Providers to be viewed or edited.

        Provides standard CRUD operations and a custom action to set a
        provider as the default for the company.
      parameters:
        - in: path
          name: id
          schema:
            type: integer
          description: A unique integer value identifying this AI Provider.
          required: true
      tags:
        - api
      security:
        - cookieAuth: []
      responses:
        '200':
          content:
            application/json:
              schema:
                $ref: '#/components/schemas/AIProvider'
          description: ''
    put:
      operationId: api_workflow_ai_providers_update
      description: |-
        API endpoint that allows AI Providers to be viewed or edited.

        Provides standard CRUD operations and a custom action to set a
        provider as the default for the company.
      parameters:
        - in: path
          name: id
          schema:
            type: integer
          description: A unique integer value identifying this AI Provider.
          required: true
      tags:
        - api
      requestBody:
        content:
          application/json:
            schema:
              $ref: '#/components/schemas/AIProviderCreateUpdateRequest'
          application/x-www-form-urlencoded:
            schema:
              $ref: '#/components/schemas/AIProviderCreateUpdateRequest'
          multipart/form-data:
            schema:
              $ref: '#/components/schemas/AIProviderCreateUpdateRequest'
        required: true
      security:
        - cookieAuth: []
      responses:
        '200':
          content:
            application/json:
              schema:
                $ref: '#/components/schemas/AIProviderCreateUpdate'
          description: ''
    patch:
      operationId: api_workflow_ai_providers_partial_update
      description: |-
        API endpoint that allows AI Providers to be viewed or edited.

        Provides standard CRUD operations and a custom action to set a
        provider as the default for the company.
      parameters:
        - in: path
          name: id
          schema:
            type: integer
          description: A unique integer value identifying this AI Provider.
          required: true
      tags:
        - api
      requestBody:
        content:
          application/json:
            schema:
              $ref: '#/components/schemas/PatchedAIProviderCreateUpdateRequest'
          application/x-www-form-urlencoded:
            schema:
              $ref: '#/components/schemas/PatchedAIProviderCreateUpdateRequest'
          multipart/form-data:
            schema:
              $ref: '#/components/schemas/PatchedAIProviderCreateUpdateRequest'
      security:
        - cookieAuth: []
      responses:
        '200':
          content:
            application/json:
              schema:
                $ref: '#/components/schemas/AIProviderCreateUpdate'
          description: ''
    delete:
      operationId: api_workflow_ai_providers_destroy
      description: |-
        API endpoint that allows AI Providers to be viewed or edited.

        Provides standard CRUD operations and a custom action to set a
        provider as the default for the company.
      parameters:
        - in: path
          name: id
          schema:
            type: integer
          description: A unique integer value identifying this AI Provider.
          required: true
      tags:
        - api
      security:
        - cookieAuth: []
      responses:
        '204':
          description: No response body
  /api/workflow/ai-providers/{id}/set-default/:
    post:
      operationId: api_workflow_ai_providers_set_default_create
      description: |-
        Set this provider as the default.
        This will atomically unset any other provider that is currently the default.
      parameters:
        - in: path
          name: id
          schema:
            type: integer
          description: A unique integer value identifying this AI Provider.
          required: true
      tags:
        - api
      requestBody:
        content:
          application/json:
            schema:
              $ref: '#/components/schemas/AIProviderRequest'
          application/x-www-form-urlencoded:
            schema:
              $ref: '#/components/schemas/AIProviderRequest'
          multipart/form-data:
            schema:
              $ref: '#/components/schemas/AIProviderRequest'
        required: true
      security:
        - cookieAuth: []
      responses:
        '200':
          content:
            application/json:
              schema:
                $ref: '#/components/schemas/AIProvider'
          description: ''
  /api/workflow/app-errors/:
    get:
      operationId: api_workflow_app_errors_list
      description: |-
        ViewSet for AppError with filtering capabilities and resolution actions.

        Provides list, retrieve, and resolution management for application errors.
        Includes comprehensive filtering and search capabilities for error analysis.

        Endpoints:
        - GET /api/app-errors/
        - GET /api/app-errors/<id>/
        - POST /api/app-errors/<id>/mark_resolved/
        - POST /api/app-errors/<id>/mark_unresolved/
      parameters:
        - in: query
          name: app
          schema:
            type: string
        - in: query
          name: app__icontains
          schema:
            type: string
        - in: query
          name: file
          schema:
            type: string
        - in: query
          name: file__icontains
          schema:
            type: string
        - in: query
          name: function
          schema:
            type: string
        - in: query
          name: function__icontains
          schema:
            type: string
        - in: query
          name: job_id
          schema:
            type: string
            format: uuid
        - name: ordering
          required: false
          in: query
          description: Which field to use when ordering the results.
          schema:
            type: string
        - name: page
          required: false
          in: query
          description: A page number within the paginated result set.
          schema:
            type: integer
        - in: query
          name: resolved
          schema:
            type: boolean
        - name: search
          required: false
          in: query
          description: A search term.
          schema:
            type: string
        - in: query
          name: severity
          schema:
            type: integer
        - in: query
          name: severity__gte
          schema:
            type: integer
        - in: query
          name: severity__lte
          schema:
            type: integer
        - in: query
          name: timestamp__gte
          schema:
            type: string
            format: date-time
        - in: query
          name: timestamp__lte
          schema:
            type: string
            format: date-time
        - in: query
          name: user_id
          schema:
            type: string
            format: uuid
      tags:
        - api
      security:
        - cookieAuth: []
      responses:
        '200':
          content:
            application/json:
              schema:
                $ref: '#/components/schemas/PaginatedAppErrorList'
          description: ''
  /api/workflow/app-errors/{id}/:
    get:
      operationId: api_workflow_app_errors_retrieve
      description: |-
        ViewSet for AppError with filtering capabilities and resolution actions.

        Provides list, retrieve, and resolution management for application errors.
        Includes comprehensive filtering and search capabilities for error analysis.

        Endpoints:
        - GET /api/app-errors/
        - GET /api/app-errors/<id>/
        - POST /api/app-errors/<id>/mark_resolved/
        - POST /api/app-errors/<id>/mark_unresolved/
      parameters:
        - in: path
          name: id
          schema:
            type: string
            format: uuid
          description: A UUID string identifying this Application Error.
          required: true
      tags:
        - api
      security:
        - cookieAuth: []
      responses:
        '200':
          content:
            application/json:
              schema:
                $ref: '#/components/schemas/AppError'
          description: ''
  /api/workflow/app-errors/{id}/mark_resolved/:
    post:
      operationId: api_workflow_app_errors_mark_resolved_create
      description: Mark an error as resolved.
      parameters:
        - in: path
          name: id
          schema:
            type: string
            format: uuid
          description: A UUID string identifying this Application Error.
          required: true
      tags:
        - api
      requestBody:
        content:
          application/json:
            schema:
              $ref: '#/components/schemas/AppErrorRequest'
          application/x-www-form-urlencoded:
            schema:
              $ref: '#/components/schemas/AppErrorRequest'
          multipart/form-data:
            schema:
              $ref: '#/components/schemas/AppErrorRequest'
        required: true
      security:
        - cookieAuth: []
      responses:
        '200':
          content:
            application/json:
              schema:
                $ref: '#/components/schemas/AppError'
          description: ''
  /api/workflow/app-errors/{id}/mark_unresolved/:
    post:
      operationId: api_workflow_app_errors_mark_unresolved_create
      description: Mark an error as unresolved.
      parameters:
        - in: path
          name: id
          schema:
            type: string
            format: uuid
          description: A UUID string identifying this Application Error.
          required: true
      tags:
        - api
      requestBody:
        content:
          application/json:
            schema:
              $ref: '#/components/schemas/AppErrorRequest'
          application/x-www-form-urlencoded:
            schema:
              $ref: '#/components/schemas/AppErrorRequest'
          multipart/form-data:
            schema:
              $ref: '#/components/schemas/AppErrorRequest'
        required: true
      security:
        - cookieAuth: []
      responses:
        '200':
          content:
            application/json:
              schema:
                $ref: '#/components/schemas/AppError'
          description: ''
  /api/workflow/xero-pay-items/:
    get:
      operationId: api_workflow_xero_pay_items_list
      description: |-
        API endpoint for Xero pay items (earnings rates and leave types).

        Read-only - these are synced from Xero, not created locally.
      tags:
        - api
      security:
        - cookieAuth: []
      responses:
        '200':
          content:
            application/json:
              schema:
                type: array
                items:
                  $ref: '#/components/schemas/XeroPayItem'
          description: ''
  /api/workflow/xero-pay-items/{id}/:
    get:
      operationId: api_workflow_xero_pay_items_retrieve
      description: |-
        API endpoint for Xero pay items (earnings rates and leave types).

        Read-only - these are synced from Xero, not created locally.
      parameters:
        - in: path
          name: id
          schema:
            type: string
            format: uuid
          description: A UUID string identifying this Xero Pay Item.
          required: true
      tags:
        - api
      security:
        - cookieAuth: []
      responses:
        '200':
          content:
            application/json:
              schema:
                $ref: '#/components/schemas/XeroPayItem'
          description: ''
  /api/xero/create_invoice/{job_id}:
    post:
      operationId: api_xero_create_invoice_create
      description: Creates an invoice in Xero for the specified job
      parameters:
        - in: path
          name: job_id
          schema:
            type: string
            format: uuid
          required: true
      tags:
        - Xero
      security:
        - cookieAuth: []
      responses:
        '201':
          content:
            application/json:
              schema:
                $ref: '#/components/schemas/XeroDocumentSuccessResponse'
          description: ''
        '400':
          content:
            application/json:
              schema:
                $ref: '#/components/schemas/XeroDocumentErrorResponse'
          description: ''
        '404':
          content:
            application/json:
              schema:
                $ref: '#/components/schemas/XeroDocumentErrorResponse'
          description: ''
        '500':
          content:
            application/json:
              schema:
                $ref: '#/components/schemas/XeroDocumentErrorResponse'
          description: ''
  /api/xero/create_purchase_order/{purchase_order_id}:
    post:
      operationId: api_xero_create_purchase_order_create
      description: Creates or updates a Purchase Order in Xero.
      parameters:
        - in: path
          name: purchase_order_id
          schema:
            type: string
            format: uuid
          required: true
      tags:
        - Xero
      security:
        - cookieAuth: []
      responses:
        '201':
          content:
            application/json:
              schema:
                $ref: '#/components/schemas/XeroDocumentSuccessResponse'
          description: ''
        '400':
          content:
            application/json:
              schema:
                $ref: '#/components/schemas/XeroDocumentErrorResponse'
          description: ''
        '404':
          content:
            application/json:
              schema:
                $ref: '#/components/schemas/XeroDocumentErrorResponse'
          description: ''
        '500':
          content:
            application/json:
              schema:
                $ref: '#/components/schemas/XeroDocumentErrorResponse'
          description: ''
  /api/xero/create_quote/{job_id}:
    post:
      operationId: api_xero_create_quote_create
      description: Creates a quote in Xero for the specified job
      parameters:
        - in: path
          name: job_id
          schema:
            type: string
            format: uuid
          required: true
      tags:
        - Xero
      requestBody:
        content:
          application/json:
            schema:
              $ref: '#/components/schemas/XeroQuoteCreateRequest'
          application/x-www-form-urlencoded:
            schema:
              $ref: '#/components/schemas/XeroQuoteCreateRequest'
          multipart/form-data:
            schema:
              $ref: '#/components/schemas/XeroQuoteCreateRequest'
        required: true
      security:
        - cookieAuth: []
      responses:
        '201':
          content:
            application/json:
              schema:
                $ref: '#/components/schemas/XeroDocumentSuccessResponse'
          description: ''
        '400':
          content:
            application/json:
              schema:
                $ref: '#/components/schemas/XeroDocumentErrorResponse'
          description: ''
        '404':
          content:
            application/json:
              schema:
                $ref: '#/components/schemas/XeroDocumentErrorResponse'
          description: ''
        '500':
          content:
            application/json:
              schema:
                $ref: '#/components/schemas/XeroDocumentErrorResponse'
          description: ''
  /api/xero/delete_invoice/{job_id}:
    delete:
      operationId: api_xero_delete_invoice_destroy
      description: Deletes a specific invoice in Xero for a given job, identified
        by its Xero ID.
      parameters:
        - in: path
          name: job_id
          schema:
            type: string
          required: true
        - in: query
          name: xero_invoice_id
          schema:
            type: string
          required: true
      tags:
        - Xero
      security:
        - cookieAuth: []
      responses:
        '200':
          content:
            application/json:
              schema:
                $ref: '#/components/schemas/XeroDocumentSuccessResponse'
          description: ''
        '400':
          content:
            application/json:
              schema:
                $ref: '#/components/schemas/XeroDocumentErrorResponse'
          description: ''
        '404':
          content:
            application/json:
              schema:
                $ref: '#/components/schemas/XeroDocumentErrorResponse'
          description: ''
        '500':
          content:
            application/json:
              schema:
                $ref: '#/components/schemas/XeroDocumentErrorResponse'
          description: ''
  /api/xero/delete_purchase_order/{purchase_order_id}:
    delete:
      operationId: api_xero_delete_purchase_order_destroy
      description: Deletes a purchase order in Xero for the specified purchase order
      parameters:
        - in: path
          name: purchase_order_id
          schema:
            type: string
            format: uuid
          required: true
      tags:
        - Xero
      security:
        - cookieAuth: []
      responses:
        '200':
          content:
            application/json:
              schema:
                $ref: '#/components/schemas/XeroDocumentSuccessResponse'
          description: ''
        '404':
          content:
            application/json:
              schema:
                $ref: '#/components/schemas/XeroDocumentErrorResponse'
          description: ''
        '500':
          content:
            application/json:
              schema:
                $ref: '#/components/schemas/XeroDocumentErrorResponse'
          description: ''
  /api/xero/delete_quote/{job_id}:
    delete:
      operationId: api_xero_delete_quote_destroy
      description: Deletes a quote in Xero for the specified job
      parameters:
        - in: path
          name: job_id
          schema:
            type: string
            format: uuid
          required: true
      tags:
        - Xero
      security:
        - cookieAuth: []
      responses:
        '200':
          content:
            application/json:
              schema:
                $ref: '#/components/schemas/XeroDocumentSuccessResponse'
          description: ''
        '404':
          content:
            application/json:
              schema:
                $ref: '#/components/schemas/XeroDocumentErrorResponse'
          description: ''
        '500':
          content:
            application/json:
              schema:
                $ref: '#/components/schemas/XeroDocumentErrorResponse'
          description: ''
  /app-errors/:
    get:
      operationId: app_errors_list
      description: |-
        API view for listing application errors.

        Returns a paginated list of all AppError records ordered by timestamp
        (most recent first). Includes filtering capabilities for debugging and
        monitoring application issues.

        Endpoint: /api/app-errors/
      parameters:
        - in: query
          name: app
          schema:
            type: string
        - in: query
          name: job_id
          schema:
            type: string
            format: uuid
        - name: page
          required: false
          in: query
          description: A page number within the paginated result set.
          schema:
            type: integer
        - in: query
          name: resolved
          schema:
            type: boolean
        - name: search
          required: false
          in: query
          description: A search term.
          schema:
            type: string
        - in: query
          name: severity
          schema:
            type: integer
        - in: query
          name: user_id
          schema:
            type: string
            format: uuid
      tags:
        - app-errors
      security:
        - cookieAuth: []
      responses:
        '200':
          content:
            application/json:
              schema:
                $ref: '#/components/schemas/PaginatedAppErrorList'
          description: ''
  /app-errors/{id}/:
    get:
      operationId: app_errors_retrieve
      description: |-
        API view for retrieving a single application error.

        Returns detailed information about a specific AppError record
        including error message, context, location, and resolution status.
        Used for investigating specific application failures.

        Endpoint: /api/app-errors/<id>/
      parameters:
        - in: path
          name: id
          schema:
            type: string
            format: uuid
          required: true
      tags:
        - app-errors
      security:
        - cookieAuth: []
      responses:
        '200':
          content:
            application/json:
              schema:
                $ref: '#/components/schemas/AppError'
          description: ''
  /clients/{client_id}/:
    get:
      operationId: clients_retrieve
      description: Retrieve detailed information for a specific client.
      summary: Get client details
      parameters:
        - in: path
          name: client_id
          schema:
            type: string
            format: uuid
          description: UUID of the client
          required: true
      tags:
        - Clients
      security:
        - cookieAuth: []
      responses:
        '200':
          content:
            application/json:
              schema:
                $ref: '#/components/schemas/ClientDetailResponse'
          description: ''
        '404':
          content:
            application/json:
              schema:
                $ref: '#/components/schemas/ClientErrorResponse'
          description: ''
        '500':
          content:
            application/json:
              schema:
                $ref: '#/components/schemas/ClientErrorResponse'
          description: ''
  /clients/{client_id}/jobs/:
    get:
      operationId: clients_jobs_retrieve
      description: Retrieve all jobs for a specific client.
      summary: Get client jobs
      parameters:
        - in: path
          name: client_id
          schema:
            type: string
            format: uuid
          description: UUID of the client
          required: true
      tags:
        - Clients
      security:
        - cookieAuth: []
      responses:
        '200':
          content:
            application/json:
              schema:
                $ref: '#/components/schemas/ClientJobsResponse'
          description: ''
        '404':
          content:
            application/json:
              schema:
                $ref: '#/components/schemas/ClientErrorResponse'
          description: ''
        '500':
          content:
            application/json:
              schema:
                $ref: '#/components/schemas/ClientErrorResponse'
          description: ''
  /clients/{client_id}/update/:
    put:
      operationId: clients_update_update
      description: Update an existing client's information.
      summary: Update client
      parameters:
        - in: path
          name: client_id
          schema:
            type: string
            format: uuid
          description: UUID of the client
          required: true
      tags:
        - Clients
      requestBody:
        content:
          application/json:
            schema:
              $ref: '#/components/schemas/ClientUpdateRequest'
          application/x-www-form-urlencoded:
            schema:
              $ref: '#/components/schemas/ClientUpdateRequest'
          multipart/form-data:
            schema:
              $ref: '#/components/schemas/ClientUpdateRequest'
      security:
        - cookieAuth: []
      responses:
        '200':
          content:
            application/json:
              schema:
                $ref: '#/components/schemas/ClientUpdateResponse'
          description: ''
        '400':
          content:
            application/json:
              schema:
                $ref: '#/components/schemas/ClientErrorResponse'
          description: ''
        '404':
          content:
            application/json:
              schema:
                $ref: '#/components/schemas/ClientErrorResponse'
          description: ''
        '500':
          content:
            application/json:
              schema:
                $ref: '#/components/schemas/ClientErrorResponse'
          description: ''
    patch:
      operationId: clients_update_partial_update
      description: Partially update an existing client's information.
      summary: Partially update client
      parameters:
        - in: path
          name: client_id
          schema:
            type: string
            format: uuid
          description: UUID of the client
          required: true
      tags:
        - Clients
      requestBody:
        content:
          application/json:
            schema:
              $ref: '#/components/schemas/PatchedClientUpdateRequest'
          application/x-www-form-urlencoded:
            schema:
              $ref: '#/components/schemas/PatchedClientUpdateRequest'
          multipart/form-data:
            schema:
              $ref: '#/components/schemas/PatchedClientUpdateRequest'
      security:
        - cookieAuth: []
      responses:
        '200':
          content:
            application/json:
              schema:
                $ref: '#/components/schemas/ClientUpdateResponse'
          description: ''
        '400':
          content:
            application/json:
              schema:
                $ref: '#/components/schemas/ClientErrorResponse'
          description: ''
        '404':
          content:
            application/json:
              schema:
                $ref: '#/components/schemas/ClientErrorResponse'
          description: ''
        '500':
          content:
            application/json:
              schema:
                $ref: '#/components/schemas/ClientErrorResponse'
          description: ''
  /clients/addresses/validate/:
    post:
      operationId: clients_addresses_validate_create
      description: Validate an address and return structured candidates.
      tags:
        - clients
      requestBody:
        content:
          application/json:
            schema:
              type: object
              properties:
                address:
                  type: string
                  description: Freetext address to validate
              required:
                - address
      security:
        - cookieAuth: []
      responses:
        '200':
          content:
            application/json:
              schema:
                type: object
                properties:
                  candidates:
                    type: array
                    items:
                      type: object
                      properties:
                        formatted_address:
                          type: string
                        street:
                          type: string
                        suburb:
                          type: string
                        city:
                          type: string
                        state:
                          type: string
                        postal_code:
                          type: string
                        country:
                          type: string
                        google_place_id:
                          type: string
                        latitude:
                          type: number
                        longitude:
                          type: number
          description: ''
        '400':
          content:
            application/json:
              schema:
                description: Missing or invalid address
          description: ''
        '503':
          content:
            application/json:
              schema:
                description: Google API unavailable or not configured
          description: ''
  /clients/all/:
    get:
      operationId: clients_all_list
      description: Returns a list of all clients with basic information (id and name)
        for dropdowns and search.
      summary: List all clients
      tags:
        - Clients
      security:
        - cookieAuth: []
      responses:
        '200':
          content:
            application/json:
              schema:
                type: array
                items:
                  $ref: '#/components/schemas/ClientNameOnly'
          description: ''
        '500':
          content:
            application/json:
              schema:
                $ref: '#/components/schemas/ClientErrorResponse'
          description: ''
  /clients/contacts/:
    get:
      operationId: clients_contacts_list
      description: List all contacts, optionally filtered by client_id.
      parameters:
        - in: query
          name: client_id
          schema:
            type: string
            format: uuid
          description: Filter contacts by client UUID
      tags:
        - clients
      security:
        - cookieAuth: []
      responses:
        '200':
          content:
            application/json:
              schema:
                type: array
                items:
                  $ref: '#/components/schemas/ClientContact'
          description: ''
    post:
      operationId: clients_contacts_create
      description: |-
        ViewSet for ClientContact CRUD operations.

        Endpoints:
        - GET    /api/clients/contacts/           - list all contacts
        - POST   /api/clients/contacts/           - create contact
        - GET    /api/clients/contacts/<id>/      - retrieve contact
        - PUT    /api/clients/contacts/<id>/      - full update
        - PATCH  /api/clients/contacts/<id>/      - partial update
        - DELETE /api/clients/contacts/<id>/      - soft delete (sets is_active=False)

        Query Parameters:
        - client_id: Filter contacts by client UUID
      tags:
        - clients
      requestBody:
        content:
          application/json:
            schema:
              $ref: '#/components/schemas/ClientContactRequest'
          application/x-www-form-urlencoded:
            schema:
              $ref: '#/components/schemas/ClientContactRequest'
          multipart/form-data:
            schema:
              $ref: '#/components/schemas/ClientContactRequest'
        required: true
      security:
        - cookieAuth: []
      responses:
        '201':
          content:
            application/json:
              schema:
                $ref: '#/components/schemas/ClientContact'
          description: ''
  /clients/contacts/{id}/:
    get:
      operationId: clients_contacts_retrieve
      description: |-
        ViewSet for ClientContact CRUD operations.

        Endpoints:
        - GET    /api/clients/contacts/           - list all contacts
        - POST   /api/clients/contacts/           - create contact
        - GET    /api/clients/contacts/<id>/      - retrieve contact
        - PUT    /api/clients/contacts/<id>/      - full update
        - PATCH  /api/clients/contacts/<id>/      - partial update
        - DELETE /api/clients/contacts/<id>/      - soft delete (sets is_active=False)

        Query Parameters:
        - client_id: Filter contacts by client UUID
      parameters:
        - in: path
          name: id
          schema:
            type: string
            format: uuid
          description: A UUID string identifying this Client Contact.
          required: true
      tags:
        - clients
      security:
        - cookieAuth: []
      responses:
        '200':
          content:
            application/json:
              schema:
                $ref: '#/components/schemas/ClientContact'
          description: ''
    put:
      operationId: clients_contacts_update
      description: |-
        ViewSet for ClientContact CRUD operations.

        Endpoints:
        - GET    /api/clients/contacts/           - list all contacts
        - POST   /api/clients/contacts/           - create contact
        - GET    /api/clients/contacts/<id>/      - retrieve contact
        - PUT    /api/clients/contacts/<id>/      - full update
        - PATCH  /api/clients/contacts/<id>/      - partial update
        - DELETE /api/clients/contacts/<id>/      - soft delete (sets is_active=False)

        Query Parameters:
        - client_id: Filter contacts by client UUID
      parameters:
        - in: path
          name: id
          schema:
            type: string
            format: uuid
          description: A UUID string identifying this Client Contact.
          required: true
      tags:
        - clients
      requestBody:
        content:
          application/json:
            schema:
              $ref: '#/components/schemas/ClientContactRequest'
          application/x-www-form-urlencoded:
            schema:
              $ref: '#/components/schemas/ClientContactRequest'
          multipart/form-data:
            schema:
              $ref: '#/components/schemas/ClientContactRequest'
        required: true
      security:
        - cookieAuth: []
      responses:
        '200':
          content:
            application/json:
              schema:
                $ref: '#/components/schemas/ClientContact'
          description: ''
    patch:
      operationId: clients_contacts_partial_update
      description: |-
        ViewSet for ClientContact CRUD operations.

        Endpoints:
        - GET    /api/clients/contacts/           - list all contacts
        - POST   /api/clients/contacts/           - create contact
        - GET    /api/clients/contacts/<id>/      - retrieve contact
        - PUT    /api/clients/contacts/<id>/      - full update
        - PATCH  /api/clients/contacts/<id>/      - partial update
        - DELETE /api/clients/contacts/<id>/      - soft delete (sets is_active=False)

        Query Parameters:
        - client_id: Filter contacts by client UUID
      parameters:
        - in: path
          name: id
          schema:
            type: string
            format: uuid
          description: A UUID string identifying this Client Contact.
          required: true
      tags:
        - clients
      requestBody:
        content:
          application/json:
            schema:
              $ref: '#/components/schemas/PatchedClientContactRequest'
          application/x-www-form-urlencoded:
            schema:
              $ref: '#/components/schemas/PatchedClientContactRequest'
          multipart/form-data:
            schema:
              $ref: '#/components/schemas/PatchedClientContactRequest'
      security:
        - cookieAuth: []
      responses:
        '200':
          content:
            application/json:
              schema:
                $ref: '#/components/schemas/ClientContact'
          description: ''
    delete:
      operationId: clients_contacts_destroy
      description: |-
        ViewSet for ClientContact CRUD operations.

        Endpoints:
        - GET    /api/clients/contacts/           - list all contacts
        - POST   /api/clients/contacts/           - create contact
        - GET    /api/clients/contacts/<id>/      - retrieve contact
        - PUT    /api/clients/contacts/<id>/      - full update
        - PATCH  /api/clients/contacts/<id>/      - partial update
        - DELETE /api/clients/contacts/<id>/      - soft delete (sets is_active=False)

        Query Parameters:
        - client_id: Filter contacts by client UUID
      parameters:
        - in: path
          name: id
          schema:
            type: string
            format: uuid
          description: A UUID string identifying this Client Contact.
          required: true
      tags:
        - clients
      security:
        - cookieAuth: []
      responses:
        '204':
          description: No response body
  /clients/create/:
    post:
      operationId: clients_create_create
      description: Creates a new client in Xero first, then syncs locally. Requires
        valid Xero authentication.
      summary: Create a new client
      tags:
        - Clients
      requestBody:
        content:
          application/json:
            schema:
              $ref: '#/components/schemas/ClientCreateRequest'
          application/x-www-form-urlencoded:
            schema:
              $ref: '#/components/schemas/ClientCreateRequest'
          multipart/form-data:
            schema:
              $ref: '#/components/schemas/ClientCreateRequest'
        required: true
      security:
        - cookieAuth: []
      responses:
        '201':
          content:
            application/json:
              schema:
                $ref: '#/components/schemas/ClientCreateResponse'
          description: ''
        '400':
          content:
            application/json:
              schema:
                $ref: '#/components/schemas/ClientErrorResponse'
          description: ''
        '401':
          content:
            application/json:
              schema:
                $ref: '#/components/schemas/ClientErrorResponse'
          description: ''
        '409':
          content:
            application/json:
              schema:
                $ref: '#/components/schemas/ClientDuplicateErrorResponse'
          description: ''
        '500':
          content:
            application/json:
              schema:
                $ref: '#/components/schemas/ClientErrorResponse'
          description: ''
  /clients/jobs/{job_id}/contact/:
    get:
      operationId: clients_jobs_contact_retrieve
      description: Retrieve contact information for a specific job.
      summary: Get job contact
      parameters:
        - in: path
          name: job_id
          schema:
            type: string
            format: uuid
          description: UUID of the job
          required: true
      tags:
        - Clients
      security:
        - cookieAuth: []
      responses:
        '200':
          content:
            application/json:
              schema:
                $ref: '#/components/schemas/JobContactResponse'
          description: ''
        '404':
          content:
            application/json:
              schema:
                $ref: '#/components/schemas/ClientErrorResponse'
          description: ''
        '500':
          content:
            application/json:
              schema:
                $ref: '#/components/schemas/ClientErrorResponse'
          description: ''
    put:
      operationId: clients_jobs_contact_update
      description: Update the contact person associated with a specific job.
      summary: Update job contact
      parameters:
        - in: path
          name: job_id
          schema:
            type: string
            format: uuid
          description: UUID of the job
          required: true
      tags:
        - Clients
      requestBody:
        content:
          application/json:
            schema:
              $ref: '#/components/schemas/JobContactUpdateRequest'
          application/x-www-form-urlencoded:
            schema:
              $ref: '#/components/schemas/JobContactUpdateRequest'
          multipart/form-data:
            schema:
              $ref: '#/components/schemas/JobContactUpdateRequest'
        required: true
      security:
        - cookieAuth: []
      responses:
        '200':
          content:
            application/json:
              schema:
                $ref: '#/components/schemas/JobContactResponse'
          description: ''
        '400':
          content:
            application/json:
              schema:
                $ref: '#/components/schemas/ClientErrorResponse'
          description: ''
        '404':
          content:
            application/json:
              schema:
                $ref: '#/components/schemas/ClientErrorResponse'
          description: ''
        '500':
          content:
            application/json:
              schema:
                $ref: '#/components/schemas/ClientErrorResponse'
          description: ''
  /clients/pickup-addresses/:
    get:
      operationId: clients_pickup_addresses_list
      description: List all pickup addresses, optionally filtered by supplier_id.
      parameters:
        - in: query
          name: supplier_id
          schema:
            type: string
            format: uuid
          description: Filter addresses by supplier UUID
      tags:
        - clients
      security:
        - cookieAuth: []
      responses:
        '200':
          content:
            application/json:
              schema:
                type: array
                items:
                  $ref: '#/components/schemas/SupplierPickupAddress'
          description: ''
    post:
      operationId: clients_pickup_addresses_create
      description: |-
        ViewSet for SupplierPickupAddress CRUD operations.

        Endpoints:
        - GET    /api/clients/pickup-addresses/           - list all addresses
        - POST   /api/clients/pickup-addresses/           - create address
        - GET    /api/clients/pickup-addresses/<id>/      - retrieve address
        - PUT    /api/clients/pickup-addresses/<id>/      - full update
        - PATCH  /api/clients/pickup-addresses/<id>/      - partial update
        - DELETE /api/clients/pickup-addresses/<id>/      - soft delete (sets is_active=False)

        Query Parameters:
        - supplier_id: Filter addresses by supplier (client) UUID
      tags:
        - clients
      requestBody:
        content:
          application/json:
            schema:
              $ref: '#/components/schemas/SupplierPickupAddressRequest'
          application/x-www-form-urlencoded:
            schema:
              $ref: '#/components/schemas/SupplierPickupAddressRequest'
          multipart/form-data:
            schema:
              $ref: '#/components/schemas/SupplierPickupAddressRequest'
        required: true
      security:
        - cookieAuth: []
      responses:
        '201':
          content:
            application/json:
              schema:
                $ref: '#/components/schemas/SupplierPickupAddress'
          description: ''
  /clients/pickup-addresses/{id}/:
    get:
      operationId: clients_pickup_addresses_retrieve
      description: |-
        ViewSet for SupplierPickupAddress CRUD operations.

        Endpoints:
        - GET    /api/clients/pickup-addresses/           - list all addresses
        - POST   /api/clients/pickup-addresses/           - create address
        - GET    /api/clients/pickup-addresses/<id>/      - retrieve address
        - PUT    /api/clients/pickup-addresses/<id>/      - full update
        - PATCH  /api/clients/pickup-addresses/<id>/      - partial update
        - DELETE /api/clients/pickup-addresses/<id>/      - soft delete (sets is_active=False)

        Query Parameters:
        - supplier_id: Filter addresses by supplier (client) UUID
      parameters:
        - in: path
          name: id
          schema:
            type: string
            format: uuid
          description: A UUID string identifying this Supplier Pickup Address.
          required: true
      tags:
        - clients
      security:
        - cookieAuth: []
      responses:
        '200':
          content:
            application/json:
              schema:
                $ref: '#/components/schemas/SupplierPickupAddress'
          description: ''
    put:
      operationId: clients_pickup_addresses_update
      description: |-
        ViewSet for SupplierPickupAddress CRUD operations.

        Endpoints:
        - GET    /api/clients/pickup-addresses/           - list all addresses
        - POST   /api/clients/pickup-addresses/           - create address
        - GET    /api/clients/pickup-addresses/<id>/      - retrieve address
        - PUT    /api/clients/pickup-addresses/<id>/      - full update
        - PATCH  /api/clients/pickup-addresses/<id>/      - partial update
        - DELETE /api/clients/pickup-addresses/<id>/      - soft delete (sets is_active=False)

        Query Parameters:
        - supplier_id: Filter addresses by supplier (client) UUID
      parameters:
        - in: path
          name: id
          schema:
            type: string
            format: uuid
          description: A UUID string identifying this Supplier Pickup Address.
          required: true
      tags:
        - clients
      requestBody:
        content:
          application/json:
            schema:
              $ref: '#/components/schemas/SupplierPickupAddressRequest'
          application/x-www-form-urlencoded:
            schema:
              $ref: '#/components/schemas/SupplierPickupAddressRequest'
          multipart/form-data:
            schema:
              $ref: '#/components/schemas/SupplierPickupAddressRequest'
        required: true
      security:
        - cookieAuth: []
      responses:
        '200':
          content:
            application/json:
              schema:
                $ref: '#/components/schemas/SupplierPickupAddress'
          description: ''
    patch:
      operationId: clients_pickup_addresses_partial_update
      description: |-
        ViewSet for SupplierPickupAddress CRUD operations.

        Endpoints:
        - GET    /api/clients/pickup-addresses/           - list all addresses
        - POST   /api/clients/pickup-addresses/           - create address
        - GET    /api/clients/pickup-addresses/<id>/      - retrieve address
        - PUT    /api/clients/pickup-addresses/<id>/      - full update
        - PATCH  /api/clients/pickup-addresses/<id>/      - partial update
        - DELETE /api/clients/pickup-addresses/<id>/      - soft delete (sets is_active=False)

        Query Parameters:
        - supplier_id: Filter addresses by supplier (client) UUID
      parameters:
        - in: path
          name: id
          schema:
            type: string
            format: uuid
          description: A UUID string identifying this Supplier Pickup Address.
          required: true
      tags:
        - clients
      requestBody:
        content:
          application/json:
            schema:
              $ref: '#/components/schemas/PatchedSupplierPickupAddressRequest'
          application/x-www-form-urlencoded:
            schema:
              $ref: '#/components/schemas/PatchedSupplierPickupAddressRequest'
          multipart/form-data:
            schema:
              $ref: '#/components/schemas/PatchedSupplierPickupAddressRequest'
      security:
        - cookieAuth: []
      responses:
        '200':
          content:
            application/json:
              schema:
                $ref: '#/components/schemas/SupplierPickupAddress'
          description: ''
    delete:
      operationId: clients_pickup_addresses_destroy
      description: |-
        ViewSet for SupplierPickupAddress CRUD operations.

        Endpoints:
        - GET    /api/clients/pickup-addresses/           - list all addresses
        - POST   /api/clients/pickup-addresses/           - create address
        - GET    /api/clients/pickup-addresses/<id>/      - retrieve address
        - PUT    /api/clients/pickup-addresses/<id>/      - full update
        - PATCH  /api/clients/pickup-addresses/<id>/      - partial update
        - DELETE /api/clients/pickup-addresses/<id>/      - soft delete (sets is_active=False)

        Query Parameters:
        - supplier_id: Filter addresses by supplier (client) UUID
      parameters:
        - in: path
          name: id
          schema:
            type: string
            format: uuid
          description: A UUID string identifying this Supplier Pickup Address.
          required: true
      tags:
        - clients
      security:
        - cookieAuth: []
      responses:
        '204':
          description: No response body
  /clients/search/:
    get:
      operationId: clients_search_retrieve
      description: Lists/searches clients with pagination and sorting.
      summary: Search clients
      parameters:
        - in: query
          name: page
          schema:
            type: integer
          description: Page number (default 1)
        - in: query
          name: page_size
          schema:
            type: integer
          description: Results per page (default 50)
        - in: query
          name: q
          schema:
            type: string
          description: Search query (case-insensitive substring match). If empty, returns
            all clients.
        - in: query
          name: sort_by
          schema:
            type: string
          description: Field to sort by (default 'name')
        - in: query
          name: sort_dir
          schema:
            type: string
          description: "Sort direction: 'asc' or 'desc' (default 'asc')"
      tags:
        - Clients
      security:
        - cookieAuth: []
      responses:
        '200':
          content:
            application/json:
              schema:
                $ref: '#/components/schemas/ClientSearchResponse'
          description: ''
        '500':
          content:
            application/json:
              schema:
                $ref: '#/components/schemas/ClientErrorResponse'
          description: ''
  /job/api/company_defaults/:
    get:
      operationId: job_api_company_defaults_retrieve
      description: |-
        API endpoint to fetch company default settings.
        Retrieves the singleton CompanyDefaults instance.
      tags:
        - job
      security:
        - cookieAuth: []
      responses:
        '200':
          description: No response body
  /job/api/job/{job_id}/assignment:
    post:
      operationId: job_api_job_assignment_create
      description: API Endpoint to assign staff to a job (POST /api/job/<job_id>/assignment)
      parameters:
        - in: path
          name: job_id
          schema:
            type: string
            format: uuid
          required: true
      tags:
        - job
      requestBody:
        content:
          application/json:
            schema:
              $ref: '#/components/schemas/AssignJobRequest'
          application/x-www-form-urlencoded:
            schema:
              $ref: '#/components/schemas/AssignJobRequest'
          multipart/form-data:
            schema:
              $ref: '#/components/schemas/AssignJobRequest'
        required: true
      security:
        - cookieAuth: []
      responses:
        '200':
          content:
            application/json:
              schema:
                $ref: '#/components/schemas/AssignJobResponse'
          description: ''
  /job/api/job/{job_id}/assignment/{staff_id}:
    delete:
      operationId: job_api_job_assignment_destroy
      description: API Endpoint to remove staff from a job (DELETE /api/job/<job_id>/assignment/<staff_id>)
      parameters:
        - in: path
          name: job_id
          schema:
            type: string
            format: uuid
          required: true
        - in: path
          name: staff_id
          schema:
            type: string
            format: uuid
          required: true
      tags:
        - job
      security:
        - cookieAuth: []
      responses:
        '200':
          content:
            application/json:
              schema:
                $ref: '#/components/schemas/AssignJobResponse'
          description: ''
  /job/api/job/completed/:
    get:
      operationId: job_api_job_completed_list
      description: API Endpoint to provide Job data for archiving display
      parameters:
        - name: page
          required: false
          in: query
          description: A page number within the paginated result set.
          schema:
            type: integer
        - name: page_size
          required: false
          in: query
          description: Number of results to return per page.
          schema:
            type: integer
      tags:
        - job
      security:
        - cookieAuth: []
      responses:
        '200':
          content:
            application/json:
              schema:
                $ref: '#/components/schemas/PaginatedCompleteJobList'
          description: ''
  /job/api/job/completed/archive:
    post:
      operationId: job_api_job_completed_archive_create
      description: API Endpoint to set 'paid' flag as True in the received jobs
      tags:
        - job
      requestBody:
        content:
          application/json:
            schema:
              $ref: '#/components/schemas/ArchiveJobsRequest'
          application/x-www-form-urlencoded:
            schema:
              $ref: '#/components/schemas/ArchiveJobsRequest'
          multipart/form-data:
            schema:
              $ref: '#/components/schemas/ArchiveJobsRequest'
        required: true
      security:
        - cookieAuth: []
      responses:
        '200':
          content:
            application/json:
              schema:
                $ref: '#/components/schemas/ArchiveJobs'
          description: ''
  /job/api/jobs/{job_id}/quote-chat/:
    get:
      operationId: job_api_jobs_quote_chat_retrieve
      description: |-
        Load all chat messages for a specific job.

        Response format matches job_quote_chat_plan.md specification.
      parameters:
        - in: path
          name: job_id
          schema:
            type: string
            format: uuid
          required: true
      tags:
        - job
      security:
        - cookieAuth: []
      responses:
        '200':
          content:
            application/json:
              schema:
                $ref: '#/components/schemas/JobQuoteChatHistoryResponse'
          description: ''
    post:
      operationId: job_api_jobs_quote_chat_create
      description: Save a new chat message (user or assistant) for a job
      summary: Save a new chat message
      parameters:
        - in: path
          name: job_id
          schema:
            type: string
            format: uuid
          required: true
      tags:
        - job
      requestBody:
        content:
          application/json:
            schema:
              $ref: '#/components/schemas/JobQuoteChatCreateRequest'
          application/x-www-form-urlencoded:
            schema:
              $ref: '#/components/schemas/JobQuoteChatCreateRequest'
          multipart/form-data:
            schema:
              $ref: '#/components/schemas/JobQuoteChatCreateRequest'
        required: true
      security:
        - cookieAuth: []
      responses:
        '201':
          content:
            application/json:
              schema:
                $ref: '#/components/schemas/JobQuoteChatInteractionSuccessResponse'
          description: ''
    delete:
      operationId: job_api_jobs_quote_chat_destroy
      description: Delete all chat messages for a job (start fresh).
      parameters:
        - in: path
          name: job_id
          schema:
            type: string
            format: uuid
          required: true
      tags:
        - job
      security:
        - cookieAuth: []
      responses:
        '204':
          description: No response body
  /job/api/jobs/{job_id}/quote-chat/{message_id}/:
    patch:
      operationId: job_api_jobs_quote_chat_partial_update
      description: |-
        Update an existing message (useful for streaming responses).

        Expected JSON:
        {
            "content": "Updated message content",
            "metadata": {"final": true}
        }
      parameters:
        - in: path
          name: job_id
          schema:
            type: string
            format: uuid
          required: true
        - in: path
          name: message_id
          schema:
            type: string
          required: true
      tags:
        - job
      requestBody:
        content:
          application/json:
            schema:
              $ref: '#/components/schemas/PatchedJobQuoteChatUpdateRequest'
          application/x-www-form-urlencoded:
            schema:
              $ref: '#/components/schemas/PatchedJobQuoteChatUpdateRequest'
          multipart/form-data:
            schema:
              $ref: '#/components/schemas/PatchedJobQuoteChatUpdateRequest'
      security:
        - cookieAuth: []
      responses:
        '200':
          content:
            application/json:
              schema:
                $ref: '#/components/schemas/JobQuoteChatUpdate'
          description: ''
  /job/api/jobs/{job_id}/quote-chat/interaction/:
    post:
      operationId: job_api_jobs_quote_chat_interaction_create
      description: Sends user message to AI assistant and returns the generated response
      summary: Get AI assistant response
      parameters:
        - in: path
          name: job_id
          schema:
            type: string
            format: uuid
          required: true
      tags:
        - job
      requestBody:
        content:
          application/json:
            schema:
              $ref: '#/components/schemas/JobQuoteChatInteractionRequest'
          application/x-www-form-urlencoded:
            schema:
              $ref: '#/components/schemas/JobQuoteChatInteractionRequest'
          multipart/form-data:
            schema:
              $ref: '#/components/schemas/JobQuoteChatInteractionRequest'
        required: true
      security:
        - cookieAuth: []
      responses:
        '201':
          content:
            application/json:
              schema:
                $ref: '#/components/schemas/JobQuoteChatInteractionSuccessResponse'
          description: AI response generated successfully
        '400':
          content:
            application/json:
              schema:
                $ref: '#/components/schemas/JobQuoteChatInteractionErrorResponse'
          description: Invalid input data or configuration error
        '404':
          content:
            application/json:
              schema:
                $ref: '#/components/schemas/JobQuoteChatInteractionErrorResponse'
          description: Job not found
        '500':
          content:
            application/json:
              schema:
                $ref: '#/components/schemas/JobQuoteChatInteractionErrorResponse'
          description: Internal server error
  /job/api/jobs/{job_id}/reorder/:
    post:
      operationId: job_api_jobs_reorder_create
      description: Reorder a job within or between kanban columns.
      parameters:
        - in: path
          name: job_id
          schema:
            type: string
            format: uuid
          required: true
      tags:
        - job
      requestBody:
        content:
          application/json:
            schema:
              $ref: '#/components/schemas/JobReorderRequest'
          application/x-www-form-urlencoded:
            schema:
              $ref: '#/components/schemas/JobReorderRequest'
          multipart/form-data:
            schema:
              $ref: '#/components/schemas/JobReorderRequest'
      security:
        - cookieAuth: []
      responses:
        '200':
          content:
            application/json:
              schema:
                $ref: '#/components/schemas/KanbanSuccessResponse'
          description: ''
        '400':
          content:
            application/json:
              schema:
                $ref: '#/components/schemas/KanbanErrorResponse'
          description: ''
        '404':
          content:
            application/json:
              schema:
                $ref: '#/components/schemas/KanbanErrorResponse'
          description: ''
        '500':
          content:
            application/json:
              schema:
                $ref: '#/components/schemas/KanbanErrorResponse'
          description: ''
  /job/api/jobs/{job_id}/update-status/:
    post:
      operationId: job_api_jobs_update_status_create
      description: Update the status of a job on the Kanban board.
      parameters:
        - in: path
          name: job_id
          schema:
            type: string
          required: true
      tags:
        - job
      requestBody:
        content:
          application/json:
            schema:
              $ref: '#/components/schemas/JobStatusUpdateRequest'
          application/x-www-form-urlencoded:
            schema:
              $ref: '#/components/schemas/JobStatusUpdateRequest'
          multipart/form-data:
            schema:
              $ref: '#/components/schemas/JobStatusUpdateRequest'
        required: true
      security:
        - cookieAuth: []
      responses:
        '200':
          content:
            application/json:
              schema:
                $ref: '#/components/schemas/KanbanSuccessResponse'
          description: ''
        '400':
          content:
            application/json:
              schema:
                $ref: '#/components/schemas/KanbanErrorResponse'
          description: ''
        '404':
          content:
            application/json:
              schema:
                $ref: '#/components/schemas/KanbanErrorResponse'
          description: ''
        '500':
          content:
            application/json:
              schema:
                $ref: '#/components/schemas/KanbanErrorResponse'
          description: ''
  /job/api/jobs/advanced-search/:
    get:
      operationId: job_api_jobs_advanced_search_retrieve
      description: Endpoint for advanced job search - API endpoint.
      parameters:
        - in: query
          name: client_name
          schema:
            type: string
          description: Filter by client name
        - in: query
          name: contact_person
          schema:
            type: string
          description: Filter by contact person
        - in: query
          name: created_after
          schema:
            type: string
          description: Filter jobs created after this date (YYYY-MM-DD)
        - in: query
          name: created_before
          schema:
            type: string
          description: Filter jobs created before this date (YYYY-MM-DD)
        - in: query
          name: created_by
          schema:
            type: string
          description: Filter by creator
        - in: query
          name: description
          schema:
            type: string
          description: Filter by job description
        - in: query
          name: job_number
          schema:
            type: string
          description: Filter by job number
        - in: query
          name: name
          schema:
            type: string
          description: Filter by job name
        - in: query
          name: paid
          schema:
            type: string
          description: Filter by paid status
        - in: query
          name: q
          schema:
            type: string
          description: Universal search - searches across job number, name, description,
            and client name with OR logic
        - in: query
          name: rejected_flag
          schema:
            type: string
          description: Filter by rejected status
        - in: query
          name: status
          schema:
            type: string
          description: Filter by job status (can be multiple)
        - in: query
          name: xero_invoice_params
          schema:
            type: string
          description: Filter by Xero invoice parameters
      tags:
        - job
      security:
        - cookieAuth: []
      responses:
        '200':
          content:
            application/json:
              schema:
                $ref: '#/components/schemas/AdvancedSearchResponse'
          description: ''
  /job/api/jobs/fetch-all/:
    get:
      operationId: job_api_jobs_fetch_all_retrieve
      description: Fetch all jobs for Kanban board - API endpoint.
      tags:
        - job
      security:
        - cookieAuth: []
      responses:
        '200':
          content:
            application/json:
              schema:
                $ref: '#/components/schemas/FetchAllJobsResponse'
          description: ''
  /job/api/jobs/fetch-by-column/{column_id}/:
    get:
      operationId: job_api_jobs_fetch_by_column_retrieve
      description: Fetch jobs by kanban column using new categorization system.
      parameters:
        - in: path
          name: column_id
          schema:
            type: string
          required: true
      tags:
        - job
      security:
        - cookieAuth: []
      responses:
        '200':
          content:
            application/json:
              schema:
                $ref: '#/components/schemas/FetchJobsByColumnResponse'
          description: ''
  /job/api/jobs/fetch/{status}/:
    get:
      operationId: job_api_jobs_fetch_retrieve
      description: Fetch jobs by status with optional search - API endpoint.
      parameters:
        - in: path
          name: status
          schema:
            type: string
          required: true
      tags:
        - job
      security:
        - cookieAuth: []
      responses:
        '200':
          content:
            application/json:
              schema:
                $ref: '#/components/schemas/FetchJobsResponse'
          description: ''
  /job/api/jobs/status-values/:
    get:
      operationId: job_api_jobs_status_values_retrieve
      description: Return available status values for Kanban - API endpoint.
      tags:
        - job
      security:
        - cookieAuth: []
      responses:
        '200':
          content:
            application/json:
              schema:
                $ref: '#/components/schemas/FetchStatusValuesResponse'
          description: ''
  /job/api/jobs/workshop:
    get:
      operationId: job_api_jobs_workshop_list
      tags:
        - job
      security:
        - cookieAuth: []
      responses:
        '200':
          content:
            application/json:
              schema:
                type: array
                items:
                  $ref: '#/components/schemas/WorkshopJob'
          description: ''
  /job/api/workshop/timesheets/:
    get:
      operationId: job_api_workshop_timesheets_retrieve
      description: Return all timesheet entries for the staff member on a given date.
      parameters:
        - in: query
          name: date
          schema:
            type: string
            format: date
          description: Optional date (YYYY-MM-DD). Defaults to today.
      tags:
        - job
      security:
        - cookieAuth: []
      responses:
        '200':
          content:
            application/json:
              schema:
                $ref: '#/components/schemas/WorkshopTimesheetListResponse'
          description: ''
        '400':
          content:
            application/json:
              schema:
                type: object
                additionalProperties: {}
          description: ''
        '500':
          content:
            application/json:
              schema:
                type: object
                additionalProperties: {}
          description: ''
    post:
      operationId: job_api_workshop_timesheets_create
      description: Create a new timesheet entry for the authenticated staff.
      tags:
        - job
      requestBody:
        content:
          application/json:
            schema:
              $ref: '#/components/schemas/WorkshopTimesheetEntryRequestRequest'
          application/x-www-form-urlencoded:
            schema:
              $ref: '#/components/schemas/WorkshopTimesheetEntryRequestRequest'
          multipart/form-data:
            schema:
              $ref: '#/components/schemas/WorkshopTimesheetEntryRequestRequest'
        required: true
      security:
        - cookieAuth: []
      responses:
        '201':
          content:
            application/json:
              schema:
                $ref: '#/components/schemas/WorkshopTimesheetEntry'
          description: ''
        '400':
          content:
            application/json:
              schema:
                type: object
                additionalProperties: {}
          description: ''
        '404':
          content:
            application/json:
              schema:
                type: object
                additionalProperties: {}
          description: ''
        '500':
          content:
            application/json:
              schema:
                type: object
                additionalProperties: {}
          description: ''
    patch:
      operationId: job_api_workshop_timesheets_partial_update
      description: Update an existing timesheet entry belonging to the staff member.
      tags:
        - job
      requestBody:
        content:
          application/json:
            schema:
              $ref: '#/components/schemas/PatchedWorkshopTimesheetEntryUpdateRequest'
          application/x-www-form-urlencoded:
            schema:
              $ref: '#/components/schemas/PatchedWorkshopTimesheetEntryUpdateRequest'
          multipart/form-data:
            schema:
              $ref: '#/components/schemas/PatchedWorkshopTimesheetEntryUpdateRequest'
      security:
        - cookieAuth: []
      responses:
        '200':
          content:
            application/json:
              schema:
                $ref: '#/components/schemas/WorkshopTimesheetEntry'
          description: ''
        '400':
          content:
            application/json:
              schema:
                type: object
                additionalProperties: {}
          description: ''
        '403':
          content:
            application/json:
              schema:
                type: object
                additionalProperties: {}
          description: ''
        '404':
          content:
            application/json:
              schema:
                type: object
                additionalProperties: {}
          description: ''
        '500':
          content:
            application/json:
              schema:
                type: object
                additionalProperties: {}
          description: ''
    delete:
      operationId: job_api_workshop_timesheets_destroy
      description: Delete a timesheet entry belonging to the staff member.
      tags:
        - job
      security:
        - cookieAuth: []
      responses:
        '204':
          description: No response body
        '400':
          content:
            application/json:
              schema:
                type: object
                additionalProperties: {}
          description: ''
        '403':
          content:
            application/json:
              schema:
                type: object
                additionalProperties: {}
          description: ''
        '404':
          content:
            application/json:
              schema:
                type: object
                additionalProperties: {}
          description: ''
        '500':
          content:
            application/json:
              schema:
                type: object
                additionalProperties: {}
          description: ''
  /job/job/{job_id}/workshop-pdf/:
    get:
      operationId: job_job_workshop_pdf_retrieve
      description: Generate and return a workshop PDF for printing.
      parameters:
        - in: path
          name: job_id
          schema:
            type: string
            format: uuid
          required: true
      tags:
        - job
      security:
        - cookieAuth: []
      responses:
        '200':
          content:
            application/json:
              schema:
                $ref: '#/components/schemas/WorkshopPDFResponse'
          description: ''
  /job/rest/cost_lines/{cost_line_id}/:
    patch:
      operationId: job_rest_cost_lines_partial_update
      description: |-
        Update a cost line
        Dynamically infers the stock adjustment based on quantity change
      parameters:
        - in: path
          name: cost_line_id
          schema:
            type: string
          description: ID of the CostLine to update
          required: true
      tags:
        - job
      requestBody:
        content:
          application/json:
            schema:
              $ref: '#/components/schemas/PatchedCostLineCreateUpdateRequest'
          application/x-www-form-urlencoded:
            schema:
              $ref: '#/components/schemas/PatchedCostLineCreateUpdateRequest'
          multipart/form-data:
            schema:
              $ref: '#/components/schemas/PatchedCostLineCreateUpdateRequest'
      security:
        - cookieAuth: []
      responses:
        '200':
          content:
            application/json:
              schema:
                $ref: '#/components/schemas/CostLineCreateUpdate'
          description: ''
  /job/rest/cost_lines/{cost_line_id}/approve/:
    post:
      operationId: approveCostLine
      description: |-
        Approve an existing CostLine

        POST /job/rest/cost_lines/<cost_line_id>/approve
      parameters:
        - in: path
          name: cost_line_id
          schema:
            type: string
          description: ID of the CostLine to approve
          required: true
      tags:
        - job
      security:
        - cookieAuth: []
      responses:
        '200':
          content:
            application/json:
              schema:
                $ref: '#/components/schemas/CostLineApprovalResult'
          description: ''
        '400':
          content:
            application/json:
              schema:
                $ref: '#/components/schemas/CostLineErrorResponse'
          description: ''
        '500':
          content:
            application/json:
              schema:
                $ref: '#/components/schemas/CostLineErrorResponse'
          description: ''
  /job/rest/cost_lines/{cost_line_id}/delete/:
    delete:
      operationId: job_rest_cost_lines_delete_destroy
      description: Delete an existing CostLine by ID
      parameters:
        - in: path
          name: cost_line_id
          schema:
            type: string
          description: ID of the CostLine to delete
          required: true
      tags:
        - job
      security:
        - cookieAuth: []
      responses:
        '204':
          description: No response body
        '400':
          content:
            application/json:
              schema:
                $ref: '#/components/schemas/CostLineErrorResponse'
          description: ''
        '500':
          content:
            application/json:
              schema:
                $ref: '#/components/schemas/CostLineErrorResponse'
          description: ''
  /job/rest/data-integrity/scan/:
    get:
      operationId: scan_data_integrity
      description: Check all foreign key relationships, JSON references, and business
        rules for violations.
      summary: Scan database integrity
      tags:
        - Data Quality
      security:
        - cookieAuth: []
      responses:
        '200':
          content:
            application/json:
              schema:
                $ref: '#/components/schemas/DataIntegrityResponse'
          description: ''
        '500':
          content:
            application/json:
              schema:
                type: object
                additionalProperties: {}
          description: ''
  /job/rest/data-quality/archived-jobs-compliance/:
    get:
      operationId: check_archived_jobs_compliance
      description: Verify that all archived jobs are either cancelled or fully invoiced
        and paid.
      summary: Check archived jobs compliance
      tags:
        - Data Quality
      security:
        - cookieAuth: []
      responses:
        '200':
          content:
            application/json:
              schema:
                $ref: '#/components/schemas/ArchivedJobsComplianceResponse'
          description: ''
        '500':
          content:
            application/json:
              schema:
                type: object
                additionalProperties: {}
          description: ''
  /job/rest/jobs/:
    post:
      operationId: job_rest_jobs_create
      description: Create a new Job. Concurrency is controlled in this endpoint (E-tag/If-Match).
      tags:
        - Jobs
      requestBody:
        content:
          application/json:
            schema:
              $ref: '#/components/schemas/JobCreateRequest'
          application/x-www-form-urlencoded:
            schema:
              $ref: '#/components/schemas/JobCreateRequest'
          multipart/form-data:
            schema:
              $ref: '#/components/schemas/JobCreateRequest'
        required: true
      security:
        - cookieAuth: []
      responses:
        '201':
          content:
            application/json:
              schema:
                $ref: '#/components/schemas/JobCreateResponse'
          description: ''
        '400':
          content:
            application/json:
              schema:
                $ref: '#/components/schemas/JobRestErrorResponse'
          description: ''
  /job/rest/jobs/{job_id}/:
    get:
      operationId: getFullJob
      description: Fetch complete job data including financial information. Concurrency
        is controlled in this endpoint (E-tag/If-Match)
      parameters:
        - in: path
          name: job_id
          schema:
            type: string
            format: uuid
          required: true
      tags:
        - Jobs
      security:
        - cookieAuth: []
      responses:
        '200':
          content:
            application/json:
              schema:
                $ref: '#/components/schemas/JobDetailResponse'
          description: ''
    put:
      operationId: job_rest_jobs_update
      description: Update Job data (autosave). Concurrency is controlled in this endpoint
        (E-tag/If-Match).
      parameters:
        - in: path
          name: job_id
          schema:
            type: string
            format: uuid
          required: true
      tags:
        - Jobs
      requestBody:
        content:
          application/json:
            schema:
              $ref: '#/components/schemas/JobDeltaEnvelopeRequest'
          application/x-www-form-urlencoded:
            schema:
              $ref: '#/components/schemas/JobDeltaEnvelopeRequest'
          multipart/form-data:
            schema:
              $ref: '#/components/schemas/JobDeltaEnvelopeRequest'
        required: true
      security:
        - cookieAuth: []
      responses:
        '200':
          content:
            application/json:
              schema:
                $ref: '#/components/schemas/JobDetailResponse'
          description: ''
        '400':
          content:
            application/json:
              schema:
                $ref: '#/components/schemas/JobRestErrorResponse'
          description: ''
    patch:
      operationId: job_rest_jobs_partial_update
      description: Partially update Job data. Only updates the fields provided in
        the request body. Concurrency is controlled in this endpoint (E-tag/If-Match).
      parameters:
        - in: path
          name: job_id
          schema:
            type: string
            format: uuid
          required: true
      tags:
        - Jobs
      requestBody:
        content:
          application/json:
            schema:
              $ref: '#/components/schemas/PatchedJobDeltaEnvelopeRequest'
          application/x-www-form-urlencoded:
            schema:
              $ref: '#/components/schemas/PatchedJobDeltaEnvelopeRequest'
          multipart/form-data:
            schema:
              $ref: '#/components/schemas/PatchedJobDeltaEnvelopeRequest'
      security:
        - cookieAuth: []
      responses:
        '200':
          content:
            application/json:
              schema:
                $ref: '#/components/schemas/JobDetailResponse'
          description: ''
        '400':
          content:
            application/json:
              schema:
                $ref: '#/components/schemas/JobRestErrorResponse'
          description: ''
    delete:
      operationId: job_rest_jobs_destroy
      description: Delete a Job if permitted. Concurrency is controlled in this endpoint
        (E-tag/If-Match).
      parameters:
        - in: path
          name: job_id
          schema:
            type: string
            format: uuid
          required: true
      tags:
        - Jobs
      security:
        - cookieAuth: []
      responses:
        '200':
          content:
            application/json:
              schema:
                $ref: '#/components/schemas/JobDeleteResponse'
          description: ''
        '400':
          content:
            application/json:
              schema:
                $ref: '#/components/schemas/JobRestErrorResponse'
          description: ''
  /job/rest/jobs/{job_id}/basic-info/:
    get:
      operationId: job_rest_jobs_basic_info_retrieve
      description: Fetch job basic information (description, delivery date, order
        number, notes). Concurrency is controlled in this endpoint (E-tag/If-Match)
      parameters:
        - in: path
          name: job_id
          schema:
            type: string
            format: uuid
          required: true
      tags:
        - Jobs
      security:
        - cookieAuth: []
      responses:
        '200':
          content:
            application/json:
              schema:
                $ref: '#/components/schemas/JobBasicInformationResponse'
          description: ''
        '400':
          content:
            application/json:
              schema:
                $ref: '#/components/schemas/JobRestErrorResponse'
          description: ''
  /job/rest/jobs/{job_id}/cost_sets/{kind}/cost_lines/:
    post:
      operationId: job_rest_jobs_cost_sets_cost_lines_create
      description: Create a new cost line
      parameters:
        - in: path
          name: job_id
          schema:
            type: string
            format: uuid
          required: true
        - in: path
          name: kind
          schema:
            type: string
          required: true
      tags:
        - job
      requestBody:
        content:
          application/json:
            schema:
              $ref: '#/components/schemas/CostLineCreateUpdateRequest'
          application/x-www-form-urlencoded:
            schema:
              $ref: '#/components/schemas/CostLineCreateUpdateRequest'
          multipart/form-data:
            schema:
              $ref: '#/components/schemas/CostLineCreateUpdateRequest'
        required: true
      security:
        - cookieAuth: []
      responses:
        '200':
          content:
            application/json:
              schema:
                $ref: '#/components/schemas/CostLineCreateUpdate'
          description: ''
  /job/rest/jobs/{job_id}/cost_sets/actual/cost_lines/:
    post:
      operationId: job_rest_jobs_cost_sets_actual_cost_lines_create
      description: Create a new cost line
      parameters:
        - in: path
          name: job_id
          schema:
            type: string
            format: uuid
          required: true
      tags:
        - job
      requestBody:
        content:
          application/json:
            schema:
              $ref: '#/components/schemas/CostLineCreateUpdateRequest'
          application/x-www-form-urlencoded:
            schema:
              $ref: '#/components/schemas/CostLineCreateUpdateRequest'
          multipart/form-data:
            schema:
              $ref: '#/components/schemas/CostLineCreateUpdateRequest'
        required: true
      security:
        - cookieAuth: []
      responses:
        '200':
          content:
            application/json:
              schema:
                $ref: '#/components/schemas/CostLineCreateUpdate'
          description: ''
  /job/rest/jobs/{job_id}/cost_sets/quote/revise/:
    get:
      operationId: job_rest_jobs_cost_sets_quote_revise_retrieve
      description: Returns a list of archived quote revisions for the specified job.
        Each revision contains summary and cost line data as archived at the time
        of revision.
      summary: List archived quote revisions
      parameters:
        - in: path
          name: job_id
          schema:
            type: string
            format: uuid
          required: true
      tags:
        - job
      security:
        - cookieAuth: []
      responses:
        '200':
          content:
            application/json:
              schema:
                $ref: '#/components/schemas/QuoteRevisionsList'
          description: ''
    post:
      operationId: job_rest_jobs_cost_sets_quote_revise_create
      description: Archives the current quote cost lines and summary for the specified
        job, clears all current cost lines from the quote CostSet, and starts a new
        quote revision. Returns details of the archived revision and status.
      summary: Create a new quote revision
      parameters:
        - in: path
          name: job_id
          schema:
            type: string
            format: uuid
          required: true
      tags:
        - job
      requestBody:
        content:
          application/json:
            schema:
              $ref: '#/components/schemas/QuoteRevisionRequest'
          application/x-www-form-urlencoded:
            schema:
              $ref: '#/components/schemas/QuoteRevisionRequest'
          multipart/form-data:
            schema:
              $ref: '#/components/schemas/QuoteRevisionRequest'
      security:
        - cookieAuth: []
      responses:
        '200':
          content:
            application/json:
              schema:
                $ref: '#/components/schemas/QuoteRevisionResponse'
          description: ''
  /job/rest/jobs/{job_id}/costs/summary/:
    get:
      operationId: job_rest_jobs_costs_summary_retrieve
      description: Fetch job cost summary across all cost sets. Concurrency is controlled
        in this endpoint (E-tag/If-Match)
      parameters:
        - in: path
          name: job_id
          schema:
            type: string
            format: uuid
          required: true
      tags:
        - Jobs
      security:
        - cookieAuth: []
      responses:
        '200':
          content:
            application/json:
              schema:
                $ref: '#/components/schemas/JobCostSummaryResponse'
          description: ''
        '400':
          content:
            application/json:
              schema:
                $ref: '#/components/schemas/JobRestErrorResponse'
          description: ''
  /job/rest/jobs/{job_id}/delivery-docket/:
    get:
      operationId: generateDeliveryDocketRest
      description: Generate a delivery docket PDF for a job and save it as a JobFile
      parameters:
        - in: path
          name: job_id
          schema:
            type: string
            format: uuid
          required: true
      tags:
        - job
      security:
        - cookieAuth: []
      responses:
        '200':
          content:
            application/json:
              schema:
                $ref: '#/components/schemas/WorkshopPDFResponse'
          description: ''
  /job/rest/jobs/{job_id}/delta-rejections/:
    get:
      operationId: job_rest_job_delta_rejections_list
      description: Fetch delta rejections recorded for this job.
      parameters:
        - in: path
          name: job_id
          schema:
            type: string
            format: uuid
          required: true
        - in: query
          name: limit
          schema:
            type: integer
          description: Maximum number of records to return (default 50, max 200).
        - in: query
          name: offset
          schema:
            type: integer
          description: Offset for pagination (default 0).
      tags:
        - Jobs
      security:
        - cookieAuth: []
      responses:
        '200':
          content:
            application/json:
              schema:
                $ref: '#/components/schemas/JobDeltaRejectionListResponse'
          description: ''
        '400':
          content:
            application/json:
              schema:
                $ref: '#/components/schemas/JobRestErrorResponse'
          description: ''
  /job/rest/jobs/{job_id}/events/:
    get:
      operationId: job_rest_jobs_events_retrieve
      description: Fetch job events list. Concurrency is controlled in this endpoint
        (E-tag/If-Match)
      parameters:
        - in: path
          name: job_id
          schema:
            type: string
            format: uuid
          required: true
      tags:
        - Jobs
      security:
        - cookieAuth: []
      responses:
        '200':
          content:
            application/json:
              schema:
                $ref: '#/components/schemas/JobEventsResponse'
          description: ''
        '400':
          content:
            application/json:
              schema:
                $ref: '#/components/schemas/JobRestErrorResponse'
          description: ''
  /job/rest/jobs/{job_id}/events/create/:
    post:
      operationId: job_rest_jobs_events_create
      description: Add a manual event to the Job with duplicate prevention. Concurrency
        is controlled in this endpoint (E-tag/If-Match).
      parameters:
        - in: path
          name: job_id
          schema:
            type: string
            format: uuid
          required: true
      tags:
        - Jobs
      requestBody:
        content:
          application/json:
            schema:
              $ref: '#/components/schemas/JobEventCreateRequest'
          application/x-www-form-urlencoded:
            schema:
              $ref: '#/components/schemas/JobEventCreateRequest'
          multipart/form-data:
            schema:
              $ref: '#/components/schemas/JobEventCreateRequest'
        required: true
      security:
        - cookieAuth: []
      responses:
        '201':
          content:
            application/json:
              schema:
                $ref: '#/components/schemas/JobEventCreateResponse'
          description: ''
        '409':
          content:
            application/json:
              schema:
                $ref: '#/components/schemas/JobRestErrorResponse'
          description: ''
        '400':
          content:
            application/json:
              schema:
                $ref: '#/components/schemas/JobRestErrorResponse'
          description: ''
        '429':
          content:
            application/json:
              schema:
                $ref: '#/components/schemas/JobRestErrorResponse'
          description: ''
  /job/rest/jobs/{job_id}/files/:
    get:
      operationId: listJobFiles
      description: List all active files for a job.
      parameters:
        - in: path
          name: job_id
          schema:
            type: string
            format: uuid
          required: true
      tags:
        - Job Files
      security:
        - cookieAuth: []
      responses:
        '200':
          content:
            application/json:
              schema:
                type: array
                items:
                  $ref: '#/components/schemas/JobFile'
          description: ''
        '404':
          content:
            application/json:
              schema:
                $ref: '#/components/schemas/JobFileErrorResponse'
          description: ''
    post:
      operationId: uploadJobFiles
      description: Upload files to a job. Job ID (UUID) is in URL path.
      parameters:
        - in: path
          name: job_id
          schema:
            type: string
            format: uuid
          required: true
      tags:
        - Job Files
      requestBody:
        content:
          multipart/form-data:
            schema:
              $ref: '#/components/schemas/JobFileUploadRequest'
          application/x-www-form-urlencoded:
            schema:
              $ref: '#/components/schemas/JobFileUploadRequest'
        required: true
      security:
        - cookieAuth: []
      responses:
        '201':
          content:
            application/json:
              schema:
                $ref: '#/components/schemas/JobFileUploadSuccessResponse'
          description: ''
        '207':
          content:
            application/json:
              schema:
                $ref: '#/components/schemas/JobFileUploadPartialResponse'
          description: ''
        '400':
          content:
            application/json:
              schema:
                $ref: '#/components/schemas/JobFileErrorResponse'
          description: ''
  /job/rest/jobs/{job_id}/files/{file_id}/:
    get:
      operationId: getJobFile
      description: Download/view a specific job file.
      parameters:
        - in: path
          name: file_id
          schema:
            type: string
            format: uuid
          required: true
        - in: query
          name: format
          schema:
            type: string
            enum:
              - file
              - json
        - in: path
          name: job_id
          schema:
            type: string
            format: uuid
          required: true
      tags:
        - Job Files
      security:
        - cookieAuth: []
      responses:
        '200':
          content:
            application/json:
              schema:
                type: string
                format: binary
            '*/*':
              schema:
                type: string
                format: binary
          description: Binary file content
        '404':
          content:
            application/json:
              schema:
                $ref: '#/components/schemas/JobFileErrorResponse'
            '*/*':
              schema:
                $ref: '#/components/schemas/JobFileErrorResponse'
          description: ''
    put:
      operationId: updateJobFile
      description: Update job file metadata.
      parameters:
        - in: path
          name: file_id
          schema:
            type: string
            format: uuid
          required: true
        - in: query
          name: format
          schema:
            type: string
            enum:
              - file
              - json
        - in: path
          name: job_id
          schema:
            type: string
            format: uuid
          required: true
      tags:
        - Job Files
      requestBody:
        content:
          application/json:
            schema:
              $ref: '#/components/schemas/JobFileRequest'
          application/x-www-form-urlencoded:
            schema:
              $ref: '#/components/schemas/JobFileRequest'
          multipart/form-data:
            schema:
              $ref: '#/components/schemas/JobFileRequest'
        required: true
      security:
        - cookieAuth: []
      responses:
        '200':
          content:
            application/json:
              schema:
                $ref: '#/components/schemas/JobFileUpdateSuccessResponse'
            '*/*':
              schema:
                $ref: '#/components/schemas/JobFileUpdateSuccessResponse'
          description: ''
        '400':
          content:
            application/json:
              schema:
                $ref: '#/components/schemas/JobFileErrorResponse'
            '*/*':
              schema:
                $ref: '#/components/schemas/JobFileErrorResponse'
          description: ''
        '404':
          content:
            application/json:
              schema:
                $ref: '#/components/schemas/JobFileErrorResponse'
            '*/*':
              schema:
                $ref: '#/components/schemas/JobFileErrorResponse'
          description: ''
    delete:
      operationId: deleteJobFile
      description: Delete a job file.
      parameters:
        - in: path
          name: file_id
          schema:
            type: string
            format: uuid
          required: true
        - in: query
          name: format
          schema:
            type: string
            enum:
              - file
              - json
        - in: path
          name: job_id
          schema:
            type: string
            format: uuid
          required: true
      tags:
        - Job Files
      security:
        - cookieAuth: []
      responses:
        '204':
          description: No response body
        '404':
          content:
            application/json:
              schema:
                $ref: '#/components/schemas/JobFileErrorResponse'
            '*/*':
              schema:
                $ref: '#/components/schemas/JobFileErrorResponse'
          description: ''
        '500':
          content:
            application/json:
              schema:
                $ref: '#/components/schemas/JobFileErrorResponse'
            '*/*':
              schema:
                $ref: '#/components/schemas/JobFileErrorResponse'
          description: ''
  /job/rest/jobs/{job_id}/files/{file_id}/thumbnail/:
    get:
      operationId: getJobFileThumbnail
      description: Get JPEG thumbnail for a job file (images only).
      parameters:
        - in: path
          name: file_id
          schema:
            type: string
            format: uuid
          required: true
        - in: path
          name: job_id
          schema:
            type: string
            format: uuid
          required: true
      tags:
        - Job Files
      security:
        - cookieAuth: []
      responses:
        '200':
          content:
            application/json:
              schema:
                type: string
                format: binary
          description: JPEG thumbnail image
        '404':
          content:
            application/json:
              schema:
                $ref: '#/components/schemas/JobFileThumbnailErrorResponse'
          description: ''
  /job/rest/jobs/{job_id}/header/:
    get:
      operationId: job_rest_jobs_header_retrieve
      description: Fetch essential job header information for fast loading. Concurrency
        is controlled in this endpoint (E-tag/If-Match)
      parameters:
        - in: path
          name: job_id
          schema:
            type: string
            format: uuid
          required: true
      tags:
        - Jobs
      security:
        - cookieAuth: []
      responses:
        '200':
          content:
            application/json:
              schema:
                $ref: '#/components/schemas/JobHeaderResponse'
          description: ''
        '400':
          content:
            application/json:
              schema:
                $ref: '#/components/schemas/JobRestErrorResponse'
          description: ''
  /job/rest/jobs/{job_id}/invoices/:
    get:
      operationId: job_rest_jobs_invoices_retrieve
      description: Fetch job invoices list. Concurrency is controlled in this endpoint
        (E-tag/If-Match)
      parameters:
        - in: path
          name: job_id
          schema:
            type: string
            format: uuid
          required: true
      tags:
        - Jobs
      security:
        - cookieAuth: []
      responses:
        '200':
          content:
            application/json:
              schema:
                $ref: '#/components/schemas/JobInvoicesResponse'
          description: ''
        '400':
          content:
            application/json:
              schema:
                $ref: '#/components/schemas/JobRestErrorResponse'
          description: ''
  /job/rest/jobs/{job_id}/jsa/:
    get:
      operationId: job_rest_jobs_jsa_list
      description: List all JSAs for a job.
      parameters:
        - in: path
          name: job_id
          schema:
            type: string
            format: uuid
          required: true
      tags:
        - job
      security:
        - cookieAuth: []
      responses:
        '200':
          content:
            application/json:
              schema:
                type: array
                items:
                  $ref: '#/components/schemas/SafetyDocumentList'
          description: ''
  /job/rest/jobs/{job_id}/jsa/generate/:
    post:
      operationId: job_rest_jobs_jsa_generate_create
      description: Generate a new JSA for a job.
      parameters:
        - in: path
          name: job_id
          schema:
            type: string
            format: uuid
          required: true
      tags:
        - job
      security:
        - cookieAuth: []
      responses:
        '200':
          content:
            application/json:
              schema:
                $ref: '#/components/schemas/SafetyDocument'
          description: ''
  /job/rest/jobs/{job_id}/quote/:
    get:
      operationId: job_rest_jobs_quote_retrieve
      description: Fetch job quote. Concurrency is controlled in this endpoint (E-tag/If-Match)
      parameters:
        - in: path
          name: job_id
          schema:
            type: string
            format: uuid
          required: true
      tags:
        - Jobs
      security:
        - cookieAuth: []
      responses:
        '200':
          content:
            application/json:
              schema:
                $ref: '#/components/schemas/Quote'
          description: ''
        '400':
          content:
            application/json:
              schema:
                $ref: '#/components/schemas/JobRestErrorResponse'
          description: ''
  /job/rest/jobs/{job_id}/quote/accept/:
    post:
      operationId: job_rest_jobs_quote_accept_create
      description: Accept a quote for the job. Sets the quote_acceptance_date to current
        datetime. Concurrency is controlled in this endpoint (E-tag/If-Match).
      parameters:
        - in: path
          name: job_id
          schema:
            type: string
            format: uuid
          required: true
      tags:
        - Jobs
      requestBody:
        content:
          application/json:
            schema:
              $ref: '#/components/schemas/JobQuoteAcceptanceRequest'
          application/x-www-form-urlencoded:
            schema:
              $ref: '#/components/schemas/JobQuoteAcceptanceRequest'
          multipart/form-data:
            schema:
              $ref: '#/components/schemas/JobQuoteAcceptanceRequest'
        required: true
      security:
        - cookieAuth: []
      responses:
        '200':
          content:
            application/json:
              schema:
                $ref: '#/components/schemas/JobQuoteAcceptance'
          description: ''
        '400':
          content:
            application/json:
              schema:
                $ref: '#/components/schemas/JobRestErrorResponse'
          description: ''
  /job/rest/jobs/{job_id}/quote/status/:
    get:
      operationId: job_rest_jobs_quote_status_retrieve
      description: Get quote status for job
      parameters:
        - in: path
          name: job_id
          schema:
            type: string
            format: uuid
          required: true
      tags:
        - job
      security:
        - cookieAuth: []
      responses:
        '200':
          content:
            application/json:
              schema:
                $ref: '#/components/schemas/QuoteImportStatusResponse'
          description: ''
  /job/rest/jobs/{job_id}/timeline/:
    get:
      operationId: job_rest_jobs_timeline_retrieve
      description: Fetch unified job timeline (events + cost lines)
      parameters:
        - in: path
          name: job_id
          schema:
            type: string
            format: uuid
          required: true
      tags:
        - Jobs
      security:
        - cookieAuth: []
      responses:
        '200':
          content:
            application/json:
              schema:
                $ref: '#/components/schemas/JobTimelineResponse'
          description: ''
        '400':
          content:
            application/json:
              schema:
                $ref: '#/components/schemas/JobRestErrorResponse'
          description: ''
  /job/rest/jobs/{job_id}/undo-change/:
    post:
      operationId: job_rest_jobs_undo_change_create
      description: Undo a previously applied job delta (requires delta envelope undo
        support).
      parameters:
        - in: path
          name: job_id
          schema:
            type: string
            format: uuid
          required: true
      tags:
        - Jobs
      requestBody:
        content:
          application/json:
            schema:
              $ref: '#/components/schemas/JobUndoRequest'
          application/x-www-form-urlencoded:
            schema:
              $ref: '#/components/schemas/JobUndoRequest'
          multipart/form-data:
            schema:
              $ref: '#/components/schemas/JobUndoRequest'
        required: true
      security:
        - cookieAuth: []
      responses:
        '200':
          content:
            application/json:
              schema:
                $ref: '#/components/schemas/JobDetailResponse'
          description: ''
        '400':
          content:
            application/json:
              schema:
                $ref: '#/components/schemas/JobRestErrorResponse'
          description: ''
  /job/rest/jobs/{job_id}/workshop-pdf/:
    get:
      operationId: job_rest_jobs_workshop_pdf_retrieve
      description: Generate and return a workshop PDF for printing.
      parameters:
        - in: path
          name: job_id
          schema:
            type: string
            format: uuid
          required: true
      tags:
        - job
      security:
        - cookieAuth: []
      responses:
        '200':
          content:
            application/json:
              schema:
                $ref: '#/components/schemas/WorkshopPDFResponse'
          description: ''
  /job/rest/jobs/{id}/cost_sets/{kind}/:
    get:
      operationId: job_rest_jobs_cost_sets_retrieve
      description: |-
        Get the latest CostSet for a job by kind.

        Args:
            pk: Job primary key (UUID)
            kind: CostSet kind ('estimate', 'quote', or 'actual')

        Returns:
            Response: Serialized CostSet data or 404
      parameters:
        - in: path
          name: id
          schema:
            type: string
            format: uuid
          required: true
        - in: path
          name: kind
          schema:
            type: string
          required: true
      tags:
        - job
      security:
        - cookieAuth: []
      responses:
        '200':
          content:
            application/json:
              schema:
                $ref: '#/components/schemas/CostSet'
          description: ''
  /job/rest/jobs/{id}/quote/apply/:
    post:
      operationId: job_rest_jobs_quote_apply_create
      description: |-
        Apply quote import from linked Google Sheet.

        POST /job/rest/jobs/<uuid:pk>/quote/apply/
      parameters:
        - in: path
          name: id
          schema:
            type: string
            format: uuid
          required: true
      tags:
        - job
      requestBody:
        content:
          application/json:
            schema:
              $ref: '#/components/schemas/ApplyQuoteResponseRequest'
          application/x-www-form-urlencoded:
            schema:
              $ref: '#/components/schemas/ApplyQuoteResponseRequest'
          multipart/form-data:
            schema:
              $ref: '#/components/schemas/ApplyQuoteResponseRequest'
        required: true
      security:
        - cookieAuth: []
      responses:
        '200':
          content:
            application/json:
              schema:
                $ref: '#/components/schemas/ApplyQuoteResponse'
          description: ''
  /job/rest/jobs/{id}/quote/link/:
    post:
      operationId: job_rest_jobs_quote_link_create
      description: |-
        Link a job to a Google Sheets quote template.

        POST /job/rest/jobs/<uuid:pk>/quote/link/
      parameters:
        - in: path
          name: id
          schema:
            type: string
            format: uuid
          required: true
      tags:
        - job
      requestBody:
        content:
          application/json:
            schema:
              $ref: '#/components/schemas/LinkQuoteSheetRequest'
          application/x-www-form-urlencoded:
            schema:
              $ref: '#/components/schemas/LinkQuoteSheetRequest'
          multipart/form-data:
            schema:
              $ref: '#/components/schemas/LinkQuoteSheetRequest'
      security:
        - cookieAuth: []
      responses:
        '200':
          content:
            application/json:
              schema:
                $ref: '#/components/schemas/LinkQuoteSheet'
          description: ''
  /job/rest/jobs/{id}/quote/preview/:
    post:
      operationId: job_rest_jobs_quote_preview_create
      description: |-
        Preview quote import from linked Google Sheet.

        POST /job/rest/jobs/<uuid:pk>/quote/preview/
      parameters:
        - in: path
          name: id
          schema:
            type: string
            format: uuid
          required: true
      tags:
        - job
      requestBody:
        content:
          application/json:
            schema:
              $ref: '#/components/schemas/PreviewQuoteResponseRequest'
          application/x-www-form-urlencoded:
            schema:
              $ref: '#/components/schemas/PreviewQuoteResponseRequest'
          multipart/form-data:
            schema:
              $ref: '#/components/schemas/PreviewQuoteResponseRequest'
      security:
        - cookieAuth: []
      responses:
        '200':
          content:
            application/json:
              schema:
                $ref: '#/components/schemas/PreviewQuoteResponse'
          description: ''
  /job/rest/jobs/delta-rejections/:
    get:
      operationId: job_rest_jobs_delta_rejections_admin_list
      description: Fetch rejected job delta envelopes (global admin view).
      parameters:
        - in: query
          name: job_id
          schema:
            type: string
            format: uuid
          description: Optional job UUID filter.
        - in: query
          name: limit
          schema:
            type: integer
          description: Maximum number of records to return (default 50, max 200).
        - in: query
          name: offset
          schema:
            type: integer
          description: Offset for pagination (default 0).
      tags:
        - Jobs
      security:
        - cookieAuth: []
      responses:
        '200':
          content:
            application/json:
              schema:
                $ref: '#/components/schemas/JobDeltaRejectionListResponse'
          description: ''
        '400':
          content:
            application/json:
              schema:
                $ref: '#/components/schemas/JobRestErrorResponse'
          description: ''
  /job/rest/jobs/status-choices/:
    get:
      operationId: job_rest_jobs_status_choices_retrieve
      description: Fetch job status choices. Concurrency is controlled in this endpoint
        (E-tag/If-Match)
      tags:
        - Jobs
      security:
        - cookieAuth: []
      responses:
        '200':
          content:
            application/json:
              schema:
                $ref: '#/components/schemas/JobStatusChoicesResponse'
          description: ''
  /job/rest/jobs/weekly-metrics/:
    get:
      operationId: job_rest_jobs_weekly_metrics_list
      description: Fetch weekly metrics data for jobs with time entries in the specified
        week. Concurrency is controlled in this endpoint (E-tag/If-Match).
      parameters:
        - in: query
          name: week
          schema:
            type: string
          description: Month (1-12). Defaults to current month.
      tags:
        - Jobs
      security:
        - cookieAuth: []
      responses:
        '200':
          content:
            application/json:
              schema:
                type: array
                items:
                  $ref: '#/components/schemas/WeeklyMetrics'
          description: ''
  /job/rest/month-end/:
    get:
      operationId: job_rest_month_end_retrieve
      description: |-
        REST API view for month-end processing of special jobs and stock data.

        GET: Returns special jobs data and stock job information for month-end review
        POST: Processes selected jobs for month-end archiving and status updates
      tags:
        - job
      security:
        - cookieAuth: []
      responses:
        '200':
          content:
            application/json:
              schema:
                $ref: '#/components/schemas/MonthEndGetResponse'
          description: ''
    post:
      operationId: job_rest_month_end_create
      description: |-
        REST API view for month-end processing of special jobs and stock data.

        GET: Returns special jobs data and stock job information for month-end review
        POST: Processes selected jobs for month-end archiving and status updates
      summary: Runs month-end operation based on given processed ids
      tags:
        - job
      requestBody:
        content:
          application/json:
            schema:
              $ref: '#/components/schemas/MonthEndPostRequest'
          application/x-www-form-urlencoded:
            schema:
              $ref: '#/components/schemas/MonthEndPostRequest'
          multipart/form-data:
            schema:
              $ref: '#/components/schemas/MonthEndPostRequest'
        required: true
      security:
        - cookieAuth: []
      responses:
        '200':
          content:
            application/json:
              schema:
                $ref: '#/components/schemas/MonthEndPostResponse'
          description: ''
  /job/rest/safety-ai/generate-controls/:
    post:
      operationId: job_rest_safety_ai_generate_controls_create
      description: Generate controls for hazards using AI.
      tags:
        - job
      requestBody:
        content:
          application/json:
            schema:
              $ref: '#/components/schemas/GenerateControlsRequestRequest'
          application/x-www-form-urlencoded:
            schema:
              $ref: '#/components/schemas/GenerateControlsRequestRequest'
          multipart/form-data:
            schema:
              $ref: '#/components/schemas/GenerateControlsRequestRequest'
        required: true
      security:
        - cookieAuth: []
      responses:
        '200':
          content:
            application/json:
              schema:
                $ref: '#/components/schemas/GenerateControlsResponse'
          description: ''
  /job/rest/safety-ai/generate-hazards/:
    post:
      operationId: job_rest_safety_ai_generate_hazards_create
      description: Generate hazards for a task description using AI.
      tags:
        - job
      requestBody:
        content:
          application/json:
            schema:
              $ref: '#/components/schemas/GenerateHazardsRequestRequest'
          application/x-www-form-urlencoded:
            schema:
              $ref: '#/components/schemas/GenerateHazardsRequestRequest'
          multipart/form-data:
            schema:
              $ref: '#/components/schemas/GenerateHazardsRequestRequest'
        required: true
      security:
        - cookieAuth: []
      responses:
        '200':
          content:
            application/json:
              schema:
                $ref: '#/components/schemas/GenerateHazardsResponse'
          description: ''
  /job/rest/safety-ai/improve-document/:
    post:
      operationId: job_rest_safety_ai_improve_document_create
      description: Improve an entire document using AI.
      tags:
        - job
      requestBody:
        content:
          application/json:
            schema:
              $ref: '#/components/schemas/ImproveDocumentRequestRequest'
          application/x-www-form-urlencoded:
            schema:
              $ref: '#/components/schemas/ImproveDocumentRequestRequest'
          multipart/form-data:
            schema:
              $ref: '#/components/schemas/ImproveDocumentRequestRequest'
        required: true
      security:
        - cookieAuth: []
      responses:
        '200':
          content:
            application/json:
              schema:
                $ref: '#/components/schemas/ImproveDocumentResponse'
          description: ''
  /job/rest/safety-ai/improve-section/:
    post:
      operationId: job_rest_safety_ai_improve_section_create
      description: Improve a section of text using AI.
      tags:
        - job
      requestBody:
        content:
          application/json:
            schema:
              $ref: '#/components/schemas/ImproveSectionRequestRequest'
          application/x-www-form-urlencoded:
            schema:
              $ref: '#/components/schemas/ImproveSectionRequestRequest'
          multipart/form-data:
            schema:
              $ref: '#/components/schemas/ImproveSectionRequestRequest'
        required: true
      security:
        - cookieAuth: []
      responses:
        '200':
          content:
            application/json:
              schema:
                $ref: '#/components/schemas/ImproveSectionResponse'
          description: ''
  /job/rest/safety-documents/:
    get:
      operationId: job_rest_safety_documents_list
      description: |-
        ViewSet for SafetyDocument CRUD operations.

        Endpoints:
        - GET    /rest/safety-documents/              - list all documents
        - GET    /rest/safety-documents/<id>/         - retrieve document
        - DELETE /rest/safety-documents/<id>/         - delete document

        Note: Content endpoints (GET/PUT) are handled by SafetyDocumentContentView.
      parameters:
        - in: query
          name: q
          schema:
            type: string
          description: Search by title
        - in: query
          name: type
          schema:
            type: string
          description: Filter by document type (jsa/swp/sop)
      tags:
        - job
      security:
        - cookieAuth: []
      responses:
        '200':
          content:
            application/json:
              schema:
                type: array
                items:
                  $ref: '#/components/schemas/SafetyDocumentList'
          description: ''
  /job/rest/safety-documents/{id}/:
    get:
      operationId: job_rest_safety_documents_retrieve
      description: |-
        ViewSet for SafetyDocument CRUD operations.

        Endpoints:
        - GET    /rest/safety-documents/              - list all documents
        - GET    /rest/safety-documents/<id>/         - retrieve document
        - DELETE /rest/safety-documents/<id>/         - delete document

        Note: Content endpoints (GET/PUT) are handled by SafetyDocumentContentView.
      parameters:
        - in: path
          name: id
          schema:
            type: string
            format: uuid
          description: A UUID string identifying this Safety Document.
          required: true
      tags:
        - job
      security:
        - cookieAuth: []
      responses:
        '200':
          content:
            application/json:
              schema:
                $ref: '#/components/schemas/SafetyDocument'
          description: ''
    delete:
      operationId: job_rest_safety_documents_destroy
      description: |-
        ViewSet for SafetyDocument CRUD operations.

        Endpoints:
        - GET    /rest/safety-documents/              - list all documents
        - GET    /rest/safety-documents/<id>/         - retrieve document
        - DELETE /rest/safety-documents/<id>/         - delete document

        Note: Content endpoints (GET/PUT) are handled by SafetyDocumentContentView.
      parameters:
        - in: path
          name: id
          schema:
            type: string
            format: uuid
          description: A UUID string identifying this Safety Document.
          required: true
      tags:
        - job
      security:
        - cookieAuth: []
      responses:
        '204':
          description: No response body
  /job/rest/safety-documents/{id}/content/:
    get:
      operationId: job_rest_safety_documents_content_retrieve
      description: |-
        GET/PUT content for a safety document stored in Google Docs.

        - GET: Fetch current content from Google Docs
        - PUT: Push updated content to Google Docs
      parameters:
        - in: path
          name: id
          schema:
            type: string
            format: uuid
          required: true
      tags:
        - job
      security:
        - cookieAuth: []
      responses:
        '200':
          content:
            application/json:
              schema:
                $ref: '#/components/schemas/SafetyDocumentContentResponse'
          description: ''
    put:
      operationId: job_rest_safety_documents_content_update
      description: |-
        GET/PUT content for a safety document stored in Google Docs.

        - GET: Fetch current content from Google Docs
        - PUT: Push updated content to Google Docs
      parameters:
        - in: path
          name: id
          schema:
            type: string
            format: uuid
          required: true
      tags:
        - job
      requestBody:
        content:
          application/json:
            schema:
              $ref: '#/components/schemas/SafetyDocumentContentUpdateRequest'
          application/x-www-form-urlencoded:
            schema:
              $ref: '#/components/schemas/SafetyDocumentContentUpdateRequest'
          multipart/form-data:
            schema:
              $ref: '#/components/schemas/SafetyDocumentContentUpdateRequest'
      security:
        - cookieAuth: []
      responses:
        '200':
          content:
            application/json:
              schema:
                $ref: '#/components/schemas/SafetyDocument'
          description: ''
  /job/rest/sop/:
    get:
      operationId: job_rest_sop_list
      description: List all Standard Operating Procedures.
      tags:
        - job
      security:
        - cookieAuth: []
      responses:
        '200':
          content:
            application/json:
              schema:
                type: array
                items:
                  $ref: '#/components/schemas/SafetyDocumentList'
          description: ''
  /job/rest/sop/generate/:
    post:
      operationId: job_rest_sop_generate_create
      description: Generate a new Standard Operating Procedure.
      tags:
        - job
      requestBody:
        content:
          application/json:
            schema:
              $ref: '#/components/schemas/SOPGenerateRequestRequest'
          application/x-www-form-urlencoded:
            schema:
              $ref: '#/components/schemas/SOPGenerateRequestRequest'
          multipart/form-data:
            schema:
              $ref: '#/components/schemas/SOPGenerateRequestRequest'
        required: true
      security:
        - cookieAuth: []
      responses:
        '200':
          content:
            application/json:
              schema:
                $ref: '#/components/schemas/SafetyDocument'
          description: ''
  /job/rest/swp/:
    get:
      operationId: job_rest_swp_list
      description: List all Safe Work Procedures.
      tags:
        - job
      security:
        - cookieAuth: []
      responses:
        '200':
          content:
            application/json:
              schema:
                type: array
                items:
                  $ref: '#/components/schemas/SafetyDocumentList'
          description: ''
  /job/rest/swp/generate/:
    post:
      operationId: job_rest_swp_generate_create
      description: Generate a new Safe Work Procedure.
      tags:
        - job
      requestBody:
        content:
          application/json:
            schema:
              $ref: '#/components/schemas/SWPGenerateRequestRequest'
          application/x-www-form-urlencoded:
            schema:
              $ref: '#/components/schemas/SWPGenerateRequestRequest'
          multipart/form-data:
            schema:
              $ref: '#/components/schemas/SWPGenerateRequestRequest'
        required: true
      security:
        - cookieAuth: []
      responses:
        '200':
          content:
            application/json:
              schema:
                $ref: '#/components/schemas/SafetyDocument'
          description: ''
  /job/rest/timesheet/entries/:
    get:
      operationId: job_rest_timesheet_entries_retrieve
      description: Fetches all timesheet entries (CostLines) for a specific staff
        member and date.
      summary: Get timesheet entries for a staff member on a specific date
      tags:
        - job
      security:
        - cookieAuth: []
      responses:
        '200':
          content:
            application/json:
              schema:
                $ref: '#/components/schemas/ModernTimesheetEntryGetResponse'
          description: ''
        '400':
          content:
            application/json:
              schema:
                $ref: '#/components/schemas/ModernTimesheetErrorResponse'
          description: ''
        '404':
          content:
            application/json:
              schema:
                $ref: '#/components/schemas/ModernTimesheetErrorResponse'
          description: ''
        '500':
          content:
            application/json:
              schema:
                $ref: '#/components/schemas/ModernTimesheetErrorResponse'
          description: ''
    post:
      operationId: job_rest_timesheet_entries_create
      description: Creates a new timesheet entry for a staff member on a specific
        date.
      summary: Create a timesheet entry as a CostLine
      tags:
        - job
      requestBody:
        content:
          application/json:
            schema:
              $ref: '#/components/schemas/ModernTimesheetEntryPostRequest'
          application/x-www-form-urlencoded:
            schema:
              $ref: '#/components/schemas/ModernTimesheetEntryPostRequest'
          multipart/form-data:
            schema:
              $ref: '#/components/schemas/ModernTimesheetEntryPostRequest'
        required: true
      security:
        - cookieAuth: []
      responses:
        '201':
          content:
            application/json:
              schema:
                $ref: '#/components/schemas/ModernTimesheetEntryPostResponse'
          description: ''
        '400':
          content:
            application/json:
              schema:
                $ref: '#/components/schemas/ModernTimesheetErrorResponse'
          description: ''
        '404':
          content:
            application/json:
              schema:
                $ref: '#/components/schemas/ModernTimesheetErrorResponse'
          description: ''
        '500':
          content:
            application/json:
              schema:
                $ref: '#/components/schemas/ModernTimesheetErrorResponse'
          description: ''
  /job/rest/timesheet/jobs/{job_id}/:
    get:
      operationId: job_rest_timesheet_jobs_retrieve
      description: Get all timesheet cost lines for a job
      parameters:
        - in: path
          name: job_id
          schema:
            type: string
            format: uuid
          required: true
      tags:
        - job
      security:
        - cookieAuth: []
      responses:
        '200':
          content:
            application/json:
              schema:
                $ref: '#/components/schemas/ModernTimesheetJobGetResponse'
          description: ''
  /job/rest/timesheet/staff/{staff_id}/date/{entry_date}/:
    get:
      operationId: job_rest_timesheet_staff_date_retrieve
      description: Get all cost lines for a staff member on a specific date
      parameters:
        - in: path
          name: entry_date
          schema:
            type: string
          required: true
        - in: path
          name: staff_id
          schema:
            type: string
            format: uuid
          required: true
      tags:
        - job
      security:
        - cookieAuth: []
      responses:
        '200':
          content:
            application/json:
              schema:
                $ref: '#/components/schemas/ModernTimesheetDayGetResponse'
          description: ''
  /purchasing/rest/all-jobs/:
    get:
      operationId: purchasing_rest_all_jobs_retrieve
      description: Get all jobs with stock holding job flag.
      tags:
        - purchasing
      security:
        - cookieAuth: []
        - {}
      responses:
        '200':
          content:
            application/json:
              schema:
                $ref: '#/components/schemas/AllJobsResponse'
          description: ''
  /purchasing/rest/delivery-receipts/:
    post:
      operationId: purchasing_rest_delivery_receipts_create
      description: |-
        REST API view for processing delivery receipts.

        POST: Processes delivery receipt for a purchase order with stock allocations.
        Concurrency is controlled in this endpoint (ETag/If-Match).
      tags:
        - purchasing
      requestBody:
        content:
          application/json:
            schema:
              $ref: '#/components/schemas/DeliveryReceiptRequest'
          application/x-www-form-urlencoded:
            schema:
              $ref: '#/components/schemas/DeliveryReceiptRequest'
          multipart/form-data:
            schema:
              $ref: '#/components/schemas/DeliveryReceiptRequest'
        required: true
      security:
        - cookieAuth: []
        - {}
      responses:
        '200':
          content:
            application/json:
              schema:
                $ref: '#/components/schemas/DeliveryReceiptResponse'
          description: ''
        '400':
          content:
            application/json:
              schema:
                $ref: '#/components/schemas/DeliveryReceiptResponse'
          description: ''
  /purchasing/rest/jobs/:
    get:
      operationId: purchasing_rest_jobs_retrieve
      description: Get list of jobs suitable for purchasing operations.
      tags:
        - purchasing
      security:
        - cookieAuth: []
        - {}
      responses:
        '200':
          content:
            application/json:
              schema:
                $ref: '#/components/schemas/PurchasingJobsResponse'
          description: ''
  /purchasing/rest/product-mappings/:
    get:
      operationId: listProductMappings
      description: Get list of product mappings prioritizing unvalidated ones.
      tags:
        - Product Mapping
      security:
        - cookieAuth: []
        - {}
      responses:
        '200':
          content:
            application/json:
              schema:
                $ref: '#/components/schemas/ProductMappingListResponse'
          description: ''
  /purchasing/rest/product-mappings/{mapping_id}/validate/:
    post:
      operationId: validateProductMapping
      description: Validate a product parsing mapping.
      parameters:
        - in: path
          name: mapping_id
          schema:
            type: string
            format: uuid
          required: true
      tags:
        - Product Mapping
      requestBody:
        content:
          application/json:
            schema:
              $ref: '#/components/schemas/ProductMappingValidateRequest'
          application/x-www-form-urlencoded:
            schema:
              $ref: '#/components/schemas/ProductMappingValidateRequest'
          multipart/form-data:
            schema:
              $ref: '#/components/schemas/ProductMappingValidateRequest'
      security:
        - cookieAuth: []
        - {}
      responses:
        '200':
          content:
            application/json:
              schema:
                $ref: '#/components/schemas/ProductMappingValidateResponse'
          description: ''
        '400':
          content:
            application/json:
              schema:
                $ref: '#/components/schemas/ProductMappingValidateResponse'
          description: ''
        '404':
          content:
            application/json:
              schema:
                $ref: '#/components/schemas/ProductMappingValidateResponse'
          description: ''
  /purchasing/rest/purchase-orders/:
    get:
      operationId: listPurchaseOrders
      description: Get list of purchase orders with optional status filtering.
      tags:
        - purchasing
      security:
        - cookieAuth: []
        - {}
      responses:
        '200':
          content:
            application/json:
              schema:
                type: array
                items:
                  $ref: '#/components/schemas/PurchaseOrderList'
          description: ''
    post:
      operationId: purchasing_rest_purchase_orders_create
      description: Create new purchase order.
      tags:
        - purchasing
      requestBody:
        content:
          application/json:
            schema:
              $ref: '#/components/schemas/PurchaseOrderCreateRequest'
          application/x-www-form-urlencoded:
            schema:
              $ref: '#/components/schemas/PurchaseOrderCreateRequest'
          multipart/form-data:
            schema:
              $ref: '#/components/schemas/PurchaseOrderCreateRequest'
      security:
        - cookieAuth: []
        - {}
      responses:
        '200':
          content:
            application/json:
              schema:
                $ref: '#/components/schemas/PurchaseOrderCreate'
          description: ''
  /purchasing/rest/purchase-orders/{id}/:
    get:
      operationId: retrievePurchaseOrder
      description: Get purchase order details including lines.
      parameters:
        - in: path
          name: id
          schema:
            type: string
            format: uuid
          required: true
      tags:
        - purchasing
      security:
        - cookieAuth: []
        - {}
      responses:
        '200':
          content:
            application/json:
              schema:
                $ref: '#/components/schemas/PurchaseOrderDetail'
          description: ''
    patch:
      operationId: purchasing_rest_purchase_orders_partial_update
      description: |-
        Update purchase order.

        Concurrency is controlled in this endpoint (ETag/If-Match).
      parameters:
        - in: path
          name: id
          schema:
            type: string
            format: uuid
          required: true
      tags:
        - purchasing
      requestBody:
        content:
          application/json:
            schema:
              $ref: '#/components/schemas/PatchedPurchaseOrderUpdateRequest'
          application/x-www-form-urlencoded:
            schema:
              $ref: '#/components/schemas/PatchedPurchaseOrderUpdateRequest'
          multipart/form-data:
            schema:
              $ref: '#/components/schemas/PatchedPurchaseOrderUpdateRequest'
      security:
        - cookieAuth: []
        - {}
      responses:
        '200':
          content:
            application/json:
              schema:
                $ref: '#/components/schemas/PurchaseOrderUpdate'
          description: ''
  /purchasing/rest/purchase-orders/{po_id}/allocations/:
    get:
      operationId: purchasing_rest_purchase_orders_allocations_retrieve
      description: Get existing allocations for a purchase order.
      parameters:
        - in: path
          name: po_id
          schema:
            type: string
            format: uuid
          required: true
      tags:
        - purchasing
      security:
        - cookieAuth: []
        - {}
      responses:
        '200':
          content:
            application/json:
              schema:
                $ref: '#/components/schemas/PurchaseOrderAllocationsResponse'
          description: ''
  /purchasing/rest/purchase-orders/{po_id}/allocations/{allocation_type}/{allocation_id}/details/:
    get:
      operationId: getAllocationDetails
      description: Get details about a specific allocation before deletion.
      parameters:
        - in: path
          name: allocation_id
          schema:
            type: string
            format: uuid
          required: true
        - in: path
          name: allocation_type
          schema:
            type: string
          required: true
        - in: path
          name: po_id
          schema:
            type: string
            format: uuid
          required: true
      tags:
        - purchasing
      security:
        - cookieAuth: []
        - {}
      responses:
        '200':
          content:
            application/json:
              schema:
                $ref: '#/components/schemas/AllocationDetailsResponse'
          description: ''
  /purchasing/rest/purchase-orders/{po_id}/email/:
    post:
      operationId: getPurchaseOrderEmail
      description: Generate email data for the specified purchase order.
      parameters:
        - in: path
          name: po_id
          schema:
            type: string
            format: uuid
          required: true
      tags:
        - purchasing
      requestBody:
        content:
          application/json:
            schema:
              $ref: '#/components/schemas/PurchaseOrderEmailRequest'
          application/x-www-form-urlencoded:
            schema:
              $ref: '#/components/schemas/PurchaseOrderEmailRequest'
          multipart/form-data:
            schema:
              $ref: '#/components/schemas/PurchaseOrderEmailRequest'
      security:
        - cookieAuth: []
        - {}
      responses:
        '200':
          content:
            application/json:
              schema:
                $ref: '#/components/schemas/PurchaseOrderEmailResponse'
          description: ''
        '400':
          content:
            application/json:
              schema:
                $ref: '#/components/schemas/PurchaseOrderEmailResponse'
          description: ''
  /purchasing/rest/purchase-orders/{po_id}/events/:
    get:
      operationId: listPurchaseOrderEvents
      description: List all events/comments for a purchase order.
      parameters:
        - in: path
          name: po_id
          schema:
            type: string
            format: uuid
          required: true
      tags:
        - Purchase Orders
      security:
        - cookieAuth: []
        - {}
      responses:
        '200':
          content:
            application/json:
              schema:
                $ref: '#/components/schemas/PurchaseOrderEventsResponse'
          description: ''
        '404':
          content:
            application/json:
              schema:
                $ref: '#/components/schemas/PurchasingErrorResponse'
          description: ''
    post:
      operationId: createPurchaseOrderEvent
      description: Create a new event/comment on a purchase order.
      parameters:
        - in: path
          name: po_id
          schema:
            type: string
            format: uuid
          required: true
      tags:
        - Purchase Orders
      requestBody:
        content:
          application/json:
            schema:
              $ref: '#/components/schemas/PurchaseOrderEventCreateRequest'
          application/x-www-form-urlencoded:
            schema:
              $ref: '#/components/schemas/PurchaseOrderEventCreateRequest'
          multipart/form-data:
            schema:
              $ref: '#/components/schemas/PurchaseOrderEventCreateRequest'
        required: true
      security:
        - cookieAuth: []
        - {}
      responses:
        '201':
          content:
            application/json:
              schema:
                $ref: '#/components/schemas/PurchaseOrderEventCreateResponse'
          description: ''
        '400':
          content:
            application/json:
              schema:
                $ref: '#/components/schemas/PurchasingErrorResponse'
          description: ''
        '404':
          content:
            application/json:
              schema:
                $ref: '#/components/schemas/PurchasingErrorResponse'
          description: ''
  /purchasing/rest/purchase-orders/{po_id}/lines/{line_id}/allocations/delete/:
    post:
      operationId: deleteAllocation
      description: Delete a specific allocation (Stock item or CostLine) from a purchase
        order line.
      parameters:
        - in: path
          name: line_id
          schema:
            type: string
            format: uuid
          required: true
        - in: path
          name: po_id
          schema:
            type: string
            format: uuid
          required: true
      tags:
        - purchasing
      requestBody:
        content:
          application/json:
            schema:
              $ref: '#/components/schemas/AllocationDeleteRequest'
          application/x-www-form-urlencoded:
            schema:
              $ref: '#/components/schemas/AllocationDeleteRequest'
          multipart/form-data:
            schema:
              $ref: '#/components/schemas/AllocationDeleteRequest'
        required: true
      security:
        - cookieAuth: []
        - {}
      responses:
        '200':
          content:
            application/json:
              schema:
                $ref: '#/components/schemas/AllocationDeleteResponse'
          description: ''
        '400':
          content:
            application/json:
              schema:
                $ref: '#/components/schemas/AllocationDeleteResponse'
          description: ''
  /purchasing/rest/purchase-orders/{po_id}/pdf/:
    get:
      operationId: getPurchaseOrderPDF
      description: Generate and download PDF for the specified purchase order.
      parameters:
        - in: path
          name: po_id
          schema:
            type: string
            format: uuid
          required: true
      tags:
        - purchasing
      security:
        - cookieAuth: []
        - {}
      responses:
        '200':
          content:
            application/json:
              schema:
                type: string
                format: binary
          description: PDF file attachment
        '404':
          content:
            application/json:
              schema:
                $ref: '#/components/schemas/PurchasingErrorResponse'
          description: ''
        '500':
          content:
            application/json:
              schema:
                $ref: '#/components/schemas/PurchasingErrorResponse'
          description: ''
  /purchasing/rest/stock/:
    get:
      operationId: purchasing_rest_stock_list
      description: |-
        ViewSet for Stock CRUD operations.

        Endpoints:
        - GET    /purchasing/rest/stock/              - list all active stock
        - POST   /purchasing/rest/stock/              - create stock item
        - GET    /purchasing/rest/stock/<id>/         - retrieve stock item
        - PUT    /purchasing/rest/stock/<id>/         - full update
        - PATCH  /purchasing/rest/stock/<id>/         - partial update
        - DELETE /purchasing/rest/stock/<id>/         - soft delete (sets is_active=False)

        Custom Actions:
        - POST   /purchasing/rest/stock/<id>/consume/ - consume stock for a job
      tags:
        - purchasing
      security:
        - cookieAuth: []
      responses:
        '200':
          content:
            application/json:
              schema:
                type: array
                items:
                  $ref: '#/components/schemas/StockItem'
          description: ''
    post:
      operationId: purchasing_rest_stock_create
      description: |-
        ViewSet for Stock CRUD operations.

        Endpoints:
        - GET    /purchasing/rest/stock/              - list all active stock
        - POST   /purchasing/rest/stock/              - create stock item
        - GET    /purchasing/rest/stock/<id>/         - retrieve stock item
        - PUT    /purchasing/rest/stock/<id>/         - full update
        - PATCH  /purchasing/rest/stock/<id>/         - partial update
        - DELETE /purchasing/rest/stock/<id>/         - soft delete (sets is_active=False)

        Custom Actions:
        - POST   /purchasing/rest/stock/<id>/consume/ - consume stock for a job
      tags:
        - purchasing
      requestBody:
        content:
          application/json:
            schema:
              $ref: '#/components/schemas/StockItemRequest'
          application/x-www-form-urlencoded:
            schema:
              $ref: '#/components/schemas/StockItemRequest'
          multipart/form-data:
            schema:
              $ref: '#/components/schemas/StockItemRequest'
        required: true
      security:
        - cookieAuth: []
      responses:
        '201':
          content:
            application/json:
              schema:
                $ref: '#/components/schemas/StockItem'
          description: ''
  /purchasing/rest/stock/{id}/:
    get:
      operationId: purchasing_rest_stock_retrieve
      description: |-
        ViewSet for Stock CRUD operations.

        Endpoints:
        - GET    /purchasing/rest/stock/              - list all active stock
        - POST   /purchasing/rest/stock/              - create stock item
        - GET    /purchasing/rest/stock/<id>/         - retrieve stock item
        - PUT    /purchasing/rest/stock/<id>/         - full update
        - PATCH  /purchasing/rest/stock/<id>/         - partial update
        - DELETE /purchasing/rest/stock/<id>/         - soft delete (sets is_active=False)

        Custom Actions:
        - POST   /purchasing/rest/stock/<id>/consume/ - consume stock for a job
      parameters:
        - in: path
          name: id
          schema:
            type: string
            format: uuid
          description: A UUID string identifying this stock.
          required: true
      tags:
        - purchasing
      security:
        - cookieAuth: []
      responses:
        '200':
          content:
            application/json:
              schema:
                $ref: '#/components/schemas/StockItem'
          description: ''
    put:
      operationId: purchasing_rest_stock_update
      description: |-
        ViewSet for Stock CRUD operations.

        Endpoints:
        - GET    /purchasing/rest/stock/              - list all active stock
        - POST   /purchasing/rest/stock/              - create stock item
        - GET    /purchasing/rest/stock/<id>/         - retrieve stock item
        - PUT    /purchasing/rest/stock/<id>/         - full update
        - PATCH  /purchasing/rest/stock/<id>/         - partial update
        - DELETE /purchasing/rest/stock/<id>/         - soft delete (sets is_active=False)

        Custom Actions:
        - POST   /purchasing/rest/stock/<id>/consume/ - consume stock for a job
      parameters:
        - in: path
          name: id
          schema:
            type: string
            format: uuid
          description: A UUID string identifying this stock.
          required: true
      tags:
        - purchasing
      requestBody:
        content:
          application/json:
            schema:
              $ref: '#/components/schemas/StockItemRequest'
          application/x-www-form-urlencoded:
            schema:
              $ref: '#/components/schemas/StockItemRequest'
          multipart/form-data:
            schema:
              $ref: '#/components/schemas/StockItemRequest'
        required: true
      security:
        - cookieAuth: []
      responses:
        '200':
          content:
            application/json:
              schema:
                $ref: '#/components/schemas/StockItem'
          description: ''
    patch:
      operationId: purchasing_rest_stock_partial_update
      description: |-
        ViewSet for Stock CRUD operations.

        Endpoints:
        - GET    /purchasing/rest/stock/              - list all active stock
        - POST   /purchasing/rest/stock/              - create stock item
        - GET    /purchasing/rest/stock/<id>/         - retrieve stock item
        - PUT    /purchasing/rest/stock/<id>/         - full update
        - PATCH  /purchasing/rest/stock/<id>/         - partial update
        - DELETE /purchasing/rest/stock/<id>/         - soft delete (sets is_active=False)

        Custom Actions:
        - POST   /purchasing/rest/stock/<id>/consume/ - consume stock for a job
      parameters:
        - in: path
          name: id
          schema:
            type: string
            format: uuid
          description: A UUID string identifying this stock.
          required: true
      tags:
        - purchasing
      requestBody:
        content:
          application/json:
            schema:
              $ref: '#/components/schemas/PatchedStockItemRequest'
          application/x-www-form-urlencoded:
            schema:
              $ref: '#/components/schemas/PatchedStockItemRequest'
          multipart/form-data:
            schema:
              $ref: '#/components/schemas/PatchedStockItemRequest'
      security:
        - cookieAuth: []
      responses:
        '200':
          content:
            application/json:
              schema:
                $ref: '#/components/schemas/StockItem'
          description: ''
    delete:
      operationId: purchasing_rest_stock_destroy
      description: |-
        ViewSet for Stock CRUD operations.

        Endpoints:
        - GET    /purchasing/rest/stock/              - list all active stock
        - POST   /purchasing/rest/stock/              - create stock item
        - GET    /purchasing/rest/stock/<id>/         - retrieve stock item
        - PUT    /purchasing/rest/stock/<id>/         - full update
        - PATCH  /purchasing/rest/stock/<id>/         - partial update
        - DELETE /purchasing/rest/stock/<id>/         - soft delete (sets is_active=False)

        Custom Actions:
        - POST   /purchasing/rest/stock/<id>/consume/ - consume stock for a job
      parameters:
        - in: path
          name: id
          schema:
            type: string
            format: uuid
          description: A UUID string identifying this stock.
          required: true
      tags:
        - purchasing
      security:
        - cookieAuth: []
      responses:
        '204':
          description: No response body
  /purchasing/rest/stock/{id}/consume/:
    post:
      operationId: consumeStock
      description: Consume stock for a job, reducing available quantity.
      parameters:
        - in: path
          name: id
          schema:
            type: string
            format: uuid
          description: A UUID string identifying this stock.
          required: true
      tags:
        - purchasing
      requestBody:
        content:
          application/json:
            schema:
              $ref: '#/components/schemas/StockConsumeRequest'
          application/x-www-form-urlencoded:
            schema:
              $ref: '#/components/schemas/StockConsumeRequest'
          multipart/form-data:
            schema:
              $ref: '#/components/schemas/StockConsumeRequest'
        required: true
      security:
        - cookieAuth: []
      responses:
        '200':
          content:
            application/json:
              schema:
                $ref: '#/components/schemas/StockConsumeResponse'
          description: ''
  /purchasing/rest/supplier-price-status/:
    get:
      operationId: getSupplierPriceStatus
      description: |-
        Return latest price upload status per supplier.

        Minimal-impact: read-only query over existing Client and SupplierPriceList
        models. No migrations required.
      tags:
        - purchasing
      security:
        - cookieAuth: []
        - {}
      responses:
        '200':
          content:
            application/json:
              schema:
                $ref: '#/components/schemas/SupplierPriceStatusResponse'
          description: ''
  /purchasing/rest/xero-items/:
    get:
      operationId: purchasing_rest_xero_items_retrieve
      description: Return list of items from Xero.
      tags:
        - purchasing
      security:
        - cookieAuth: []
        - {}
      responses:
        '200':
          content:
            application/json:
              schema:
                $ref: '#/components/schemas/XeroItemListResponse'
          description: ''
  /quoting/api/django-job-executions/:
    get:
      operationId: quoting_api_django_job_executions_list
      parameters:
        - name: search
          required: false
          in: query
          description: A search term.
          schema:
            type: string
      tags:
        - quoting
      security:
        - cookieAuth: []
        - {}
      responses:
        '200':
          content:
            application/json:
              schema:
                type: array
                items:
                  $ref: '#/components/schemas/DjangoJobExecution'
          description: ''
  /quoting/api/django-job-executions/{id}/:
    get:
      operationId: quoting_api_django_job_executions_retrieve
      parameters:
        - in: path
          name: id
          schema:
            type: integer
            description: Unique ID for this job execution.
          required: true
      tags:
        - quoting
      security:
        - cookieAuth: []
        - {}
      responses:
        '200':
          content:
            application/json:
              schema:
                $ref: '#/components/schemas/DjangoJobExecution'
          description: ''
  /quoting/api/django-jobs/:
    get:
      operationId: quoting_api_django_jobs_list
      parameters:
        - name: search
          required: false
          in: query
          description: A search term.
          schema:
            type: string
      tags:
        - quoting
      security:
        - cookieAuth: []
        - {}
      responses:
        '200':
          content:
            application/json:
              schema:
                type: array
                items:
                  $ref: '#/components/schemas/DjangoJob'
          description: ''
    post:
      operationId: quoting_api_django_jobs_create
      tags:
        - quoting
      requestBody:
        content:
          application/json:
            schema:
              $ref: '#/components/schemas/DjangoJobRequest'
          application/x-www-form-urlencoded:
            schema:
              $ref: '#/components/schemas/DjangoJobRequest'
          multipart/form-data:
            schema:
              $ref: '#/components/schemas/DjangoJobRequest'
        required: true
      security:
        - cookieAuth: []
        - {}
      responses:
        '201':
          content:
            application/json:
              schema:
                $ref: '#/components/schemas/DjangoJob'
          description: ''
  /quoting/api/django-jobs/{id}/:
    get:
      operationId: quoting_api_django_jobs_retrieve
      parameters:
        - in: path
          name: id
          schema:
            type: string
            description: Unique id for this job.
          required: true
      tags:
        - quoting
      security:
        - cookieAuth: []
        - {}
      responses:
        '200':
          content:
            application/json:
              schema:
                $ref: '#/components/schemas/DjangoJob'
          description: ''
    put:
      operationId: quoting_api_django_jobs_update
      parameters:
        - in: path
          name: id
          schema:
            type: string
            description: Unique id for this job.
          required: true
      tags:
        - quoting
      requestBody:
        content:
          application/json:
            schema:
              $ref: '#/components/schemas/DjangoJobRequest'
          application/x-www-form-urlencoded:
            schema:
              $ref: '#/components/schemas/DjangoJobRequest'
          multipart/form-data:
            schema:
              $ref: '#/components/schemas/DjangoJobRequest'
        required: true
      security:
        - cookieAuth: []
        - {}
      responses:
        '200':
          content:
            application/json:
              schema:
                $ref: '#/components/schemas/DjangoJob'
          description: ''
    patch:
      operationId: quoting_api_django_jobs_partial_update
      parameters:
        - in: path
          name: id
          schema:
            type: string
            description: Unique id for this job.
          required: true
      tags:
        - quoting
      requestBody:
        content:
          application/json:
            schema:
              $ref: '#/components/schemas/PatchedDjangoJobRequest'
          application/x-www-form-urlencoded:
            schema:
              $ref: '#/components/schemas/PatchedDjangoJobRequest'
          multipart/form-data:
            schema:
              $ref: '#/components/schemas/PatchedDjangoJobRequest'
      security:
        - cookieAuth: []
        - {}
      responses:
        '200':
          content:
            application/json:
              schema:
                $ref: '#/components/schemas/DjangoJob'
          description: ''
    delete:
      operationId: quoting_api_django_jobs_destroy
      parameters:
        - in: path
          name: id
          schema:
            type: string
            description: Unique id for this job.
          required: true
      tags:
        - quoting
      security:
        - cookieAuth: []
        - {}
      responses:
        '204':
          description: No response body
  /rest/app-errors/:
    get:
      operationId: rest_app_errors_retrieve
      description: |-
        REST-style view that exposes AppError telemetry for admin monitoring.

        Supports pagination via ``limit``/``offset`` query params and optional filters:
        - ``app`` (icontains match)
        - ``severity`` (exact integer)
        - ``resolved`` (boolean)
        - ``job_id`` / ``user_id`` (UUID strings)
      tags:
        - rest
      security:
        - cookieAuth: []
      responses:
        '200':
          content:
            application/json:
              schema:
                $ref: '#/components/schemas/AppErrorListResponse'
          description: ''
  /timesheets/api/daily/{target_date}/:
    get:
      operationId: getDailyTimesheetSummaryByDate
      description: |-
        Get daily timesheet summary for all staff

        Args:
            target_date: Date in YYYY-MM-DD format (required)

        Returns:
            JSON response with daily timesheet data
      parameters:
        - in: path
          name: target_date
          schema:
            type: string
          required: true
      tags:
        - timesheets
      security:
        - cookieAuth: []
      responses:
        '200':
          content:
            application/json:
              schema:
                $ref: '#/components/schemas/DailyTimesheetSummary'
          description: ''
  /timesheets/api/jobs/:
    get:
      operationId: timesheets_api_jobs_retrieve
      description: Get list of active jobs for timesheet entries using CostSet system.
      tags:
        - timesheets
      security:
        - cookieAuth: []
      responses:
        '200':
          content:
            application/json:
              schema:
                $ref: '#/components/schemas/JobsListResponse'
          description: ''
  /timesheets/api/payroll/pay-runs/:
    get:
      operationId: timesheets_api_payroll_pay_runs_retrieve
      description: Return all pay runs for the configured payroll calendar.
      summary: List pay runs
      tags:
        - timesheets
      security:
        - cookieAuth: []
      responses:
        '200':
          content:
            application/json:
              schema:
                $ref: '#/components/schemas/PayRunListResponse'
          description: ''
        '500':
          content:
            application/json:
              schema:
                $ref: '#/components/schemas/ClientErrorResponse'
          description: ''
  /timesheets/api/payroll/pay-runs/create:
    post:
      operationId: timesheets_api_payroll_pay_runs_create_create
      description: Create a new pay run for the specified week.
      summary: Create pay run for a week
      tags:
        - timesheets
      requestBody:
        content:
          application/json:
            schema:
              $ref: '#/components/schemas/CreatePayRunRequest'
          application/x-www-form-urlencoded:
            schema:
              $ref: '#/components/schemas/CreatePayRunRequest'
          multipart/form-data:
            schema:
              $ref: '#/components/schemas/CreatePayRunRequest'
        required: true
      security:
        - cookieAuth: []
      responses:
        '201':
          content:
            application/json:
              schema:
                $ref: '#/components/schemas/CreatePayRunResponse'
          description: ''
        '400':
          content:
            application/json:
              schema:
                $ref: '#/components/schemas/ClientErrorResponse'
          description: ''
        '409':
          content:
            application/json:
              schema:
                $ref: '#/components/schemas/ClientErrorResponse'
          description: ''
        '500':
          content:
            application/json:
              schema:
                $ref: '#/components/schemas/ClientErrorResponse'
          description: ''
  /timesheets/api/payroll/pay-runs/refresh:
    post:
      operationId: timesheets_api_payroll_pay_runs_refresh_create
      description: Synchronize local pay run cache with Xero.
      summary: Refresh cached pay runs from Xero
      tags:
        - timesheets
      requestBody:
        content:
          application/json:
            schema:
              $ref: '#/components/schemas/PayRunSyncResponseRequest'
          application/x-www-form-urlencoded:
            schema:
              $ref: '#/components/schemas/PayRunSyncResponseRequest'
          multipart/form-data:
            schema:
              $ref: '#/components/schemas/PayRunSyncResponseRequest'
        required: true
      security:
        - cookieAuth: []
      responses:
        '200':
          content:
            application/json:
              schema:
                $ref: '#/components/schemas/PayRunSyncResponse'
          description: ''
        '500':
          content:
            application/json:
              schema:
                $ref: '#/components/schemas/ClientErrorResponse'
          description: ''
  /timesheets/api/payroll/post-staff-week/:
    post:
      operationId: timesheets_api_payroll_post_staff_week_create
      description: |-
        Start posting timesheets. Returns a task_id to use with the stream endpoint.

        Use GET /api/payroll/post-staff-week/stream/{task_id}/ to receive SSE progress.
      summary: Start posting weekly timesheets to Xero Payroll
      tags:
        - timesheets
      requestBody:
        content:
          application/json:
            schema:
              $ref: '#/components/schemas/PostWeekToXeroRequest'
          application/x-www-form-urlencoded:
            schema:
              $ref: '#/components/schemas/PostWeekToXeroRequest'
          multipart/form-data:
            schema:
              $ref: '#/components/schemas/PostWeekToXeroRequest'
        required: true
      security:
        - cookieAuth: []
      responses:
        '200':
          description: No response body
  /timesheets/api/staff/:
    get:
      operationId: timesheets_api_staff_retrieve
      description: Get filtered list of staff members for a specific date.
      summary: Returns staff members excluding system and users for a specific date
      parameters:
        - in: query
          name: date
          schema:
            type: string
          description: Date parameter in format YYYY-MM-DD
      tags:
        - timesheets
      security:
        - cookieAuth: []
      responses:
        '200':
          content:
            application/json:
              schema:
                $ref: '#/components/schemas/StaffListResponse'
          description: ''
  /timesheets/api/staff/{staff_id}/daily/{target_date}/:
    get:
      operationId: getStaffDailyTimesheetDetailByDate
      description: |-
        Get detailed timesheet data for a specific staff member

        Args:
            staff_id: Staff member ID
            target_date: Date in YYYY-MM-DD format (required)

        Returns:
            JSON response with staff timesheet detail
      parameters:
        - in: path
          name: staff_id
          schema:
            type: string
          required: true
        - in: path
          name: target_date
          schema:
            type: string
          required: true
      tags:
        - timesheets
      security:
        - cookieAuth: []
      responses:
        '200':
          content:
            application/json:
              schema:
                $ref: '#/components/schemas/DailyTimesheetSummary'
          description: ''
  /timesheets/api/weekly/:
    get:
      operationId: timesheets_api_weekly_retrieve
      description: Return weekly timesheet data with payroll fields (5/7 days).
      summary: Weekly overview with payroll data (Mon�Sun/Mon�Fri)
      parameters:
        - in: query
          name: start_date
          schema:
            type: string
            format: date
          description: Monday of target week in YYYY-MM-DD format. Defaults to current
            week.
      tags:
        - timesheets
      security:
        - cookieAuth: []
      responses:
        '200':
          content:
            application/json:
              schema:
                $ref: '#/components/schemas/WeeklyTimesheetData'
          description: ''
        '400':
          content:
            application/json:
              schema:
                $ref: '#/components/schemas/ClientErrorResponse'
          description: ''
        '500':
          content:
            application/json:
              schema:
                $ref: '#/components/schemas/ClientErrorResponse'
          description: ''
  /xero-errors/:
    get:
      operationId: xero_errors_list
      description: |-
        API view for listing Xero synchronization errors.

        Returns a paginated list of all XeroError records ordered by timestamp
        (most recent first). Useful for monitoring and debugging Xero integration
        issues.

        Endpoint: /api/xero/errors/
      parameters:
        - name: page
          required: false
          in: query
          description: A page number within the paginated result set.
          schema:
            type: integer
      tags:
        - xero-errors
      security:
        - cookieAuth: []
      responses:
        '200':
          content:
            application/json:
              schema:
                $ref: '#/components/schemas/PaginatedXeroErrorList'
          description: ''
  /xero-errors/{id}/:
    get:
      operationId: xero_errors_retrieve
      description: |-
        API view for retrieving a single Xero synchronization error.

        Returns detailed information about a specific XeroError record
        including error message, context, and timestamp. Used for investigating
        specific Xero integration failures.

        Endpoint: /api/xero/errors/<id>/
      parameters:
        - in: path
          name: id
          schema:
            type: string
            format: uuid
          required: true
      tags:
        - xero-errors
      security:
        - cookieAuth: []
      responses:
        '200':
          content:
            application/json:
              schema:
                $ref: '#/components/schemas/XeroError'
          description: ''
components:
  schemas:
    AIProvider:
      type: object
      description: |-
        Serializer for reading AIProvider instances.
        This serializer is read-only and excludes the `api_key` for security.
      properties:
        id:
          type: integer
          readOnly: true
        name:
          type: string
          description: Friendly name for this provider
          maxLength: 100
        provider_type:
          allOf:
            - $ref: '#/components/schemas/ProviderTypeEnum'
          description: |-
            Type of AI provider

            * `Claude` - Anthropic
            * `Gemini` - Google
            * `Mistral` - Mistral
        model_name:
          type: string
          description: Specific model name (e.g., gemini-2.5-flash-lite-preview-06-17)
          maxLength: 100
        default:
          type: boolean
          description: Use this provider as the default
      required:
        - id
        - name
        - provider_type
    AIProviderCreateUpdate:
      type: object
      description: |-
        Serializer for creating and updating AIProvider instances.
        This serializer handles the `api_key` securely by making it write-only.
      properties:
        name:
          type: string
          description: Friendly name for this provider
          maxLength: 100
        provider_type:
          allOf:
            - $ref: '#/components/schemas/ProviderTypeEnum'
          description: |-
            Type of AI provider

            * `Claude` - Anthropic
            * `Gemini` - Google
            * `Mistral` - Mistral
        model_name:
          type: string
          description: Specific model name (e.g., gemini-2.5-flash-lite-preview-06-17)
          maxLength: 100
        default:
          type: boolean
          description: Use this provider as the default
      required:
        - name
        - provider_type
    AIProviderCreateUpdateRequest:
      type: object
      description: |-
        Serializer for creating and updating AIProvider instances.
        This serializer handles the `api_key` securely by making it write-only.
      properties:
        name:
          type: string
          minLength: 1
          description: Friendly name for this provider
          maxLength: 100
        provider_type:
          allOf:
            - $ref: '#/components/schemas/ProviderTypeEnum'
          description: |-
            Type of AI provider

            * `Claude` - Anthropic
            * `Gemini` - Google
            * `Mistral` - Mistral
        model_name:
          type: string
          description: Specific model name (e.g., gemini-2.5-flash-lite-preview-06-17)
          maxLength: 100
        default:
          type: boolean
          description: Use this provider as the default
        api_key:
          type: string
          writeOnly: true
          description: API Key for the provider. Leave blank to keep unchanged on
            update.
      required:
        - name
        - provider_type
    AIProviderRequest:
      type: object
      description: |-
        Serializer for reading AIProvider instances.
        This serializer is read-only and excludes the `api_key` for security.
      properties:
        name:
          type: string
          minLength: 1
          description: Friendly name for this provider
          maxLength: 100
        provider_type:
          allOf:
            - $ref: '#/components/schemas/ProviderTypeEnum'
          description: |-
            Type of AI provider

            * `Claude` - Anthropic
            * `Gemini` - Google
            * `Mistral` - Mistral
        model_name:
          type: string
          description: Specific model name (e.g., gemini-2.5-flash-lite-preview-06-17)
          maxLength: 100
        default:
          type: boolean
          description: Use this provider as the default
      required:
        - name
        - provider_type
    AWSInstanceStatusResponse:
      type: object
      description: Serializer for AWS instance status responses.
      properties:
        success:
          type: boolean
        status:
          type: string
        error:
          type: string
        details:
          type: string
      required:
        - success
    AdvancedSearchResponse:
      type: object
      description: Serializer for advanced_search response.
      properties:
        success:
          type: boolean
          default: true
        jobs:
          type: array
          items:
            $ref: '#/components/schemas/KanbanJob'
        total:
          type: integer
        error:
          type: string
    AllJobsResponse:
      type: object
      description: Serializer for AllJobsAPIView response.
      properties:
        success:
          type: boolean
        jobs:
          type: array
          items:
            $ref: '#/components/schemas/JobForPurchasing'
        stock_holding_job_id:
          type: string
      required:
        - jobs
        - stock_holding_job_id
        - success
    AllocationDeleteRequest:
      type: object
      description: Serializer for allocation deletion request
      properties:
        allocation_type:
          allOf:
            - $ref: '#/components/schemas/AllocationTypeEnum'
          description: |-
            Type of allocation to delete

            * `job` - Job
            * `stock` - Stock
        allocation_id:
          type: string
          format: uuid
          description: ID of the Stock item or CostLine to delete
      required:
        - allocation_id
        - allocation_type
    AllocationDeleteResponse:
      type: object
      description: Serializer for allocation deletion response
      properties:
        success:
          type: boolean
        message:
          type: string
        deleted_quantity:
          type: number
          format: double
        description:
          type: string
        job_name:
          type: string
        updated_received_quantity:
          type: number
          format: double
      required:
        - message
        - success
    AllocationDetailsResponse:
      type: object
      description: Serializer for allocation details response
      properties:
        type:
          $ref: '#/components/schemas/TypeC98Enum'
        id:
          type: string
          format: uuid
        description:
          type: string
        quantity:
          type: number
          format: double
        job_name:
          type: string
        can_delete:
          type: boolean
        consumed_by_jobs:
          type: integer
        location:
          type: string
        unit_cost:
          type: number
          format: double
        unit_revenue:
          type: number
          format: double
      required:
        - can_delete
        - description
        - id
        - job_name
        - quantity
        - type
    AllocationItem:
      type: object
      description: Serializer for individual allocation items (job or stock).
      properties:
        type:
          $ref: '#/components/schemas/TypeC98Enum'
        job_id:
          type: string
          format: uuid
        job_name:
          type: string
        quantity:
          type: number
          format: double
        retail_rate:
          type: number
          format: double
          default: 0.0
        allocation_date:
          type: string
          format: date-time
          nullable: true
        description:
          type: string
        stock_location:
          type: string
          nullable: true
        metal_type:
          type: string
          nullable: true
        alloy:
          type: string
          nullable: true
        specifics:
          type: string
          nullable: true
        allocation_id:
          type: string
          format: uuid
          nullable: true
      required:
        - allocation_date
        - description
        - job_id
        - job_name
        - quantity
        - type
    AllocationTypeEnum:
      enum:
        - job
        - stock
      type: string
      description: |-
        * `job` - Job
        * `stock` - Stock
    AppError:
      type: object
      description: Basic serializer for AppError instances.
      properties:
        id:
          type: string
          format: uuid
          readOnly: true
        timestamp:
          type: string
          format: date-time
          readOnly: true
        message:
          type: string
        data:
          nullable: true
        app:
          type: string
          nullable: true
          maxLength: 50
        file:
          type: string
          nullable: true
          maxLength: 200
        function:
          type: string
          nullable: true
          maxLength: 100
        severity:
          type: integer
          maximum: 2147483647
          minimum: -2147483648
        job_id:
          type: string
          format: uuid
          nullable: true
        user_id:
          type: string
          format: uuid
          nullable: true
        resolved:
          type: boolean
        resolved_timestamp:
          type: string
          format: date-time
          nullable: true
        resolved_by:
          type: string
          format: uuid
          nullable: true
      required:
        - id
        - message
        - timestamp
    AppErrorListResponse:
      type: object
      description: Serializer for paginated AppError list response.
      properties:
        count:
          type: integer
        next:
          type: string
          nullable: true
        previous:
          type: string
          nullable: true
        results:
          type: array
          items:
            $ref: '#/components/schemas/AppError'
      required:
        - count
        - results
    AppErrorRequest:
      type: object
      description: Basic serializer for AppError instances.
      properties:
        message:
          type: string
          minLength: 1
        data:
          nullable: true
        app:
          type: string
          nullable: true
          maxLength: 50
        file:
          type: string
          nullable: true
          maxLength: 200
        function:
          type: string
          nullable: true
          maxLength: 100
        severity:
          type: integer
          maximum: 2147483647
          minimum: -2147483648
        job_id:
          type: string
          format: uuid
          nullable: true
        user_id:
          type: string
          format: uuid
          nullable: true
        resolved:
          type: boolean
        resolved_timestamp:
          type: string
          format: date-time
          nullable: true
        resolved_by:
          type: string
          format: uuid
          nullable: true
      required:
        - message
    ApplyQuoteResponse:
      type: object
      description: Serializer for apply quote response.
      properties:
        success:
          type: boolean
        cost_set:
          allOf:
            - $ref: '#/components/schemas/CostSet'
          nullable: true
        draft_lines:
          type: array
          items:
            $ref: '#/components/schemas/DraftLine'
        changes:
          $ref: '#/components/schemas/QuoteChanges'
        error:
          type: string
      required:
        - success
    ApplyQuoteResponseRequest:
      type: object
      description: Serializer for apply quote response.
      properties:
        success:
          type: boolean
        draft_lines:
          type: array
          items:
            $ref: '#/components/schemas/DraftLineRequest'
        changes:
          $ref: '#/components/schemas/QuoteChangesRequest'
        error:
          type: string
          minLength: 1
      required:
        - success
    ArchiveJobs:
      type: object
      description: Serialiser for job archiving request
      properties:
        ids:
          type: array
          items:
            type: string
          description: List of job IDs to archive
      required:
        - ids
    ArchiveJobsRequest:
      type: object
      description: Serialiser for job archiving request
      properties:
        ids:
          type: array
          items:
            type: string
            minLength: 1
          description: List of job IDs to archive
      required:
        - ids
    ArchivedJobIssue:
      type: object
      description: Details of a non-compliant archived job.
      properties:
        job_id:
          type: string
          description: Job's unique identifier
        job_number:
          type: string
          description: Job number
        client_name:
          type: string
          description: Client name or 'Shop Job'
        archived_date:
          type: string
          format: date
          description: Date when job was archived
        current_status:
          type: string
          description: Job's current status
        issue:
          type: string
          description: "Compliance issue: 'Not invoiced', 'Not paid', 'Not cancelled',
            'Has open tasks'"
        invoice_status:
          type: string
          nullable: true
          description: Invoice status if relevant
        outstanding_amount:
          type: number
          format: double
          maximum: 100000000
          minimum: -100000000
          exclusiveMaximum: true
          exclusiveMinimum: true
          nullable: true
          description: Outstanding amount if relevant
        job_value:
          type: number
          format: double
          maximum: 100000000
          minimum: -100000000
          exclusiveMaximum: true
          exclusiveMinimum: true
          description: Total job value (invoiced amount or quote/actual revenue)
      required:
        - archived_date
        - client_name
        - current_status
        - issue
        - job_id
        - job_number
        - job_value
    ArchivedJobsComplianceResponse:
      type: object
      description: Response for archived jobs compliance check.
      properties:
        total_archived_jobs:
          type: integer
          description: Total number of archived jobs
        non_compliant_jobs:
          type: array
          items:
            $ref: '#/components/schemas/ArchivedJobIssue'
          description: List of non-compliant jobs with details
        summary:
          allOf:
            - $ref: '#/components/schemas/ComplianceSummary'
          description: Summary of compliance issues
        checked_at:
          type: string
          format: date-time
          description: When the check was performed
      required:
        - checked_at
        - non_compliant_jobs
        - summary
        - total_archived_jobs
    AssignJobRequest:
      type: object
      description: Serialiser for job assignment request (job_id comes from URL)
      properties:
        staff_id:
          type: string
          format: uuid
          description: Staff ID to assign to the job
      required:
        - staff_id
    AssignJobResponse:
      type: object
      description: Serialiser for job assignment response
      properties:
        success:
          type: boolean
        message:
          type: string
      required:
        - message
        - success
    BearerTokenRequest:
      type: object
      description: Serializer for bearer token generation request.
      properties:
        username:
          type: string
          minLength: 1
          description: Username or email address
        password:
          type: string
          writeOnly: true
          minLength: 1
          description: User password
      required:
        - password
        - username
    BearerTokenResponse:
      type: object
      description: Serializer for bearer token generation response.
      properties:
        token:
          type: string
          description: Bearer token for API authentication
      required:
        - token
    BlankEnum:
      enum:
        - ''
    BrokenFKReference:
      type: object
      description: Details of a broken foreign key reference.
      properties:
        model:
          type: string
          description: Model name
        record_id:
          type: string
          description: Record's UUID
        field:
          type: string
          description: FK field name
        target_model:
          type: string
          description: Target model that doesn't exist
        target_id:
          type: string
          description: Target UUID that doesn't exist
      required:
        - field
        - model
        - record_id
        - target_id
        - target_model
    BrokenJSONReference:
      type: object
      description: Details of a broken JSON field reference.
      properties:
        model:
          type: string
          description: Model name
        record_id:
          type: string
          description: Record's UUID
        field:
          type: string
          description: JSON field path (e.g., meta.staff_id)
        staff_id:
          type: string
          nullable: true
          description: Invalid staff UUID
        stock_id:
          type: string
          nullable: true
          description: Invalid stock UUID
        purchase_order_line_id:
          type: string
          nullable: true
          description: Invalid PO line UUID
        issue:
          type: string
          nullable: true
          description: Issue description
      required:
        - field
        - model
        - record_id
    BusinessRuleViolation:
      type: object
      description: Details of a business rule violation.
      properties:
        model:
          type: string
          description: Model name
        record_id:
          type: string
          description: Record's UUID
        field:
          type: string
          description: Field name
        rule:
          type: string
          description: Business rule that was violated
        expected:
          type: string
          nullable: true
          description: Expected value
        actual:
          type: string
          nullable: true
          description: Actual value
        path:
          type: array
          items:
            type: string
          nullable: true
          description: Path for circular references
        expected_path:
          type: string
          nullable: true
          description: Expected file path
      required:
        - field
        - model
        - record_id
        - rule
    ClientContact:
      type: object
      description: Serializer for ClientContact model.
      properties:
        id:
          type: string
          format: uuid
          readOnly: true
        client:
          type: string
          format: uuid
          description: The client this contact belongs to
        name:
          type: string
          description: Full name of the contact person
          maxLength: 255
        email:
          type: string
          format: email
          nullable: true
          description: Email address of the contact
          maxLength: 254
        phone:
          type: string
          nullable: true
          description: Phone number of the contact
          maxLength: 150
        position:
          type: string
          nullable: true
          description: Job title if it's helpful - else leave blank
          maxLength: 255
        is_primary:
          type: boolean
          description: Indicates if this is the primary contact for the client
        notes:
          type: string
          nullable: true
          description: Additional notes about this contact
        is_active:
          type: boolean
          readOnly: true
          description: Soft delete flag - inactive contacts are hidden from normal
            queries
        created_at:
          type: string
          format: date-time
          readOnly: true
        updated_at:
          type: string
          format: date-time
          readOnly: true
      required:
        - client
        - created_at
        - id
        - is_active
        - name
        - updated_at
    ClientContactRequest:
      type: object
      description: Serializer for ClientContact model.
      properties:
        client:
          type: string
          format: uuid
          description: The client this contact belongs to
        name:
          type: string
          minLength: 1
          description: Full name of the contact person
          maxLength: 255
        email:
          type: string
          format: email
          nullable: true
          description: Email address of the contact
          maxLength: 254
        phone:
          type: string
          nullable: true
          description: Phone number of the contact
          maxLength: 150
        position:
          type: string
          nullable: true
          description: Job title if it's helpful - else leave blank
          maxLength: 255
        is_primary:
          type: boolean
          description: Indicates if this is the primary contact for the client
        notes:
          type: string
          nullable: true
          description: Additional notes about this contact
      required:
        - client
        - name
    ClientCreateRequest:
      type: object
      description: Serializer for client creation request
      properties:
        name:
          type: string
          minLength: 1
          maxLength: 255
        email:
          type: string
          format: email
          nullable: true
        phone:
          type: string
          nullable: true
          maxLength: 50
        address:
          type: string
          nullable: true
        is_account_customer:
          type: boolean
          default: true
      required:
        - name
    ClientCreateResponse:
      type: object
      description: Serializer for client creation response
      properties:
        success:
          type: boolean
        client:
          $ref: '#/components/schemas/ClientSearchResult'
        message:
          type: string
      required:
        - client
        - message
        - success
    ClientDetailResponse:
      type: object
      description: Serializer for client detail response
      properties:
        id:
          type: string
        name:
          type: string
        email:
          type: string
        phone:
          type: string
        address:
          type: string
        is_account_customer:
          type: boolean
        is_supplier:
          type: boolean
        xero_contact_id:
          type: string
        xero_tenant_id:
          type: string
        primary_contact_name:
          type: string
        primary_contact_email:
          type: string
        additional_contact_persons:
          type: array
          items: {}
        all_phones:
          type: array
          items: {}
        xero_last_modified:
          type: string
          format: date-time
          nullable: true
        xero_last_synced:
          type: string
          format: date-time
          nullable: true
        xero_archived:
          type: boolean
        xero_merged_into_id:
          type: string
        merged_into:
          type: string
          nullable: true
        django_created_at:
          type: string
          format: date-time
        django_updated_at:
          type: string
          format: date-time
        last_invoice_date:
          type: string
          format: date-time
          nullable: true
        total_spend:
          type: string
      required:
        - address
        - django_created_at
        - django_updated_at
        - email
        - id
        - is_account_customer
        - is_supplier
        - last_invoice_date
        - merged_into
        - name
        - phone
        - primary_contact_email
        - primary_contact_name
        - total_spend
        - xero_archived
        - xero_contact_id
        - xero_last_modified
        - xero_last_synced
        - xero_merged_into_id
        - xero_tenant_id
    ClientDuplicateErrorResponse:
      type: object
      description: Serializer for client duplicate error response
      properties:
        success:
          type: boolean
          default: false
        error:
          type: string
        existing_client:
          type: object
          additionalProperties: {}
      required:
        - error
        - existing_client
    ClientErrorResponse:
      type: object
      description: Serializer for client error responses
      properties:
        success:
          type: boolean
          default: false
        error:
          type: string
        details:
          type: string
      required:
        - error
    ClientJobHeader:
      type: object
      description: Serializer for job header in client jobs list.
      properties:
        job_id:
          type: string
          format: uuid
        job_number:
          type: integer
        name:
          type: string
        client:
          type: object
          additionalProperties: {}
          nullable: true
        status:
          type: string
        pricing_methodology:
          type: string
          nullable: true
        speed_quality_tradeoff:
          type: string
        fully_invoiced:
          type: boolean
        has_quote_in_xero:
          type: boolean
        is_fixed_price:
          type: boolean
        quote_acceptance_date:
          type: string
          format: date-time
          nullable: true
        paid:
          type: boolean
        rejected_flag:
          type: boolean
      required:
        - client
        - fully_invoiced
        - has_quote_in_xero
        - is_fixed_price
        - job_id
        - job_number
        - name
        - paid
        - pricing_methodology
        - quote_acceptance_date
        - rejected_flag
        - speed_quality_tradeoff
        - status
    ClientJobsResponse:
      type: object
      description: Serializer for client jobs list response
      properties:
        results:
          type: array
          items:
            $ref: '#/components/schemas/ClientJobHeader'
      required:
        - results
    ClientNameOnly:
      type: object
      properties:
        id:
          type: string
          format: uuid
          readOnly: true
        name:
          type: string
          readOnly: true
      required:
        - id
        - name
    ClientSearchResponse:
      type: object
      description: Serializer for paginated client search response
      properties:
        results:
          type: array
          items:
            $ref: '#/components/schemas/ClientSearchResult'
        count:
          type: integer
        page:
          type: integer
        page_size:
          type: integer
        total_pages:
          type: integer
      required:
        - count
        - page
        - page_size
        - results
        - total_pages
    ClientSearchResult:
      type: object
      description: Serializer for individual client search result
      properties:
        id:
          type: string
        name:
          type: string
        email:
          type: string
        phone:
          type: string
        address:
          type: string
        is_account_customer:
          type: boolean
        is_supplier:
          type: boolean
        xero_contact_id:
          type: string
        last_invoice_date:
          type: string
          format: date-time
          nullable: true
        total_spend:
          type: string
      required:
        - address
        - email
        - id
        - is_account_customer
        - is_supplier
        - last_invoice_date
        - name
        - phone
        - total_spend
        - xero_contact_id
    ClientUpdateRequest:
      type: object
      description: Serializer for client update request
      properties:
        name:
          type: string
          minLength: 1
          maxLength: 255
        email:
          type: string
          format: email
        phone:
          type: string
          maxLength: 50
        address:
          type: string
        is_account_customer:
          type: boolean
    ClientUpdateResponse:
      type: object
      description: Serializer for client update response
      properties:
        success:
          type: boolean
        client:
          $ref: '#/components/schemas/ClientDetailResponse'
        message:
          type: string
      required:
        - client
        - message
        - success
    CompanyDefaults:
      type: object
      properties:
        company_name:
          type: string
          readOnly: true
        company_acronym:
          type: string
          nullable: true
          description: Short acronym for the company (e.g., 'MSM' for Morris Sheetmetal)
          maxLength: 10
        is_primary:
          type: boolean
        time_markup:
          type: number
          format: double
          maximum: 1000
          minimum: -1000
          exclusiveMaximum: true
          exclusiveMinimum: true
        materials_markup:
          type: number
          format: double
          maximum: 1000
          minimum: -1000
          exclusiveMaximum: true
          exclusiveMinimum: true
        charge_out_rate:
          type: number
          format: double
          maximum: 10000
          minimum: -10000
          exclusiveMaximum: true
          exclusiveMinimum: true
        wage_rate:
          type: number
          format: double
          maximum: 10000
          minimum: -10000
          exclusiveMaximum: true
          exclusiveMinimum: true
        starting_job_number:
          type: integer
          maximum: 2147483647
          minimum: -2147483648
          description: Helper field to set the starting job number based on the latest
            paper job
        starting_po_number:
          type: integer
          maximum: 2147483647
          minimum: -2147483648
          description: Helper field to set the starting purchase order number
        po_prefix:
          type: string
          description: Prefix for purchase order numbers (e.g., PO-, JO-)
          maxLength: 10
        master_quote_template_url:
          type: string
          format: uri
          nullable: true
          description: URL to the master Google Sheets quote template
          maxLength: 200
        master_quote_template_id:
          type: string
          nullable: true
          description: Google Sheets ID for the quote template
          maxLength: 100
        gdrive_quotes_folder_url:
          type: string
          format: uri
          nullable: true
          description: URL to the Google Drive folder for storing quotes
          maxLength: 200
        gdrive_quotes_folder_id:
          type: string
          nullable: true
          description: Google Drive folder ID for storing quotes
          maxLength: 100
        xero_tenant_id:
          type: string
          nullable: true
          description: The Xero tenant ID to use for this company
          maxLength: 100
        xero_shortcode:
          type: string
          nullable: true
          description: Xero organisation shortcode for deep linking (e.g., '!8-5Xl')
          maxLength: 20
        xero_payroll_calendar_name:
          type: string
          description: Name of Xero Payroll calendar to use (e.g., 'Weekly 2025')
          maxLength: 100
        xero_payroll_calendar_id:
          type: string
          format: uuid
          nullable: true
          description: Cached Xero Payroll calendar ID (set by xero --setup command)
        mon_start:
          type: string
          format: time
        mon_end:
          type: string
          format: time
        tue_start:
          type: string
          format: time
        tue_end:
          type: string
          format: time
        wed_start:
          type: string
          format: time
        wed_end:
          type: string
          format: time
        thu_start:
          type: string
          format: time
        thu_end:
          type: string
          format: time
        fri_start:
          type: string
          format: time
        fri_end:
          type: string
          format: time
        created_at:
          type: string
          format: date-time
          readOnly: true
        updated_at:
          type: string
          format: date-time
          readOnly: true
        last_xero_sync:
          type: string
          format: date-time
          nullable: true
          description: The last time Xero data was synchronized
        last_xero_deep_sync:
          type: string
          format: date-time
          nullable: true
          description: The last time a deep Xero sync was performed (looking back
            90 days)
        address_line1:
          type: string
          nullable: true
          description: Street address line 1
          maxLength: 255
        address_line2:
          type: string
          nullable: true
          description: Street address line 2 (optional)
          maxLength: 255
        suburb:
          type: string
          nullable: true
          description: Suburb (for NZ addresses)
          maxLength: 100
        city:
          type: string
          nullable: true
          description: City
          maxLength: 100
        post_code:
          type: string
          nullable: true
          description: Postal/ZIP code
          maxLength: 20
        country:
          type: string
          description: Country name
          maxLength: 100
        company_email:
          type: string
          format: email
          nullable: true
          description: Company contact email address
          maxLength: 254
        company_url:
          type: string
          format: uri
          nullable: true
          description: Company website URL
          maxLength: 200
        shop_client_name:
          type: string
          nullable: true
          description: Name of the internal shop client for tracking shop work (e.g.,
            'MSM (Shop)')
          maxLength: 255
        test_client_name:
          type: string
          nullable: true
          description: Name of the test client used for testing (e.g., 'ABC Carpet
            Cleaning TEST IGNORE'). This client's name is preserved during data backports.
          maxLength: 255
        billable_threshold_green:
          type: number
          format: double
          maximum: 1000
          minimum: -1000
          exclusiveMaximum: true
          exclusiveMinimum: true
          title: Green Threshold of Billable Hours
          description: Daily billable hours above this threshold are marked in green
        billable_threshold_amber:
          type: number
          format: double
          maximum: 1000
          minimum: -1000
          exclusiveMaximum: true
          exclusiveMinimum: true
          title: Amber Threshold of Billable Hours
          description: Daily billable hours between this threshold and the green threshold
            are marked in amber
        daily_gp_target:
          type: number
          format: double
          maximum: 100000000
          minimum: -100000000
          exclusiveMaximum: true
          exclusiveMinimum: true
          title: Daily Goal of Gross Profit
          description: Daily gross profit goal in dolars
        shop_hours_target_percentage:
          type: number
          format: double
          maximum: 1000
          minimum: -1000
          exclusiveMaximum: true
          exclusiveMinimum: true
          title: Hours percentage goal in Shop Jobs
          description: Target percentage of hours worked in shop jobs
      required:
        - company_name
        - created_at
        - updated_at
    CompanyDefaultsJobDetail:
      type: object
      description: Serializer for company defaults in job detail response
      properties:
        materials_markup:
          type: number
          format: double
          description: Default markup percentage for materials
        time_markup:
          type: number
          format: double
          description: Default markup percentage for time
        charge_out_rate:
          type: number
          format: double
          description: Default charge-out rate for staff
        wage_rate:
          type: number
          format: double
          description: Default wage rate for staff
      required:
        - charge_out_rate
        - materials_markup
        - time_markup
        - wage_rate
    CompanyDefaultsRequest:
      type: object
      properties:
        company_acronym:
          type: string
          nullable: true
          description: Short acronym for the company (e.g., 'MSM' for Morris Sheetmetal)
          maxLength: 10
        is_primary:
          type: boolean
        time_markup:
          type: number
          format: double
          maximum: 1000
          minimum: -1000
          exclusiveMaximum: true
          exclusiveMinimum: true
        materials_markup:
          type: number
          format: double
          maximum: 1000
          minimum: -1000
          exclusiveMaximum: true
          exclusiveMinimum: true
        charge_out_rate:
          type: number
          format: double
          maximum: 10000
          minimum: -10000
          exclusiveMaximum: true
          exclusiveMinimum: true
        wage_rate:
          type: number
          format: double
          maximum: 10000
          minimum: -10000
          exclusiveMaximum: true
          exclusiveMinimum: true
        starting_job_number:
          type: integer
          maximum: 2147483647
          minimum: -2147483648
          description: Helper field to set the starting job number based on the latest
            paper job
        starting_po_number:
          type: integer
          maximum: 2147483647
          minimum: -2147483648
          description: Helper field to set the starting purchase order number
        po_prefix:
          type: string
          minLength: 1
          description: Prefix for purchase order numbers (e.g., PO-, JO-)
          maxLength: 10
        master_quote_template_url:
          type: string
          format: uri
          nullable: true
          description: URL to the master Google Sheets quote template
          maxLength: 200
        master_quote_template_id:
          type: string
          nullable: true
          description: Google Sheets ID for the quote template
          maxLength: 100
        gdrive_quotes_folder_url:
          type: string
          format: uri
          nullable: true
          description: URL to the Google Drive folder for storing quotes
          maxLength: 200
        gdrive_quotes_folder_id:
          type: string
          nullable: true
          description: Google Drive folder ID for storing quotes
          maxLength: 100
        xero_tenant_id:
          type: string
          nullable: true
          description: The Xero tenant ID to use for this company
          maxLength: 100
        xero_shortcode:
          type: string
          nullable: true
          description: Xero organisation shortcode for deep linking (e.g., '!8-5Xl')
          maxLength: 20
        xero_payroll_calendar_name:
          type: string
          minLength: 1
          description: Name of Xero Payroll calendar to use (e.g., 'Weekly 2025')
          maxLength: 100
        xero_payroll_calendar_id:
          type: string
          format: uuid
          nullable: true
          description: Cached Xero Payroll calendar ID (set by xero --setup command)
        mon_start:
          type: string
          format: time
        mon_end:
          type: string
          format: time
        tue_start:
          type: string
          format: time
        tue_end:
          type: string
          format: time
        wed_start:
          type: string
          format: time
        wed_end:
          type: string
          format: time
        thu_start:
          type: string
          format: time
        thu_end:
          type: string
          format: time
        fri_start:
          type: string
          format: time
        fri_end:
          type: string
          format: time
        last_xero_sync:
          type: string
          format: date-time
          nullable: true
          description: The last time Xero data was synchronized
        last_xero_deep_sync:
          type: string
          format: date-time
          nullable: true
          description: The last time a deep Xero sync was performed (looking back
            90 days)
        address_line1:
          type: string
          nullable: true
          description: Street address line 1
          maxLength: 255
        address_line2:
          type: string
          nullable: true
          description: Street address line 2 (optional)
          maxLength: 255
        suburb:
          type: string
          nullable: true
          description: Suburb (for NZ addresses)
          maxLength: 100
        city:
          type: string
          nullable: true
          description: City
          maxLength: 100
        post_code:
          type: string
          nullable: true
          description: Postal/ZIP code
          maxLength: 20
        country:
          type: string
          minLength: 1
          description: Country name
          maxLength: 100
        company_email:
          type: string
          format: email
          nullable: true
          description: Company contact email address
          maxLength: 254
        company_url:
          type: string
          format: uri
          nullable: true
          description: Company website URL
          maxLength: 200
        shop_client_name:
          type: string
          nullable: true
          description: Name of the internal shop client for tracking shop work (e.g.,
            'MSM (Shop)')
          maxLength: 255
        test_client_name:
          type: string
          nullable: true
          description: Name of the test client used for testing (e.g., 'ABC Carpet
            Cleaning TEST IGNORE'). This client's name is preserved during data backports.
          maxLength: 255
        billable_threshold_green:
          type: number
          format: double
          maximum: 1000
          minimum: -1000
          exclusiveMaximum: true
          exclusiveMinimum: true
          title: Green Threshold of Billable Hours
          description: Daily billable hours above this threshold are marked in green
        billable_threshold_amber:
          type: number
          format: double
          maximum: 1000
          minimum: -1000
          exclusiveMaximum: true
          exclusiveMinimum: true
          title: Amber Threshold of Billable Hours
          description: Daily billable hours between this threshold and the green threshold
            are marked in amber
        daily_gp_target:
          type: number
          format: double
          maximum: 100000000
          minimum: -100000000
          exclusiveMaximum: true
          exclusiveMinimum: true
          title: Daily Goal of Gross Profit
          description: Daily gross profit goal in dolars
        shop_hours_target_percentage:
          type: number
          format: double
          maximum: 1000
          minimum: -1000
          exclusiveMaximum: true
          exclusiveMinimum: true
          title: Hours percentage goal in Shop Jobs
          description: Target percentage of hours worked in shop jobs
    CompanyDefaultsSchema:
      type: object
      description: Serializer for the complete schema response.
      properties:
        sections:
          type: array
          items:
            $ref: '#/components/schemas/SettingsSection'
      required:
        - sections
    CompleteJob:
      type: object
      properties:
        id:
          type: string
          format: uuid
          readOnly: true
        job_number:
          type: integer
          maximum: 2147483647
          minimum: -2147483648
        name:
          type: string
          maxLength: 100
        client_name:
          type: string
          readOnly: true
        updated_at:
          type: string
          format: date-time
          readOnly: true
        job_status:
          type: string
      required:
        - client_name
        - id
        - job_number
        - job_status
        - name
        - updated_at
    ComplianceSummary:
      type: object
      description: Summary of compliance issues.
      properties:
        not_invoiced:
          type: integer
          description: Number of jobs that are not invoiced
        not_paid:
          type: integer
          description: Number of jobs that are not paid
        not_cancelled:
          type: integer
          description: Number of jobs that should be cancelled but are not
        has_open_tasks:
          type: integer
          description: Number of jobs with open tasks
      required:
        - has_open_tasks
        - not_cancelled
        - not_invoiced
        - not_paid
    CostLine:
      type: object
      description: Serializer for CostLine model - read-only with basic depth
      properties:
        id:
          type: string
          format: uuid
          readOnly: true
        kind:
          $ref: '#/components/schemas/Kind332Enum'
        desc:
          type: string
          description: Description of this cost line
          maxLength: 255
        quantity:
          type: number
          format: double
          maximum: 10000000
          minimum: -10000000
          exclusiveMaximum: true
          exclusiveMinimum: true
        unit_cost:
          type: number
          format: double
          maximum: 100000000
          minimum: -100000000
          exclusiveMaximum: true
          exclusiveMinimum: true
        unit_rev:
          type: number
          format: double
          maximum: 100000000
          minimum: -100000000
          exclusiveMaximum: true
          exclusiveMinimum: true
        ext_refs:
          description: External references (e.g., time entry IDs, material IDs)
        meta:
          description: Additional metadata - structure varies by kind (see class docstring)
        created_at:
          type: string
          format: date-time
          readOnly: true
        updated_at:
          type: string
          format: date-time
          readOnly: true
        accounting_date:
          type: string
          format: date
          description: The date this cost should be attributed to for accounting purposes
        xero_time_id:
          type: string
          nullable: true
          maxLength: 255
        xero_expense_id:
          type: string
          nullable: true
          maxLength: 255
        xero_last_modified:
          type: string
          format: date-time
          nullable: true
        xero_last_synced:
          type: string
          format: date-time
          nullable: true
        approved:
          type: boolean
          description: Indicates whether this line is approved or not by an office
            staff (when the line is created by a workshop worker)
        xero_pay_item:
          type: string
          format: uuid
          nullable: true
          description: The Xero pay item for this time entry (leave type, earnings
            rate, etc.)
        total_cost:
          type: number
          format: double
          description: Get total cost (quantity * unit_cost)
          readOnly: true
        total_rev:
          type: number
          format: double
          description: Get total revenue (quantity * unit_rev)
          readOnly: true
      required:
        - accounting_date
        - created_at
        - id
        - kind
        - total_cost
        - total_rev
        - updated_at
    CostLineApprovalResponse:
      type: object
      description: Serializer for non-material cost line approval responses.
      properties:
        success:
          type: boolean
        message:
          type: string
        line:
          $ref: '#/components/schemas/CostLine'
      required:
        - line
        - success
    CostLineApprovalResult:
      oneOf:
        - $ref: '#/components/schemas/StockConsumeResponse'
        - $ref: '#/components/schemas/CostLineApprovalResponse'
    CostLineCreateUpdate:
      type: object
      description: Serializer for CostLine creation and updates - full write capabilities
      properties:
        kind:
          $ref: '#/components/schemas/Kind332Enum'
        desc:
          type: string
          description: Description of this cost line
          maxLength: 255
        quantity:
          type: number
          format: double
          maximum: 10000000
          minimum: -10000000
          exclusiveMaximum: true
          exclusiveMinimum: true
        unit_cost:
          type: number
          format: double
          maximum: 100000000
          minimum: -100000000
          exclusiveMaximum: true
          exclusiveMinimum: true
        unit_rev:
          type: number
          format: double
          maximum: 100000000
          minimum: -100000000
          exclusiveMaximum: true
          exclusiveMinimum: true
        accounting_date:
          type: string
          format: date
          description: The date this cost should be attributed to for accounting purposes
        ext_refs:
          type: object
          additionalProperties: {}
        meta:
          type: object
          additionalProperties: {}
        created_at:
          type: string
          format: date-time
          readOnly: true
        updated_at:
          type: string
          format: date-time
          readOnly: true
        xero_pay_item:
          type: string
          format: uuid
          nullable: true
          description: The Xero pay item for this time entry (leave type, earnings
            rate, etc.)
      required:
        - accounting_date
        - created_at
        - kind
        - updated_at
    CostLineCreateUpdateRequest:
      type: object
      description: Serializer for CostLine creation and updates - full write capabilities
      properties:
        kind:
          $ref: '#/components/schemas/Kind332Enum'
        desc:
          type: string
          description: Description of this cost line
          maxLength: 255
        quantity:
          type: number
          format: double
          maximum: 10000000
          minimum: -10000000
          exclusiveMaximum: true
          exclusiveMinimum: true
        unit_cost:
          type: number
          format: double
          maximum: 100000000
          minimum: -100000000
          exclusiveMaximum: true
          exclusiveMinimum: true
        unit_rev:
          type: number
          format: double
          maximum: 100000000
          minimum: -100000000
          exclusiveMaximum: true
          exclusiveMinimum: true
        accounting_date:
          type: string
          format: date
          description: The date this cost should be attributed to for accounting purposes
        ext_refs:
          type: object
          additionalProperties: {}
        meta:
          type: object
          additionalProperties: {}
<<<<<<< HEAD
=======
        xero_pay_item:
          type: string
          format: uuid
          nullable: true
          description: The Xero pay item for this time entry (leave type, earnings
            rate, etc.)
>>>>>>> a47aadc2
      required:
        - accounting_date
        - kind
    CostLineErrorResponse:
      type: object
      description: Serializer for cost line error responses.
      properties:
        error:
          type: string
      required:
        - error
    CostLineRequest:
      type: object
      description: Serializer for CostLine model - read-only with basic depth
      properties:
        kind:
          $ref: '#/components/schemas/Kind332Enum'
        desc:
          type: string
          description: Description of this cost line
          maxLength: 255
        quantity:
          type: number
          format: double
          maximum: 10000000
          minimum: -10000000
          exclusiveMaximum: true
          exclusiveMinimum: true
        unit_cost:
          type: number
          format: double
          maximum: 100000000
          minimum: -100000000
          exclusiveMaximum: true
          exclusiveMinimum: true
        unit_rev:
          type: number
          format: double
          maximum: 100000000
          minimum: -100000000
          exclusiveMaximum: true
          exclusiveMinimum: true
        ext_refs:
          description: External references (e.g., time entry IDs, material IDs)
        meta:
          description: Additional metadata - structure varies by kind (see class docstring)
        accounting_date:
          type: string
          format: date
          description: The date this cost should be attributed to for accounting purposes
        xero_time_id:
          type: string
          nullable: true
          maxLength: 255
        xero_expense_id:
          type: string
          nullable: true
          maxLength: 255
        xero_last_modified:
          type: string
          format: date-time
          nullable: true
        xero_last_synced:
          type: string
          format: date-time
          nullable: true
        approved:
          type: boolean
          description: Indicates whether this line is approved or not by an office
            staff (when the line is created by a workshop worker)
        xero_pay_item:
          type: string
          format: uuid
          nullable: true
          description: The Xero pay item for this time entry (leave type, earnings
            rate, etc.)
      required:
        - accounting_date
        - kind
    CostSet:
      type: object
      description: Serializer for CostSet model - includes nested cost lines
      properties:
        id:
          type: string
          readOnly: true
        job:
          type: string
          format: uuid
          readOnly: true
        kind:
          allOf:
            - $ref: '#/components/schemas/CostSetKindEnum'
          readOnly: true
        rev:
          type: integer
          readOnly: true
        summary:
          allOf:
            - $ref: '#/components/schemas/CostSetSummary'
          readOnly: true
        created:
          type: string
          format: date-time
          readOnly: true
        cost_lines:
          type: array
          items:
            $ref: '#/components/schemas/CostLine'
          readOnly: true
      required:
        - cost_lines
        - created
        - id
        - job
        - kind
        - rev
        - summary
    CostSetKindEnum:
      enum:
        - estimate
        - quote
        - actual
      type: string
      description: |-
        * `estimate` - Estimate
        * `quote` - Quote
        * `actual` - Actual
    CostSetSummary:
      type: object
      description: Serializer for CostSet summary data - used in cost analysis
      properties:
        cost:
          type: number
          format: double
          description: Total cost for this cost set
        rev:
          type: number
          format: double
          description: Total revenue for this cost set
        hours:
          type: number
          format: double
          description: Total hours for this cost set
        profitMargin:
          type: number
          format: double
          description: Calculated profit margin percentage
          readOnly: true
      required:
        - cost
        - hours
        - profitMargin
        - rev
    CreatePayRunRequest:
      type: object
      description: Request serializer for creating a pay run
      properties:
        week_start_date:
          type: string
          format: date
          description: Monday of the week (YYYY-MM-DD)
      required:
        - week_start_date
    CreatePayRunResponse:
      type: object
      description: Response serializer for created pay run
      properties:
        id:
          type: string
          format: uuid
          description: Django primary key
        xero_id:
          type: string
          format: uuid
          description: Xero pay run ID
        status:
          type: string
        period_start_date:
          type: string
          format: date
        period_end_date:
          type: string
          format: date
        payment_date:
          type: string
          format: date
      required:
        - id
        - payment_date
        - period_end_date
        - period_start_date
        - status
        - xero_id
    CustomTokenObtainPairRequest:
      type: object
      description: Custom serializer that accepts username and maps it to email
      properties:
        username:
          type: string
          writeOnly: true
          minLength: 1
        password:
          type: string
          writeOnly: true
          minLength: 1
      required:
        - password
        - username
    DailyTimesheetSummary:
      type: object
      description: Serializer for complete daily timesheet summary
      properties:
        date:
          type: string
          format: date
        staff_data:
          type: array
          items:
            $ref: '#/components/schemas/StaffDailyData'
        daily_totals:
          $ref: '#/components/schemas/DailyTotals'
        summary_stats:
          $ref: '#/components/schemas/SummaryStats'
        weekend_enabled:
          type: boolean
          default: false
        is_weekend:
          type: boolean
          default: false
        day_type:
          type: string
      required:
        - daily_totals
        - date
        - staff_data
        - summary_stats
    DailyTotals:
      type: object
      description: Serializer for daily totals
      properties:
        total_scheduled_hours:
          type: number
          format: double
        total_actual_hours:
          type: number
          format: double
        total_billable_hours:
          type: number
          format: double
        total_non_billable_hours:
          type: number
          format: double
        total_revenue:
          type: number
          format: double
        total_cost:
          type: number
          format: double
        total_entries:
          type: integer
        completion_percentage:
          type: number
          format: double
        billable_percentage:
          type: number
          format: double
        missing_hours:
          type: number
          format: double
      required:
        - billable_percentage
        - completion_percentage
        - missing_hours
        - total_actual_hours
        - total_billable_hours
        - total_cost
        - total_entries
        - total_non_billable_hours
        - total_revenue
        - total_scheduled_hours
    DataIntegrityResponse:
      type: object
      description: Response for data integrity scan.
      properties:
        scanned_at:
          type: string
          format: date-time
          description: When the scan was performed
        broken_fk_references:
          type: array
          items:
            $ref: '#/components/schemas/BrokenFKReference'
          description: List of broken foreign key references
        broken_json_references:
          type: array
          items:
            $ref: '#/components/schemas/BrokenJSONReference'
          description: List of broken JSON field references
        business_rule_violations:
          type: array
          items:
            $ref: '#/components/schemas/BusinessRuleViolation'
          description: List of business rule violations
        summary:
          allOf:
            - $ref: '#/components/schemas/DataIntegritySummary'
          description: Summary statistics
      required:
        - broken_fk_references
        - broken_json_references
        - business_rule_violations
        - scanned_at
        - summary
    DataIntegritySummary:
      type: object
      description: Summary of data integrity scan results.
      properties:
        total_broken_fks:
          type: integer
          description: Number of broken foreign key references found
        total_broken_json_refs:
          type: integer
          description: Number of broken JSON references found
        total_business_rule_violations:
          type: integer
          description: Number of business rule violations found
        total_issues:
          type: integer
          description: Total issues found
      required:
        - total_broken_fks
        - total_broken_json_refs
        - total_business_rule_violations
        - total_issues
    DeliveryReceiptAllocationRequest:
      type: object
      description: Serializer for individual allocation within a delivery receipt
        line.
      properties:
        job_id:
          type: string
          format: uuid
        quantity:
          type: number
          format: double
          maximum: 100000000
          minimum: -100000000
          exclusiveMaximum: true
          exclusiveMinimum: true
        retail_rate:
          type: number
          format: double
          maximum: 1000
          minimum: -1000
          exclusiveMaximum: true
          exclusiveMinimum: true
          description: Custom retail rate percentage (e.g., 20.00 for 20%)
        metadata:
          type: object
          additionalProperties: {}
          description: Additional metadata including location, metal_type, alloy,
            specifics
      required:
        - job_id
        - quantity
    DeliveryReceiptLineRequest:
      type: object
      description: Serializer for delivery receipt line allocation data.
      properties:
        total_received:
          type: number
          format: double
          maximum: 100000000
          minimum: -100000000
          exclusiveMaximum: true
          exclusiveMinimum: true
        allocations:
          type: array
          items:
            $ref: '#/components/schemas/DeliveryReceiptAllocationRequest'
      required:
        - allocations
        - total_received
    DeliveryReceiptRequest:
      type: object
      description: Serializer for delivery receipt request data.
      properties:
        purchase_order_id:
          type: string
          format: uuid
        allocations:
          type: object
          additionalProperties:
            $ref: '#/components/schemas/DeliveryReceiptLineRequest'
          description: Dictionary where keys are PurchaseOrderLine IDs and values
            are allocation data
      required:
        - allocations
        - purchase_order_id
    DeliveryReceiptResponse:
      type: object
      description: Serializer for delivery receipt response data.
      properties:
        success:
          type: boolean
        error:
          type: string
      required:
        - success
    DiffPreview:
      type: object
      description: Serializer for a summary of changes in a quote sync.
      properties:
        additions_count:
          type: integer
        updates_count:
          type: integer
        deletions_count:
          type: integer
        total_changes:
          type: integer
        next_revision:
          type: integer
        current_revision:
          type: integer
          nullable: true
      required:
        - additions_count
        - deletions_count
        - total_changes
        - updates_count
    DiffPreviewRequest:
      type: object
      description: Serializer for a summary of changes in a quote sync.
      properties:
        additions_count:
          type: integer
        updates_count:
          type: integer
        deletions_count:
          type: integer
        total_changes:
          type: integer
        next_revision:
          type: integer
        current_revision:
          type: integer
          nullable: true
      required:
        - additions_count
        - deletions_count
        - total_changes
        - updates_count
    DjangoJob:
      type: object
      properties:
        id:
          type: string
          description: Unique id for this job.
          maxLength: 255
        next_run_time:
          type: string
          format: date-time
          nullable: true
          description: Date and time at which this job is scheduled to be executed
            next.
        job_state:
          type: string
          format: byte
          readOnly: true
      required:
        - id
        - job_state
    DjangoJobExecution:
      type: object
      properties:
        id:
          type: integer
          readOnly: true
          description: Unique ID for this job execution.
        job_id:
          type: string
          readOnly: true
        status:
          allOf:
            - $ref: '#/components/schemas/DjangoJobExecutionStatusEnum'
          description: |-
            The current status of this job execution.

            * `Started execution` - Started execution
            * `Error!` - Error!
            * `Executed` - Executed
        run_time:
          type: string
          format: date-time
          description: Date and time at which this job was executed.
        duration:
          type: number
          format: double
          maximum: 10000000000000
          minimum: -10000000000000
          exclusiveMaximum: true
          exclusiveMinimum: true
          nullable: true
          description: Total run time of this job (in seconds).
        exception:
          type: string
          nullable: true
          description: Details of exception that occurred during job execution (if
            any).
          maxLength: 1000
        traceback:
          type: string
          nullable: true
          description: Traceback of exception that occurred during job execution (if
            any).
      required:
        - id
        - job_id
        - run_time
        - status
    DjangoJobExecutionStatusEnum:
      enum:
        - Started execution
        - Error!
        - Executed
      type: string
      description: |-
        * `Started execution` - Started execution
        * `Error!` - Error!
        * `Executed` - Executed
    DjangoJobRequest:
      type: object
      properties:
        id:
          type: string
          minLength: 1
          description: Unique id for this job.
          maxLength: 255
        next_run_time:
          type: string
          format: date-time
          nullable: true
          description: Date and time at which this job is scheduled to be executed
            next.
      required:
        - id
    DocumentTypeEnum:
      enum:
        - jsa
        - swp
        - sop
      type: string
      description: |-
        * `jsa` - Job Safety Analysis
        * `swp` - Safe Work Procedure
        * `sop` - Standard Operating Procedure
    DraftLine:
      type: object
      description: Serializer for draft line data.
      properties:
        kind:
          type: string
        desc:
          type: string
        quantity:
          type: number
          format: double
          maximum: 100000000
          minimum: -100000000
          exclusiveMaximum: true
          exclusiveMinimum: true
        unit_cost:
          type: number
          format: double
          maximum: 100000000
          minimum: -100000000
          exclusiveMaximum: true
          exclusiveMinimum: true
        unit_rev:
          type: number
          format: double
          maximum: 100000000
          minimum: -100000000
          exclusiveMaximum: true
          exclusiveMinimum: true
        total_cost:
          type: number
          format: double
          maximum: 100000000
          minimum: -100000000
          exclusiveMaximum: true
          exclusiveMinimum: true
        total_rev:
          type: number
          format: double
          maximum: 100000000
          minimum: -100000000
          exclusiveMaximum: true
          exclusiveMinimum: true
      required:
        - desc
        - kind
        - quantity
        - total_cost
        - total_rev
        - unit_cost
        - unit_rev
    DraftLineRequest:
      type: object
      description: Serializer for draft line data.
      properties:
        kind:
          type: string
          minLength: 1
        desc:
          type: string
          minLength: 1
        quantity:
          type: number
          format: double
          maximum: 100000000
          minimum: -100000000
          exclusiveMaximum: true
          exclusiveMinimum: true
        unit_cost:
          type: number
          format: double
          maximum: 100000000
          minimum: -100000000
          exclusiveMaximum: true
          exclusiveMinimum: true
        unit_rev:
          type: number
          format: double
          maximum: 100000000
          minimum: -100000000
          exclusiveMaximum: true
          exclusiveMinimum: true
        total_cost:
          type: number
          format: double
          maximum: 100000000
          minimum: -100000000
          exclusiveMaximum: true
          exclusiveMinimum: true
        total_rev:
          type: number
          format: double
          maximum: 100000000
          minimum: -100000000
          exclusiveMaximum: true
          exclusiveMinimum: true
      required:
        - desc
        - kind
        - quantity
        - total_cost
        - total_rev
        - unit_cost
        - unit_rev
    FetchAllJobsResponse:
      type: object
      description: Serializer for fetch_all_jobs response.
      properties:
        success:
          type: boolean
          default: true
        active_jobs:
          type: array
          items:
            $ref: '#/components/schemas/KanbanJob'
        archived_jobs:
          type: array
          items:
            $ref: '#/components/schemas/KanbanJob'
        total_archived:
          type: integer
        error:
          type: string
    FetchJobsByColumnResponse:
      type: object
      description: Serializer for fetch_jobs_by_column response.
      properties:
        success:
          type: boolean
          default: true
        jobs:
          type: array
          items:
            $ref: '#/components/schemas/KanbanColumnJob'
        total:
          type: integer
        filtered_count:
          type: integer
        error:
          type: string
    FetchJobsResponse:
      type: object
      description: Serializer for fetch_jobs response.
      properties:
        success:
          type: boolean
          default: true
        jobs:
          type: array
          items:
            $ref: '#/components/schemas/KanbanJob'
        total:
          type: integer
        filtered_count:
          type: integer
        error:
          type: string
    FetchStatusValuesResponse:
      type: object
      description: Serializer for fetch_status_values response.
      properties:
        success:
          type: boolean
          default: true
        statuses:
          type: object
          additionalProperties:
            type: string
        tooltips:
          type: object
          additionalProperties:
            type: string
        error:
          type: string
    GenerateControlsRequestRequest:
      type: object
      properties:
        hazards:
          type: array
          items:
            type: string
            minLength: 1
        task_description:
          type: string
          minLength: 1
          default: ''
      required:
        - hazards
    GenerateControlsResponse:
      type: object
      properties:
        controls:
          type: array
          items:
            type: string
      required:
        - controls
    GenerateHazardsRequestRequest:
      type: object
      properties:
        task_description:
          type: string
          minLength: 1
      required:
        - task_description
    GenerateHazardsResponse:
      type: object
      properties:
        hazards:
          type: array
          items:
            type: string
      required:
        - hazards
    ImproveDocumentRequestRequest:
      type: object
      properties:
        raw_text:
          type: string
          minLength: 1
        document_type:
          type: string
          minLength: 1
          default: swp
      required:
        - raw_text
    ImproveDocumentResponse:
      type: object
      properties:
        title:
          type: string
        description:
          type: string
        site_location:
          type: string
        ppe_requirements:
          type: array
          items:
            type: string
        tasks:
          type: array
          items: {}
        additional_notes:
          type: string
      required:
        - additional_notes
        - description
        - ppe_requirements
        - site_location
        - tasks
        - title
    ImproveSectionRequestRequest:
      type: object
      properties:
        section_text:
          type: string
          minLength: 1
        section_type:
          type: string
          minLength: 1
        context:
          type: string
          minLength: 1
          default: ''
      required:
        - section_text
        - section_type
    ImproveSectionResponse:
      type: object
      properties:
        improved_text:
          type: string
      required:
        - improved_text
    Invoice:
      type: object
      properties:
        id:
          type: string
          format: uuid
          readOnly: true
        xero_id:
          type: string
          format: uuid
        number:
          type: string
          maxLength: 255
        status:
          $ref: '#/components/schemas/Status1beEnum'
        date:
          type: string
          format: date
        due_date:
          type: string
          format: date
          nullable: true
        total_excl_tax:
          type: number
          format: double
        total_incl_tax:
          type: number
          format: double
        amount_due:
          type: number
          format: double
        tax:
          type: number
          format: double
        online_url:
          type: string
          format: uri
          nullable: true
          maxLength: 200
      required:
        - amount_due
        - date
        - id
        - number
        - total_excl_tax
        - total_incl_tax
        - xero_id
    Job:
      type: object
      properties:
        id:
          type: string
          format: uuid
          readOnly: true
        name:
          type: string
          maxLength: 100
        client_id:
          type: string
          format: uuid
          nullable: true
        client_name:
          type: string
          readOnly: true
          nullable: true
        contact_id:
          type: string
          format: uuid
          nullable: true
        contact_name:
          type: string
          readOnly: true
          nullable: true
        job_number:
          type: integer
          maximum: 2147483647
          minimum: -2147483648
        notes:
          type: string
          nullable: true
          description: Internal notes about the job. Not shown on the invoice.
        order_number:
          type: string
          nullable: true
          maxLength: 100
        created_at:
          type: string
          format: date-time
          readOnly: true
        updated_at:
          type: string
          format: date-time
          readOnly: true
        description:
          type: string
          nullable: true
          description: This becomes the first line item on the invoice
        latest_estimate:
          allOf:
            - $ref: '#/components/schemas/CostSet'
          readOnly: true
        latest_quote:
          allOf:
            - $ref: '#/components/schemas/CostSet'
          readOnly: true
        latest_actual:
          allOf:
            - $ref: '#/components/schemas/CostSet'
          readOnly: true
        job_status:
          type: string
        delivery_date:
          type: string
          format: date
          nullable: true
        paid:
          type: boolean
        quote_acceptance_date:
          type: string
          format: date-time
          nullable: true
        job_is_valid:
          type: boolean
        job_files:
          type: array
          items:
            $ref: '#/components/schemas/JobFile'
        charge_out_rate:
          type: number
          format: double
          maximum: 100000000
          minimum: -100000000
          exclusiveMaximum: true
          exclusiveMinimum: true
        pricing_methodology:
          allOf:
            - $ref: '#/components/schemas/PricingMethodologyEnum'
          description: |-
            Determines whether job uses quotes or time and materials pricing type.

            * `time_materials` - Time & Materials
            * `fixed_price` - Fixed Price
        price_cap:
          type: number
          format: double
          maximum: 100000000
          minimum: -100000000
          exclusiveMaximum: true
          exclusiveMinimum: true
          nullable: true
          description: Maximum amount to invoice for T&M jobs (do not exceed). For
            quoted jobs it is set to the quote.
        speed_quality_tradeoff:
          allOf:
            - $ref: '#/components/schemas/SpeedQualityTradeoffEnum'
          description: |-
            Speed vs quality tradeoff for workshop execution

            * `fast` - Fast - Prioritize Speed
            * `normal` - Normal - Balanced
            * `quality` - Quality - Prioritize Quality
        quote_sheet:
          allOf:
            - $ref: '#/components/schemas/QuoteSpreadsheet'
          readOnly: true
          nullable: true
        quoted:
          type: boolean
          readOnly: true
        fully_invoiced:
          type: boolean
          readOnly: true
        quote:
          allOf:
            - $ref: '#/components/schemas/Quote'
          nullable: true
          readOnly: true
        invoices:
          type: array
          items:
            $ref: '#/components/schemas/Invoice'
          readOnly: true
        xero_quote:
          allOf:
            - $ref: '#/components/schemas/XeroQuote'
          nullable: true
          readOnly: true
        xero_invoices:
          type: array
          items:
            $ref: '#/components/schemas/XeroInvoice'
          readOnly: true
        shop_job:
          type: boolean
          description: Indicates if this is a shop job (belongs to shop client).
          readOnly: true
        rejected_flag:
          type: boolean
          description: Indicates if this job was rejected (shown in Archived with
            rejected styling)
        default_xero_pay_item_id:
          type: string
          format: uuid
          nullable: true
        default_xero_pay_item_name:
          type: string
          readOnly: true
          nullable: true
      required:
        - charge_out_rate
        - client_name
        - contact_name
        - created_at
        - default_xero_pay_item_name
        - fully_invoiced
        - id
        - invoices
        - job_number
        - job_status
        - latest_actual
        - latest_estimate
        - latest_quote
        - name
        - quote
        - quote_sheet
        - quoted
        - shop_job
        - updated_at
        - xero_invoices
        - xero_quote
    JobAgingFinancialData:
      type: object
      description: Serialiser for job aging financial data
      properties:
        estimate_total:
          type: number
          format: double
        quote_total:
          type: number
          format: double
        actual_total:
          type: number
          format: double
      required:
        - actual_total
        - estimate_total
        - quote_total
    JobAgingJobData:
      type: object
      description: Serialiser for individual job aging data
      properties:
        id:
          type: string
        job_number:
          type: integer
        name:
          type: string
        client_name:
          type: string
        status:
          type: string
        status_display:
          type: string
        financial_data:
          $ref: '#/components/schemas/JobAgingFinancialData'
        timing_data:
          $ref: '#/components/schemas/JobAgingTimingData'
      required:
        - client_name
        - financial_data
        - id
        - job_number
        - name
        - status
        - status_display
        - timing_data
    JobAgingResponse:
      type: object
      description: Serialiser for job aging API response
      properties:
        jobs:
          type: array
          items:
            $ref: '#/components/schemas/JobAgingJobData'
      required:
        - jobs
    JobAgingTimingData:
      type: object
      description: Serialiser for job aging timing data
      properties:
        created_date:
          type: string
          format: date
        created_days_ago:
          type: integer
        days_in_current_status:
          type: integer
        last_activity_date:
          type: string
          format: date-time
          nullable: true
        last_activity_days_ago:
          type: integer
          nullable: true
        last_activity_type:
          type: string
          nullable: true
        last_activity_description:
          type: string
          nullable: true
      required:
        - created_date
        - created_days_ago
        - days_in_current_status
        - last_activity_date
        - last_activity_days_ago
    JobBasicInformationResponse:
      type: object
      description: Serializer for job basic information response
      properties:
        description:
          type: string
          nullable: true
        delivery_date:
          type: string
          format: date
          nullable: true
        order_number:
          type: string
          nullable: true
        notes:
          type: string
          nullable: true
      required:
        - delivery_date
        - description
        - notes
        - order_number
    JobBreakdown:
      type: object
      description: Serializer for job breakdown data
      properties:
        job_id:
          type: string
        job_number:
          type: integer
        job_name:
          type: string
        client:
          type: string
        hours:
          type: number
          format: double
        revenue:
          type: number
          format: double
        cost:
          type: number
          format: double
        is_billable:
          type: boolean
      required:
        - client
        - cost
        - hours
        - is_billable
        - job_id
        - job_name
        - job_number
        - revenue
    JobClientHeader:
      type: object
      description: Serializer for client data in job header response
      properties:
        id:
          type: string
          format: uuid
        name:
          type: string
      required:
        - id
        - name
    JobContactResponse:
      type: object
      description: Serializer for job contact information response
      properties:
        id:
          type: string
          format: uuid
        name:
          type: string
        email:
          type: string
          nullable: true
        phone:
          type: string
          nullable: true
        position:
          type: string
          nullable: true
        is_primary:
          type: boolean
        notes:
          type: string
          nullable: true
      required:
        - email
        - id
        - is_primary
        - name
        - notes
        - phone
        - position
    JobContactUpdateRequest:
      type: object
      description: Serializer for job contact update request
      properties:
        id:
          type: string
          format: uuid
        name:
          type: string
          minLength: 1
        email:
          type: string
          nullable: true
        phone:
          type: string
          nullable: true
        position:
          type: string
          nullable: true
        is_primary:
          type: boolean
        notes:
          type: string
          nullable: true
      required:
        - email
        - id
        - is_primary
        - name
        - notes
        - phone
        - position
    JobCostSetSummary:
      type: object
      description: Serializer for cost set summary data in job views
      properties:
        cost:
          type: number
          format: double
        rev:
          type: number
          format: double
        hours:
          type: number
          format: double
        profitMargin:
          type: number
          format: double
          nullable: true
      required:
        - cost
        - hours
        - profitMargin
        - rev
    JobCostSummaryResponse:
      type: object
      description: Serializer for job cost summary response
      properties:
        estimate:
          allOf:
            - $ref: '#/components/schemas/JobCostSetSummary'
          nullable: true
        quote:
          allOf:
            - $ref: '#/components/schemas/JobCostSetSummary'
          nullable: true
        actual:
          allOf:
            - $ref: '#/components/schemas/JobCostSetSummary'
          nullable: true
      required:
        - actual
        - estimate
        - quote
    JobCreateRequest:
      type: object
      description: Serializer for job creation request data.
      properties:
        name:
          type: string
          minLength: 1
          maxLength: 255
        client_id:
          type: string
          format: uuid
        description:
          type: string
        order_number:
          type: string
        notes:
          type: string
        contact_id:
          type: string
          format: uuid
          nullable: true
        pricing_methodology:
          type: string
          nullable: true
        estimated_materials:
          type: number
          format: double
          maximum: 100000000
          minimum: 0
          exclusiveMaximum: true
          description: Estimated material costs in dollars
        estimated_time:
          type: number
          format: double
          maximum: 100000000
          minimum: 0
          exclusiveMaximum: true
          description: Estimated workshop time in hours
      required:
        - client_id
        - estimated_materials
        - estimated_time
        - name
    JobCreateResponse:
      type: object
      description: Serializer for job creation response.
      properties:
        success:
          type: boolean
          default: true
        job_id:
          type: string
        job_number:
          type: integer
        message:
          type: string
      required:
        - job_id
        - job_number
        - message
    JobData:
      type: object
      properties:
        job:
          $ref: '#/components/schemas/Job'
        events:
          type: array
          items:
            $ref: '#/components/schemas/JobEvent'
          readOnly: true
        company_defaults:
          allOf:
            - $ref: '#/components/schemas/CompanyDefaultsJobDetail'
          readOnly: true
      required:
        - company_defaults
        - events
        - job
    JobDeleteResponse:
      type: object
      description: Serializer for job deletion response.
      properties:
        success:
          type: boolean
          default: true
        message:
          type: string
      required:
        - message
    JobDeltaEnvelopeRequest:
      type: object
      description: Serializer that validates the delta envelope submitted by the frontend.
      properties:
        change_id:
          type: string
          format: uuid
        actor_id:
          type: string
          format: uuid
          nullable: true
        made_at:
          type: string
          format: date-time
          nullable: true
        job_id:
          type: string
          format: uuid
          nullable: true
        fields:
          type: array
          items:
            type: string
            minLength: 1
          minItems: 1
        before: {}
        after: {}
        before_checksum:
          type: string
          minLength: 1
        etag:
          type: string
          nullable: true
      required:
        - after
        - before
        - before_checksum
        - change_id
        - fields
    JobDeltaRejection:
      type: object
      description: Serializer for delta rejection records (read-only).
      properties:
        id:
          type: string
          format: uuid
        change_id:
          type: string
          format: uuid
          nullable: true
        job_id:
          type: string
          format: uuid
          nullable: true
        job_name:
          type: string
          nullable: true
          readOnly: true
        reason:
          type: string
        detail:
          readOnly: true
        checksum:
          type: string
        request_etag:
          type: string
        request_ip:
          type: string
          nullable: true
        created_at:
          type: string
          format: date-time
        envelope: {}
        staff_id:
          type: string
          format: uuid
          nullable: true
        staff_email:
          type: string
          nullable: true
          readOnly: true
      required:
        - change_id
        - checksum
        - created_at
        - detail
        - envelope
        - id
        - job_id
        - job_name
        - reason
        - request_etag
        - request_ip
        - staff_email
        - staff_id
    JobDeltaRejectionListResponse:
      type: object
      description: Serializer for paginated delta rejection responses.
      properties:
        count:
          type: integer
        next:
          type: string
          nullable: true
        previous:
          type: string
          nullable: true
        results:
          type: array
          items:
            $ref: '#/components/schemas/JobDeltaRejection'
      required:
        - count
        - results
    JobDetailResponse:
      type: object
      description: Serializer for job detail response.
      properties:
        success:
          type: boolean
          default: true
        data:
          $ref: '#/components/schemas/JobData'
      required:
        - data
    JobEvent:
      type: object
      description: |-
        Serializer for JobEvent model - read-only for frontend consumption

        Enhanced to expose complete delta envelope data for undo operations.
        Includes all fields necessary for frontend to implement undo functionality.
      properties:
        id:
          type: string
          format: uuid
          readOnly: true
        description:
          type: string
          readOnly: true
        timestamp:
          type: string
          format: date-time
          readOnly: true
        staff:
          type: string
          readOnly: true
          nullable: true
        event_type:
          type: string
          readOnly: true
        schema_version:
          type: integer
          readOnly: true
        change_id:
          type: string
          format: uuid
          readOnly: true
          nullable: true
        delta_before:
          readOnly: true
          nullable: true
        delta_after:
          readOnly: true
          nullable: true
        delta_meta:
          readOnly: true
          nullable: true
        delta_checksum:
          type: string
          readOnly: true
        can_undo:
          type: boolean
          description: Whether this event can be undone
          readOnly: true
        undo_description:
          type: string
          nullable: true
          description: Human-readable description of what undoing this event would
            do
          readOnly: true
      required:
        - can_undo
        - change_id
        - delta_after
        - delta_before
        - delta_checksum
        - delta_meta
        - description
        - event_type
        - id
        - schema_version
        - staff
        - timestamp
        - undo_description
    JobEventCreateRequest:
      type: object
      description: Serializer for job event creation request
      properties:
        description:
          type: string
          minLength: 1
          maxLength: 500
      required:
        - description
    JobEventCreateResponse:
      type: object
      description: Serializer for job event creation response
      properties:
        success:
          type: boolean
        event:
          $ref: '#/components/schemas/JobEvent'
      required:
        - event
        - success
    JobEventsResponse:
      type: object
      description: Serializer for job events response
      properties:
        events:
          type: array
          items:
            $ref: '#/components/schemas/JobEvent'
      required:
        - events
    JobFile:
      type: object
      properties:
        id:
          type: string
          format: uuid
        filename:
          type: string
          maxLength: 255
        mime_type:
          type: string
          maxLength: 100
        uploaded_at:
          type: string
          format: date-time
          readOnly: true
        status:
          $ref: '#/components/schemas/JobFileStatusEnum'
        print_on_jobsheet:
          type: boolean
        size:
          type: integer
          nullable: true
          description: Get file size in bytes
          readOnly: true
        download_url:
          type: string
          readOnly: true
        thumbnail_url:
          type: string
          nullable: true
          readOnly: true
      required:
        - download_url
        - filename
        - id
        - size
        - thumbnail_url
        - uploaded_at
    JobFileErrorResponse:
      type: object
      description: Serializer for error responses.
      properties:
        status:
          type: string
          default: error
        message:
          type: string
      required:
        - message
    JobFileRequest:
      type: object
      properties:
        id:
          type: string
          format: uuid
        filename:
          type: string
          minLength: 1
          maxLength: 255
        mime_type:
          type: string
          maxLength: 100
        status:
          $ref: '#/components/schemas/JobFileStatusEnum'
        print_on_jobsheet:
          type: boolean
      required:
        - filename
        - id
    JobFileStatusEnum:
      enum:
        - active
        - deleted
      type: string
      description: |-
        * `active` - Active
        * `deleted` - Deleted
    JobFileThumbnailErrorResponse:
      type: object
      description: Serializer for thumbnail error response.
      properties:
        status:
          type: string
          default: error
        message:
          type: string
      required:
        - message
    JobFileUpdateSuccessResponse:
      type: object
      description: Serializer for successful file update response.
      properties:
        status:
          type: string
          default: success
        message:
          type: string
        print_on_jobsheet:
          type: boolean
      required:
        - message
        - print_on_jobsheet
    JobFileUploadPartialResponse:
      type: object
      description: Serializer for partial success file upload response.
      properties:
        status:
          type: string
        uploaded:
          type: array
          items:
            $ref: '#/components/schemas/UploadedFile'
        errors:
          type: array
          items:
            type: string
      required:
        - errors
        - status
        - uploaded
    JobFileUploadRequest:
      type: object
      description: Serializer for job file upload requests.
      properties:
        files:
          type: array
          items:
            type: string
            format: binary
          description: Files to upload
        print_on_jobsheet:
          type: boolean
          default: true
          description: Flag indicating whether the file should print on the jobsheet.
      required:
        - files
    JobFileUploadSuccessResponse:
      type: object
      description: Serializer for successful file upload response.
      properties:
        status:
          type: string
          default: success
        uploaded:
          type: array
          items:
            $ref: '#/components/schemas/UploadedFile'
        message:
          type: string
      required:
        - message
        - uploaded
    JobForPurchasing:
      type: object
      description: Serializer for Job model in purchasing contexts.
      properties:
        id:
          type: string
          format: uuid
          readOnly: true
        job_number:
          type: integer
          maximum: 2147483647
          minimum: -2147483648
        name:
          type: string
          maxLength: 100
        client_name:
          type: string
          readOnly: true
        status:
          $ref: '#/components/schemas/Status7b9Enum'
        is_stock_holding:
          type: boolean
          readOnly: true
        job_display_name:
          type: string
          readOnly: true
      required:
        - client_name
        - id
        - is_stock_holding
        - job_display_name
        - job_number
        - name
    JobHeaderResponse:
      type: object
      description: Serializer for job header response - essential job data for fast
        loading.
      properties:
        job_id:
          type: string
          format: uuid
        client:
          $ref: '#/components/schemas/JobClientHeader'
        quoted:
          type: boolean
        default_xero_pay_item_id:
          type: string
          format: uuid
          readOnly: true
          nullable: true
        default_xero_pay_item_name:
          type: string
          readOnly: true
          nullable: true
        job_number:
          type: integer
          maximum: 2147483647
          minimum: -2147483648
        name:
          type: string
          maxLength: 100
        status:
          $ref: '#/components/schemas/Status7b9Enum'
        pricing_methodology:
          allOf:
            - $ref: '#/components/schemas/PricingMethodologyEnum'
          description: |-
            Determines whether job uses quotes or time and materials pricing type.

            * `time_materials` - Time & Materials
            * `fixed_price` - Fixed Price
        price_cap:
          type: number
          format: double
          maximum: 100000000
          minimum: -100000000
          exclusiveMaximum: true
          exclusiveMinimum: true
          nullable: true
          description: Maximum amount to invoice for T&M jobs (do not exceed). For
            quoted jobs it is set to the quote.
        speed_quality_tradeoff:
          allOf:
            - $ref: '#/components/schemas/SpeedQualityTradeoffEnum'
          description: |-
            Speed vs quality tradeoff for workshop execution

            * `fast` - Fast - Prioritize Speed
            * `normal` - Normal - Balanced
            * `quality` - Quality - Prioritize Quality
        fully_invoiced:
          type: boolean
          description: The total value of invoices for this job matches the total
            value of the job.
        quote_acceptance_date:
          type: string
          format: date-time
          nullable: true
        paid:
          type: boolean
        rejected_flag:
          type: boolean
          description: Indicates if this job was rejected (shown in Archived with
            rejected styling)
      required:
        - client
        - default_xero_pay_item_id
        - default_xero_pay_item_name
        - job_id
        - job_number
        - name
        - quoted
    JobInvoicesResponse:
      type: object
      description: Serializer for job invoices response
      properties:
        invoices:
          type: array
          items:
            $ref: '#/components/schemas/Invoice'
      required:
        - invoices
    JobMetrics:
      type: object
      description: Serializer for job metrics in weekly timesheet context
      properties:
        total_estimated_profit:
          type: number
          format: double
          maximum: 100000000
          minimum: -100000000
          exclusiveMaximum: true
          exclusiveMinimum: true
        total_actual_profit:
          type: number
          format: double
          maximum: 100000000
          minimum: -100000000
          exclusiveMaximum: true
          exclusiveMinimum: true
        total_profit:
          type: number
          format: double
          maximum: 100000000
          minimum: -100000000
          exclusiveMaximum: true
          exclusiveMinimum: true
      required:
        - total_actual_profit
        - total_estimated_profit
        - total_profit
    JobQuoteAcceptance:
      type: object
      description: Serializer for job quote acceptance data.
      properties:
        success:
          type: boolean
        job_id:
          type: string
          format: uuid
        quote_acceptance_date:
          type: string
        message:
          type: string
      required:
        - job_id
        - message
        - quote_acceptance_date
        - success
    JobQuoteAcceptanceRequest:
      type: object
      description: Serializer for job quote acceptance data.
      properties:
        success:
          type: boolean
        job_id:
          type: string
          format: uuid
        quote_acceptance_date:
          type: string
          minLength: 1
        message:
          type: string
          minLength: 1
      required:
        - job_id
        - message
        - quote_acceptance_date
        - success
    JobQuoteChat:
      type: object
      description: |-
        Serializer for JobQuoteChat responses (includes timestamp).
        Used when returning saved messages to the client.
      properties:
        message_id:
          type: string
          description: Frontend-generated unique ID
          maxLength: 100
        role:
          $ref: '#/components/schemas/RoleEnum'
        content:
          type: string
        metadata:
          description: Extra data like streaming status, processing time, etc.
        timestamp:
          type: string
          format: date-time
          readOnly: true
      required:
        - content
        - message_id
        - role
        - timestamp
    JobQuoteChatCreateRequest:
      type: object
      description: |-
        Serializer for creating new JobQuoteChat messages.
        Validates required fields and business rules.
      properties:
        message_id:
          type: string
          minLength: 1
          description: Frontend-generated unique ID
          maxLength: 100
        role:
          $ref: '#/components/schemas/RoleEnum'
        content:
          type: string
          minLength: 1
        metadata:
          description: Extra data like streaming status, processing time, etc.
      required:
        - content
        - message_id
        - role
    JobQuoteChatHistoryResponse:
      type: object
      description: Serializer for chat history response.
      properties:
        success:
          type: boolean
        data:
          type: object
          additionalProperties: {}
      required:
        - data
        - success
    JobQuoteChatInteractionErrorResponse:
      type: object
      description: Serializer for error chat interaction response.
      properties:
        success:
          type: boolean
          default: false
        error:
          type: string
        code:
          type: string
          description: Error code for specific error types
      required:
        - error
    JobQuoteChatInteractionRequest:
      type: object
      description: Serializer for chat interaction request data.
      properties:
        message:
          type: string
          minLength: 1
          description: User message content to send to the AI assistant
          maxLength: 5000
        mode:
          allOf:
            - $ref: '#/components/schemas/ModeEnum'
          default: AUTO
          description: |-
            Operation mode: CALC for calculations, PRICE for pricing, TABLE for summaries, AUTO for automatic detection

            * `CALC` - CALC
            * `PRICE` - PRICE
            * `TABLE` - TABLE
            * `AUTO` - AUTO
      required:
        - message
    JobQuoteChatInteractionSuccessResponse:
      type: object
      description: Serializer for successful chat interaction response.
      properties:
        success:
          type: boolean
          default: true
        data:
          $ref: '#/components/schemas/JobQuoteChat'
      required:
        - data
    JobQuoteChatUpdate:
      type: object
      description: |-
        Serializer for updating existing JobQuoteChat messages.
        Used for PATCH operations, especially streaming response updates.
      properties:
        content:
          type: string
        metadata:
          description: Extra data like streaming status, processing time, etc.
    JobReorderRequest:
      type: object
      description: Serializer for job reorder request data.
      properties:
        before_id:
          type: string
          format: uuid
          nullable: true
          description: ID of job to place this job before
        after_id:
          type: string
          format: uuid
          nullable: true
          description: ID of job to place this job after
        status:
          type: string
          nullable: true
          minLength: 1
          description: New status if moving between columns
    JobRestErrorResponse:
      type: object
      description: Serializer for job REST error responses.
      properties:
        error:
          type: string
      required:
        - error
    JobStatusChoicesResponse:
      type: object
      description: Serializer for job status choices response
      properties:
        statuses:
          type: object
          additionalProperties: {}
      required:
        - statuses
    JobStatusUpdateRequest:
      type: object
      description: Serializer for job status update request data.
      properties:
        status:
          type: string
          minLength: 1
          description: New status for the job
      required:
        - status
    JobTimelineResponse:
      type: object
      description: Serializer for job timeline response (events + cost lines)
      properties:
        timeline:
          type: array
          items:
            $ref: '#/components/schemas/TimelineEntry'
      required:
        - timeline
    JobUndoRequest:
      type: object
      description: Request serializer for undoing a job delta.
      properties:
        change_id:
          type: string
          format: uuid
        undo_change_id:
          type: string
          format: uuid
          nullable: true
      required:
        - change_id
    JobsListResponse:
      type: object
      description: Serializer for jobs list API response
      properties:
        jobs:
          type: array
          items:
            $ref: '#/components/schemas/ModernTimesheetJob'
        total_count:
          type: integer
      required:
        - jobs
        - total_count
    KPICalendarData:
      type: object
      description: Serializer for KPI Calendar data response.
      properties:
        calendar_data:
          type: object
          additionalProperties:
            $ref: '#/components/schemas/KPIDayData'
        monthly_totals:
          $ref: '#/components/schemas/KPIMonthlyTotals'
        thresholds:
          $ref: '#/components/schemas/KPIThresholds'
        year:
          type: integer
        month:
          type: integer
      required:
        - calendar_data
        - month
        - monthly_totals
        - thresholds
        - year
    KPIDayData:
      type: object
      description: Serializer for individual day data in KPI calendar
      properties:
        date:
          type: string
          format: date
        day:
          type: integer
        holiday:
          type: boolean
        holiday_name:
          type: string
        billable_hours:
          type: number
          format: double
        total_hours:
          type: number
          format: double
        shop_hours:
          type: number
          format: double
        shop_percentage:
          type: number
          format: double
        gross_profit:
          type: number
          format: double
        color:
          type: string
        gp_target_achievement:
          type: number
          format: double
        details:
          $ref: '#/components/schemas/KPIDetails'
      required:
        - billable_hours
        - color
        - date
        - day
        - details
        - gp_target_achievement
        - gross_profit
        - holiday
        - shop_hours
        - shop_percentage
        - total_hours
    KPIDetails:
      type: object
      description: Serializer for detailed KPI data per day
      properties:
        time_revenue:
          type: number
          format: double
        material_revenue:
          type: number
          format: double
        adjustment_revenue:
          type: number
          format: double
        total_revenue:
          type: number
          format: double
        staff_cost:
          type: number
          format: double
        material_cost:
          type: number
          format: double
        adjustment_cost:
          type: number
          format: double
        total_cost:
          type: number
          format: double
        profit_breakdown:
          $ref: '#/components/schemas/KPIProfitBreakdown'
        job_breakdown:
          type: array
          items:
            $ref: '#/components/schemas/KPIJobBreakdown'
      required:
        - adjustment_cost
        - adjustment_revenue
        - job_breakdown
        - material_cost
        - material_revenue
        - profit_breakdown
        - staff_cost
        - time_revenue
        - total_cost
        - total_revenue
    KPIJobBreakdown:
      type: object
      description: Serializer for job breakdown data in KPI calendar
      properties:
        job_id:
          type: string
        job_number:
          type: string
        job_name:
          type: string
        client_name:
          type: string
        billable_hours:
          type: number
          format: double
        revenue:
          type: number
          format: double
        cost:
          type: number
          format: double
        profit:
          type: number
          format: double
      required:
        - billable_hours
        - client_name
        - cost
        - job_id
        - job_name
        - job_number
        - profit
        - revenue
    KPIMonthlyTotals:
      type: object
      description: Serializer for monthly totals in KPI calendar
      properties:
        billable_hours:
          type: number
          format: double
        total_hours:
          type: number
          format: double
        shop_hours:
          type: number
          format: double
        gross_profit:
          type: number
          format: double
        days_green:
          type: integer
        days_amber:
          type: integer
        days_red:
          type: integer
        labour_green_days:
          type: integer
        labour_amber_days:
          type: integer
        labour_red_days:
          type: integer
        profit_green_days:
          type: integer
        profit_amber_days:
          type: integer
        profit_red_days:
          type: integer
        working_days:
          type: integer
        elapsed_workdays:
          type: integer
        remaining_workdays:
          type: integer
        time_revenue:
          type: number
          format: double
        material_revenue:
          type: number
          format: double
        adjustment_revenue:
          type: number
          format: double
        staff_cost:
          type: number
          format: double
        material_cost:
          type: number
          format: double
        adjustment_cost:
          type: number
          format: double
        material_profit:
          type: number
          format: double
        adjustment_profit:
          type: number
          format: double
        total_revenue:
          type: number
          format: double
        total_cost:
          type: number
          format: double
        elapsed_target:
          type: number
          format: double
        net_profit:
          type: number
          format: double
        billable_percentage:
          type: number
          format: double
        shop_percentage:
          type: number
          format: double
        avg_daily_gp:
          type: number
          format: double
        avg_daily_gp_so_far:
          type: number
          format: double
        avg_billable_hours_so_far:
          type: number
          format: double
        color_hours:
          type: string
        color_gp:
          type: string
        color_shop:
          type: string
      required:
        - adjustment_cost
        - adjustment_profit
        - adjustment_revenue
        - avg_billable_hours_so_far
        - avg_daily_gp
        - avg_daily_gp_so_far
        - billable_hours
        - billable_percentage
        - color_gp
        - color_hours
        - color_shop
        - days_amber
        - days_green
        - days_red
        - elapsed_target
        - elapsed_workdays
        - gross_profit
        - labour_amber_days
        - labour_green_days
        - labour_red_days
        - material_cost
        - material_profit
        - material_revenue
        - net_profit
        - profit_amber_days
        - profit_green_days
        - profit_red_days
        - remaining_workdays
        - shop_hours
        - shop_percentage
        - staff_cost
        - time_revenue
        - total_cost
        - total_hours
        - total_revenue
        - working_days
    KPIProfitBreakdown:
      type: object
      description: Serializer for profit breakdown in KPI calendar details
      properties:
        labor_profit:
          type: number
          format: double
        material_profit:
          type: number
          format: double
        adjustment_profit:
          type: number
          format: double
      required:
        - adjustment_profit
        - labor_profit
        - material_profit
    KPIThresholds:
      type: object
      description: Serializer for KPI thresholds
      properties:
        billable_threshold_green:
          type: number
          format: double
        billable_threshold_amber:
          type: number
          format: double
        daily_gp_target:
          type: number
          format: double
        shop_hours_target:
          type: number
          format: double
      required:
        - billable_threshold_amber
        - billable_threshold_green
        - daily_gp_target
        - shop_hours_target
    KanbanColumnJob:
      type: object
      description: |-
        Serializer for job data in kanban column context
        (from get_jobs_by_kanban_column - uses serialize_job_for_api).
      properties:
        id:
          type: string
        job_number:
          type: integer
        name:
          type: string
        description:
          type: string
          nullable: true
        client_name:
          type: string
        contact_person:
          type: string
        people:
          type: array
          items:
            $ref: '#/components/schemas/KanbanJobPerson'
        status:
          type: string
        status_key:
          type: string
        rejected_flag:
          type: boolean
        paid:
          type: boolean
        fully_invoiced:
          type: boolean
        speed_quality_tradeoff:
          type: string
        created_by_id:
          type: string
          nullable: true
        created_at:
          type: string
          nullable: true
        priority:
          type: number
          format: double
        badge_label:
          type: string
        badge_color:
          type: string
      required:
        - badge_color
        - badge_label
        - client_name
        - contact_person
        - created_at
        - created_by_id
        - description
        - fully_invoiced
        - id
        - job_number
        - name
        - paid
        - people
        - priority
        - rejected_flag
        - speed_quality_tradeoff
        - status
        - status_key
    KanbanErrorResponse:
      type: object
      description: Serializer for error kanban operation response.
      properties:
        success:
          type: boolean
          default: false
        error:
          type: string
      required:
        - error
    KanbanJob:
      type: object
      description: |-
        Serializer for job data in kanban context
        (matches KanbanService.serialize_job_for_api).
      properties:
        id:
          type: string
          format: uuid
        name:
          type: string
        description:
          type: string
          nullable: true
        job_number:
          type: integer
        client_name:
          type: string
        contact_person:
          type: string
        people:
          type: array
          items:
            $ref: '#/components/schemas/KanbanJobPerson'
        status:
          type: string
        status_key:
          type: string
        rejected_flag:
          type: boolean
        paid:
          type: boolean
        fully_invoiced:
          type: boolean
        speed_quality_tradeoff:
          type: string
        created_by_id:
          type: string
          format: uuid
          nullable: true
        created_at:
          type: string
          nullable: true
        priority:
          type: number
          format: double
      required:
        - client_name
        - contact_person
        - created_at
        - created_by_id
        - description
        - fully_invoiced
        - id
        - job_number
        - name
        - paid
        - people
        - priority
        - rejected_flag
        - speed_quality_tradeoff
        - status
        - status_key
    KanbanJobPerson:
      type: object
      description: Serializer for person data in kanban job context.
      properties:
        id:
          type: string
          format: uuid
        display_name:
          type: string
        icon_url:
          type: string
          format: uri
          nullable: true
      required:
        - display_name
        - icon_url
        - id
    KanbanStaff:
      type: object
      properties:
        id:
          type: string
          format: uuid
          readOnly: true
        first_name:
          type: string
          maxLength: 30
        last_name:
          type: string
          maxLength: 30
        icon_url:
          type: string
          nullable: true
          readOnly: true
        display_name:
          type: string
          readOnly: true
      required:
        - display_name
        - first_name
        - icon_url
        - id
        - last_name
    KanbanSuccessResponse:
      type: object
      description: Serializer for successful kanban operation response.
      properties:
        success:
          type: boolean
          default: true
        message:
          type: string
      required:
        - message
    Kind332Enum:
      enum:
        - time
        - material
        - adjust
      type: string
      description: |-
        * `time` - Time
        * `material` - Material
        * `adjust` - Adjustment
    LinkQuoteSheet:
      type: object
      description: Serializer for link quote sheet request data.
      properties:
        template_url:
          type: string
          format: uri
    LinkQuoteSheetRequest:
      type: object
      description: Serializer for link quote sheet request data.
      properties:
        template_url:
          type: string
          format: uri
    MetalTypeEnum:
      enum:
        - stainless_steel
        - mild_steel
        - aluminum
        - brass
        - copper
        - titanium
        - zinc
        - galvanized
        - unspecified
        - other
      type: string
      description: |-
        * `stainless_steel` - Stainless Steel
        * `mild_steel` - Mild Steel
        * `aluminum` - Aluminum
        * `brass` - Brass
        * `copper` - Copper
        * `titanium` - Titanium
        * `zinc` - Zinc
        * `galvanized` - Galvanized
        * `unspecified` - Unspecified
        * `other` - Other
    ModeEnum:
      enum:
        - CALC
        - PRICE
        - TABLE
        - AUTO
      type: string
      description: |-
        * `CALC` - CALC
        * `PRICE` - PRICE
        * `TABLE` - TABLE
        * `AUTO` - AUTO
    ModernStaff:
      type: object
      description: Serializer for staff in timesheet context
      properties:
        id:
          type: string
        name:
          type: string
        firstName:
          type: string
        lastName:
          type: string
        email:
          type: string
        icon_url:
          type: string
          nullable: true
        wageRate:
          type: number
          format: double
          maximum: 100000000
          minimum: -100000000
          exclusiveMaximum: true
          exclusiveMinimum: true
      required:
        - email
        - firstName
        - id
        - lastName
        - name
        - wageRate
    ModernTimesheetDayGetResponse:
      type: object
      description: Serializer for timesheet day GET response
      properties:
        entries:
          type: array
          items:
            $ref: '#/components/schemas/TimesheetCostLine'
        summary:
          $ref: '#/components/schemas/ModernTimesheetSummary'
        date:
          type: string
          format: date
      required:
        - date
        - entries
        - summary
    ModernTimesheetEntryGetResponse:
      type: object
      description: Serializer for timesheet entry GET response
      properties:
        cost_lines:
          type: array
          items:
            $ref: '#/components/schemas/TimesheetCostLine'
        staff:
          $ref: '#/components/schemas/ModernTimesheetStaff'
        date:
          type: string
          format: date
        summary:
          $ref: '#/components/schemas/ModernTimesheetSummary'
      required:
        - cost_lines
        - date
        - staff
        - summary
    ModernTimesheetEntryPostRequest:
      type: object
      description: Serializer for timesheet entry POST request
      properties:
        job_id:
          type: string
          format: uuid
        staff_id:
          type: string
          format: uuid
        date:
          type: string
          format: date
        hours:
          type: number
          format: double
          minimum: 0
        description:
          type: string
          minLength: 1
          maxLength: 500
        is_billable:
          type: boolean
          default: true
        hourly_rate:
          type: number
          format: double
          minimum: 0
        xero_pay_item_id:
          type: string
          format: uuid
      required:
        - date
        - description
        - hours
        - job_id
        - staff_id
        - xero_pay_item_id
    ModernTimesheetEntryPostResponse:
      type: object
      description: Serializer for timesheet entry POST response
      properties:
        success:
          type: boolean
        cost_line_id:
          type: string
          format: uuid
        message:
          type: string
      required:
        - success
    ModernTimesheetErrorResponse:
      type: object
      description: Serializer for timesheet error responses
      properties:
        error:
          type: string
          description: Error message
      required:
        - error
    ModernTimesheetJob:
      type: object
      description: Serializer for jobs in timesheet context using modern CostSet system
      properties:
        id:
          type: string
          format: uuid
          readOnly: true
        job_number:
          type: integer
          maximum: 2147483647
          minimum: -2147483648
        name:
          type: string
          maxLength: 100
        client_name:
          type: string
          readOnly: true
          nullable: true
        status:
          $ref: '#/components/schemas/Status7b9Enum'
        charge_out_rate:
          type: number
          format: double
          maximum: 100000000
          minimum: -100000000
          exclusiveMaximum: true
          exclusiveMinimum: true
        has_actual_costset:
          type: boolean
          description: Check if job has an actual cost set
          readOnly: true
        leave_type:
          type: string
          nullable: true
          description: Get leave type if this is a payroll leave job
          readOnly: true
        default_xero_pay_item_id:
          type: string
          format: uuid
          readOnly: true
        default_xero_pay_item_name:
          type: string
          readOnly: true
      required:
        - charge_out_rate
        - client_name
        - default_xero_pay_item_id
        - default_xero_pay_item_name
        - has_actual_costset
        - id
        - job_number
        - leave_type
        - name
    ModernTimesheetJobGetResponse:
      type: object
      description: Serializer for timesheet job GET response
      properties:
        jobs:
          type: array
          items:
            $ref: '#/components/schemas/Job'
        total_count:
          type: integer
      required:
        - jobs
        - total_count
    ModernTimesheetStaff:
      type: object
      description: Serializer for staff information in timesheet responses
      properties:
        id:
          type: string
          format: uuid
        name:
          type: string
        firstName:
          type: string
        lastName:
          type: string
      required:
        - firstName
        - id
        - lastName
        - name
    ModernTimesheetSummary:
      type: object
      description: Serializer for timesheet entry summary
      properties:
        total_hours:
          type: number
          format: double
        billable_hours:
          type: number
          format: double
        non_billable_hours:
          type: number
          format: double
        total_cost:
          type: number
          format: double
        total_revenue:
          type: number
          format: double
        entry_count:
          type: integer
      required:
        - billable_hours
        - entry_count
        - non_billable_hours
        - total_cost
        - total_hours
        - total_revenue
    MonthEndGetResponse:
      type: object
      description: Serializer for month-end GET response
      properties:
        jobs:
          type: array
          items:
            $ref: '#/components/schemas/MonthEndJob'
        stock_job:
          $ref: '#/components/schemas/MonthEndStockJob'
      required:
        - jobs
        - stock_job
    MonthEndJob:
      type: object
      description: Serializer for special jobs in month-end processing
      properties:
        job_id:
          type: string
          format: uuid
        job_number:
          type: integer
        job_name:
          type: string
        client_name:
          type: string
        history:
          type: array
          items:
            $ref: '#/components/schemas/MonthEndJobHistory'
        total_hours:
          type: number
          format: double
        total_dollars:
          type: number
          format: double
      required:
        - client_name
        - history
        - job_id
        - job_name
        - job_number
        - total_dollars
        - total_hours
    MonthEndJobHistory:
      type: object
      description: Serializer for job history in month-end data
      properties:
        date:
          type: string
          format: date
        total_hours:
          type: number
          format: double
        total_dollars:
          type: number
          format: double
      required:
        - date
        - total_dollars
        - total_hours
    MonthEndPostRequest:
      type: object
      description: Serializer for month-end POST request
      properties:
        job_ids:
          type: array
          items:
            type: string
            format: uuid
          description: List of job IDs to process for month-end
      required:
        - job_ids
    MonthEndPostResponse:
      type: object
      description: Serializer for month-end POST response
      properties:
        processed:
          type: array
          items:
            type: string
            format: uuid
          description: List of successfully processed job IDs
        errors:
          type: array
          items:
            type: string
          description: List of error messages for failed processing
      required:
        - errors
        - processed
    MonthEndStockHistory:
      type: object
      description: Serializer for stock job history in month-end data
      properties:
        date:
          type: string
          format: date
        material_line_count:
          type: integer
        material_cost:
          type: number
          format: double
      required:
        - date
        - material_cost
        - material_line_count
    MonthEndStockJob:
      type: object
      description: Serializer for stock job in month-end processing
      properties:
        job_id:
          type: string
          format: uuid
        job_number:
          type: integer
        job_name:
          type: string
        history:
          type: array
          items:
            $ref: '#/components/schemas/MonthEndStockHistory'
      required:
        - history
        - job_id
        - job_name
        - job_number
    NullEnum:
      enum:
        - null
    PaginatedAppErrorList:
      type: object
      required:
        - count
        - results
      properties:
        count:
          type: integer
          example: 123
        next:
          type: string
          nullable: true
          format: uri
          example: http://api.example.org/accounts/?page=4
        previous:
          type: string
          nullable: true
          format: uri
          example: http://api.example.org/accounts/?page=2
        results:
          type: array
          items:
            $ref: '#/components/schemas/AppError'
    PaginatedCompleteJobList:
      type: object
      required:
        - count
        - results
      properties:
        count:
          type: integer
          example: 123
        next:
          type: string
          nullable: true
          format: uri
          example: http://api.example.org/accounts/?page=4
        previous:
          type: string
          nullable: true
          format: uri
          example: http://api.example.org/accounts/?page=2
        results:
          type: array
          items:
            $ref: '#/components/schemas/CompleteJob'
    PaginatedXeroErrorList:
      type: object
      required:
        - count
        - results
      properties:
        count:
          type: integer
          example: 123
        next:
          type: string
          nullable: true
          format: uri
          example: http://api.example.org/accounts/?page=4
        previous:
          type: string
          nullable: true
          format: uri
          example: http://api.example.org/accounts/?page=2
        results:
          type: array
          items:
            $ref: '#/components/schemas/XeroError'
    PatchedAIProviderCreateUpdateRequest:
      type: object
      description: |-
        Serializer for creating and updating AIProvider instances.
        This serializer handles the `api_key` securely by making it write-only.
      properties:
        name:
          type: string
          minLength: 1
          description: Friendly name for this provider
          maxLength: 100
        provider_type:
          allOf:
            - $ref: '#/components/schemas/ProviderTypeEnum'
          description: |-
            Type of AI provider

            * `Claude` - Anthropic
            * `Gemini` - Google
            * `Mistral` - Mistral
        model_name:
          type: string
          description: Specific model name (e.g., gemini-2.5-flash-lite-preview-06-17)
          maxLength: 100
        default:
          type: boolean
          description: Use this provider as the default
        api_key:
          type: string
          writeOnly: true
          description: API Key for the provider. Leave blank to keep unchanged on
            update.
    PatchedClientContactRequest:
      type: object
      description: Serializer for ClientContact model.
      properties:
        client:
          type: string
          format: uuid
          description: The client this contact belongs to
        name:
          type: string
          minLength: 1
          description: Full name of the contact person
          maxLength: 255
        email:
          type: string
          format: email
          nullable: true
          description: Email address of the contact
          maxLength: 254
        phone:
          type: string
          nullable: true
          description: Phone number of the contact
          maxLength: 150
        position:
          type: string
          nullable: true
          description: Job title if it's helpful - else leave blank
          maxLength: 255
        is_primary:
          type: boolean
          description: Indicates if this is the primary contact for the client
        notes:
          type: string
          nullable: true
          description: Additional notes about this contact
    PatchedClientUpdateRequest:
      type: object
      description: Serializer for client update request
      properties:
        name:
          type: string
          minLength: 1
          maxLength: 255
        email:
          type: string
          format: email
        phone:
          type: string
          maxLength: 50
        address:
          type: string
        is_account_customer:
          type: boolean
    PatchedCompanyDefaultsRequest:
      type: object
      properties:
        company_acronym:
          type: string
          nullable: true
          description: Short acronym for the company (e.g., 'MSM' for Morris Sheetmetal)
          maxLength: 10
        is_primary:
          type: boolean
        time_markup:
          type: number
          format: double
          maximum: 1000
          minimum: -1000
          exclusiveMaximum: true
          exclusiveMinimum: true
        materials_markup:
          type: number
          format: double
          maximum: 1000
          minimum: -1000
          exclusiveMaximum: true
          exclusiveMinimum: true
        charge_out_rate:
          type: number
          format: double
          maximum: 10000
          minimum: -10000
          exclusiveMaximum: true
          exclusiveMinimum: true
        wage_rate:
          type: number
          format: double
          maximum: 10000
          minimum: -10000
          exclusiveMaximum: true
          exclusiveMinimum: true
        starting_job_number:
          type: integer
          maximum: 2147483647
          minimum: -2147483648
          description: Helper field to set the starting job number based on the latest
            paper job
        starting_po_number:
          type: integer
          maximum: 2147483647
          minimum: -2147483648
          description: Helper field to set the starting purchase order number
        po_prefix:
          type: string
          minLength: 1
          description: Prefix for purchase order numbers (e.g., PO-, JO-)
          maxLength: 10
        master_quote_template_url:
          type: string
          format: uri
          nullable: true
          description: URL to the master Google Sheets quote template
          maxLength: 200
        master_quote_template_id:
          type: string
          nullable: true
          description: Google Sheets ID for the quote template
          maxLength: 100
        gdrive_quotes_folder_url:
          type: string
          format: uri
          nullable: true
          description: URL to the Google Drive folder for storing quotes
          maxLength: 200
        gdrive_quotes_folder_id:
          type: string
          nullable: true
          description: Google Drive folder ID for storing quotes
          maxLength: 100
        xero_tenant_id:
          type: string
          nullable: true
          description: The Xero tenant ID to use for this company
          maxLength: 100
        xero_shortcode:
          type: string
          nullable: true
          description: Xero organisation shortcode for deep linking (e.g., '!8-5Xl')
          maxLength: 20
        xero_payroll_calendar_name:
          type: string
          minLength: 1
          description: Name of Xero Payroll calendar to use (e.g., 'Weekly 2025')
          maxLength: 100
        xero_payroll_calendar_id:
          type: string
          format: uuid
          nullable: true
          description: Cached Xero Payroll calendar ID (set by xero --setup command)
        mon_start:
          type: string
          format: time
        mon_end:
          type: string
          format: time
        tue_start:
          type: string
          format: time
        tue_end:
          type: string
          format: time
        wed_start:
          type: string
          format: time
        wed_end:
          type: string
          format: time
        thu_start:
          type: string
          format: time
        thu_end:
          type: string
          format: time
        fri_start:
          type: string
          format: time
        fri_end:
          type: string
          format: time
        last_xero_sync:
          type: string
          format: date-time
          nullable: true
          description: The last time Xero data was synchronized
        last_xero_deep_sync:
          type: string
          format: date-time
          nullable: true
          description: The last time a deep Xero sync was performed (looking back
            90 days)
        address_line1:
          type: string
          nullable: true
          description: Street address line 1
          maxLength: 255
        address_line2:
          type: string
          nullable: true
          description: Street address line 2 (optional)
          maxLength: 255
        suburb:
          type: string
          nullable: true
          description: Suburb (for NZ addresses)
          maxLength: 100
        city:
          type: string
          nullable: true
          description: City
          maxLength: 100
        post_code:
          type: string
          nullable: true
          description: Postal/ZIP code
          maxLength: 20
        country:
          type: string
          minLength: 1
          description: Country name
          maxLength: 100
        company_email:
          type: string
          format: email
          nullable: true
          description: Company contact email address
          maxLength: 254
        company_url:
          type: string
          format: uri
          nullable: true
          description: Company website URL
          maxLength: 200
        shop_client_name:
          type: string
          nullable: true
          description: Name of the internal shop client for tracking shop work (e.g.,
            'MSM (Shop)')
          maxLength: 255
        test_client_name:
          type: string
          nullable: true
          description: Name of the test client used for testing (e.g., 'ABC Carpet
            Cleaning TEST IGNORE'). This client's name is preserved during data backports.
          maxLength: 255
        billable_threshold_green:
          type: number
          format: double
          maximum: 1000
          minimum: -1000
          exclusiveMaximum: true
          exclusiveMinimum: true
          title: Green Threshold of Billable Hours
          description: Daily billable hours above this threshold are marked in green
        billable_threshold_amber:
          type: number
          format: double
          maximum: 1000
          minimum: -1000
          exclusiveMaximum: true
          exclusiveMinimum: true
          title: Amber Threshold of Billable Hours
          description: Daily billable hours between this threshold and the green threshold
            are marked in amber
        daily_gp_target:
          type: number
          format: double
          maximum: 100000000
          minimum: -100000000
          exclusiveMaximum: true
          exclusiveMinimum: true
          title: Daily Goal of Gross Profit
          description: Daily gross profit goal in dolars
        shop_hours_target_percentage:
          type: number
          format: double
          maximum: 1000
          minimum: -1000
          exclusiveMaximum: true
          exclusiveMinimum: true
          title: Hours percentage goal in Shop Jobs
          description: Target percentage of hours worked in shop jobs
    PatchedCostLineCreateUpdateRequest:
      type: object
      description: Serializer for CostLine creation and updates - full write capabilities
      properties:
        kind:
          $ref: '#/components/schemas/Kind332Enum'
        desc:
          type: string
          description: Description of this cost line
          maxLength: 255
        quantity:
          type: number
          format: double
          maximum: 10000000
          minimum: -10000000
          exclusiveMaximum: true
          exclusiveMinimum: true
        unit_cost:
          type: number
          format: double
          maximum: 100000000
          minimum: -100000000
          exclusiveMaximum: true
          exclusiveMinimum: true
        unit_rev:
          type: number
          format: double
          maximum: 100000000
          minimum: -100000000
          exclusiveMaximum: true
          exclusiveMinimum: true
        accounting_date:
          type: string
          format: date
          description: The date this cost should be attributed to for accounting purposes
        ext_refs:
          type: object
          additionalProperties: {}
        meta:
          type: object
          additionalProperties: {}
<<<<<<< HEAD
=======
        xero_pay_item:
          type: string
          format: uuid
          nullable: true
          description: The Xero pay item for this time entry (leave type, earnings
            rate, etc.)
>>>>>>> a47aadc2
    PatchedDjangoJobRequest:
      type: object
      properties:
        id:
          type: string
          minLength: 1
          description: Unique id for this job.
          maxLength: 255
        next_run_time:
          type: string
          format: date-time
          nullable: true
          description: Date and time at which this job is scheduled to be executed
            next.
    PatchedJobDeltaEnvelopeRequest:
      type: object
      description: Serializer that validates the delta envelope submitted by the frontend.
      properties:
        change_id:
          type: string
          format: uuid
        actor_id:
          type: string
          format: uuid
          nullable: true
        made_at:
          type: string
          format: date-time
          nullable: true
        job_id:
          type: string
          format: uuid
          nullable: true
        fields:
          type: array
          items:
            type: string
            minLength: 1
          minItems: 1
        before: {}
        after: {}
        before_checksum:
          type: string
          minLength: 1
        etag:
          type: string
          nullable: true
    PatchedJobQuoteChatUpdateRequest:
      type: object
      description: |-
        Serializer for updating existing JobQuoteChat messages.
        Used for PATCH operations, especially streaming response updates.
      properties:
        content:
          type: string
          minLength: 1
        metadata:
          description: Extra data like streaming status, processing time, etc.
    PatchedPurchaseOrderUpdateRequest:
      type: object
      description: Serializer for updating purchase orders.
      properties:
        supplier_id:
          type: string
          format: uuid
          nullable: true
        pickup_address_id:
          type: string
          format: uuid
          nullable: true
        reference:
          type: string
          maxLength: 255
        expected_delivery:
          type: string
          format: date
          nullable: true
        status:
          type: string
          maxLength: 50
        lines_to_delete:
          type: array
          items:
            type: string
            format: uuid
          description: List of line IDs to delete
        lines:
          type: array
          items:
            $ref: '#/components/schemas/PurchaseOrderLineUpdateRequest'
    PatchedStaffRequest:
      type: object
      description: Base serializer for Staff model with shared logic for create and
        update operations.
      properties:
        email:
          type: string
          format: email
          minLength: 1
          maxLength: 254
        first_name:
          type: string
          minLength: 1
          maxLength: 30
        last_name:
          type: string
          minLength: 1
          maxLength: 30
        preferred_name:
          type: string
          nullable: true
          maxLength: 30
        wage_rate:
          type: number
          format: double
          maximum: 100000000
          minimum: -100000000
          exclusiveMaximum: true
          exclusiveMinimum: true
        xero_user_id:
          type: string
          nullable: true
          maxLength: 255
        date_left:
          type: string
          format: date
          nullable: true
          description: Date staff member left employment (null for current employees)
        is_office_staff:
          type: boolean
        is_superuser:
          type: boolean
          title: Superuser status
          description: Designates that this user has all permissions without explicitly
            assigning them.
        password_needs_reset:
          type: boolean
        hours_mon:
          type: number
          format: double
          maximum: 100
          minimum: -100
          exclusiveMaximum: true
          exclusiveMinimum: true
          description: Standard hours for Monday, 0 for non-working day
        hours_tue:
          type: number
          format: double
          maximum: 100
          minimum: -100
          exclusiveMaximum: true
          exclusiveMinimum: true
          description: Standard hours for Tuesday, 0 for non-working day
        hours_wed:
          type: number
          format: double
          maximum: 100
          minimum: -100
          exclusiveMaximum: true
          exclusiveMinimum: true
          description: Standard hours for Wednesday, 0 for non-working day
        hours_thu:
          type: number
          format: double
          maximum: 100
          minimum: -100
          exclusiveMaximum: true
          exclusiveMinimum: true
          description: Standard hours for Thursday, 0 for non-working day
        hours_fri:
          type: number
          format: double
          maximum: 100
          minimum: -100
          exclusiveMaximum: true
          exclusiveMinimum: true
          description: Standard hours for Friday, 0 for non-working day
        hours_sat:
          type: number
          format: double
          maximum: 100
          minimum: -100
          exclusiveMaximum: true
          exclusiveMinimum: true
          description: Standard hours for Saturday, 0 for non-working day
        hours_sun:
          type: number
          format: double
          maximum: 100
          minimum: -100
          exclusiveMaximum: true
          exclusiveMinimum: true
          description: Standard hours for Sunday, 0 for non-working day
        groups:
          type: array
          items:
            type: integer
          description: The groups this user belongs to. A user will get all permissions
            granted to each of their groups.
        user_permissions:
          type: array
          items:
            type: integer
          description: Specific permissions for this user.
        password:
          type: string
          writeOnly: true
          minLength: 1
          maxLength: 128
        icon:
          type: string
          format: binary
          writeOnly: true
          nullable: true
    PatchedStockItemRequest:
      type: object
      description: Serializer for individual stock items.
      properties:
        item_code:
          type: string
          nullable: true
          description: Xero Item Code
          maxLength: 255
        description:
          type: string
          minLength: 1
          description: Description of the stock item
          maxLength: 255
        quantity:
          type: number
          format: double
          maximum: 100000000
          minimum: -100000000
          exclusiveMaximum: true
          exclusiveMinimum: true
          description: Current quantity of the stock item
        unit_cost:
          type: number
          format: double
          maximum: 100000000
          minimum: -100000000
          exclusiveMaximum: true
          exclusiveMinimum: true
          description: Cost per unit of the stock item
        unit_revenue:
          type: number
          format: double
          maximum: 100000000
          minimum: -100000000
          exclusiveMaximum: true
          exclusiveMinimum: true
          nullable: true
          description: Revenue per unit (what customer pays)
        date:
          type: string
          format: date-time
          description: Date the stock item was created
        source:
          allOf:
            - $ref: '#/components/schemas/SourceEnum'
          description: |-
            Origin of this stock item

            * `purchase_order` - Purchase Order Receipt
            * `split_from_stock` - Split/Offcut from Stock
            * `manual` - Manual Adjustment/Stocktake
            * `product_catalog` - Product Catalog
        location:
          type: string
          description: Where we are keeping this
        metal_type:
          description: |-
            Type of metal

            * `stainless_steel` - Stainless Steel
            * `mild_steel` - Mild Steel
            * `aluminum` - Aluminum
            * `brass` - Brass
            * `copper` - Copper
            * `titanium` - Titanium
            * `zinc` - Zinc
            * `galvanized` - Galvanized
            * `unspecified` - Unspecified
            * `other` - Other
          oneOf:
            - $ref: '#/components/schemas/MetalTypeEnum'
            - $ref: '#/components/schemas/BlankEnum'
        alloy:
          type: string
          nullable: true
          description: Alloy specification (e.g., 304, 6061)
          maxLength: 50
        specifics:
          type: string
          nullable: true
          description: Specific details (e.g., m8 countersunk socket screw)
          maxLength: 255
        is_active:
          type: boolean
          description: False when quantity reaches zero or item is fully consumed/transformed
    PatchedSupplierPickupAddressRequest:
      type: object
      description: Serializer for SupplierPickupAddress model (delivery/pickup locations).
      properties:
        client:
          type: string
          format: uuid
          description: The supplier this pickup address belongs to
        name:
          type: string
          minLength: 1
          description: Friendly name for this address (e.g., 'Main Warehouse', 'City
            Branch')
          maxLength: 255
        street:
          type: string
          minLength: 1
          description: Street address including unit/suite number
          maxLength: 255
        suburb:
          type: string
          nullable: true
          description: Suburb or neighbourhood (e.g., Thorndon, Northcote Point)
          maxLength: 100
        city:
          type: string
          minLength: 1
          description: City (e.g., Wellington, Auckland)
          maxLength: 100
        state:
          type: string
          nullable: true
          description: State or province
          maxLength: 100
        postal_code:
          type: string
          nullable: true
          description: Postal or ZIP code
          maxLength: 20
        country:
          type: string
          minLength: 1
          description: Country name
          maxLength: 100
        google_place_id:
          type: string
          nullable: true
          description: Google Place ID for this address
          maxLength: 255
        latitude:
          type: number
          format: double
          maximum: 1000
          minimum: -1000
          exclusiveMaximum: true
          exclusiveMinimum: true
          nullable: true
          description: Latitude coordinate
        longitude:
          type: number
          format: double
          maximum: 1000
          minimum: -1000
          exclusiveMaximum: true
          exclusiveMinimum: true
          nullable: true
          description: Longitude coordinate
        is_primary:
          type: boolean
          description: Indicates if this is the primary pickup address for the supplier
        notes:
          type: string
          nullable: true
          description: Additional notes (e.g., opening hours, access instructions)
    PatchedWorkshopTimesheetEntryUpdateRequest:
      type: object
      description: Serializer validating workshop timesheet update (PATCH) requests.
      properties:
        entry_id:
          type: string
          format: uuid
        job_id:
          type: string
          format: uuid
        accounting_date:
          type: string
          format: date
        hours:
          type: number
          format: double
          maximum: 100000
          minimum: 0.01
          exclusiveMaximum: true
        description:
          type: string
          nullable: true
          maxLength: 255
        start_time:
          type: string
          format: time
          nullable: true
        end_time:
          type: string
          format: time
          nullable: true
        is_billable:
          type: boolean
        wage_rate_multiplier:
          type: number
          format: double
          maximum: 100
          minimum: 0.1
          exclusiveMaximum: true
    PayRunListItem:
      type: object
      description: Serializer for a pay run in the list response.
      properties:
        id:
          type: string
          format: uuid
          description: Django primary key
        xero_id:
          type: string
          format: uuid
          description: Xero pay run ID
        period_start_date:
          type: string
          format: date
        period_end_date:
          type: string
          format: date
        payment_date:
          type: string
          format: date
        pay_run_status:
          type: string
        xero_url:
          type: string
          description: Deep link to pay run in Xero
      required:
        - id
        - pay_run_status
        - payment_date
        - period_end_date
        - period_start_date
        - xero_id
        - xero_url
    PayRunListResponse:
      type: object
      description: Response serializer for listing all pay runs.
      properties:
        pay_runs:
          type: array
          items:
            $ref: '#/components/schemas/PayRunListItem'
      required:
        - pay_runs
    PayRunSyncResponse:
      type: object
      description: Response payload after refreshing cached pay runs.
      properties:
        synced:
          type: boolean
        fetched:
          type: integer
          description: Number of pay runs fetched from Xero
        created:
          type: integer
          description: Number of new pay runs created locally
        updated:
          type: integer
          description: Number of existing pay runs updated
      required:
        - created
        - fetched
        - synced
        - updated
    PayRunSyncResponseRequest:
      type: object
      description: Response payload after refreshing cached pay runs.
      properties:
        synced:
          type: boolean
        fetched:
          type: integer
          description: Number of pay runs fetched from Xero
        created:
          type: integer
          description: Number of new pay runs created locally
        updated:
          type: integer
          description: Number of existing pay runs updated
      required:
        - created
        - fetched
        - synced
        - updated
    PostWeekToXeroRequest:
      type: object
      description: Request serializer for posting weekly timesheets to Xero
      properties:
        staff_ids:
          type: array
          items:
            type: string
            format: uuid
          description: List of staff member UUIDs
        week_start_date:
          type: string
          format: date
          description: Monday of the week (YYYY-MM-DD)
      required:
        - staff_ids
        - week_start_date
    PreviewQuoteResponse:
      type: object
      description: Serializer for preview quote response.
      properties:
        success:
          type: boolean
        draft_lines:
          type: array
          items:
            $ref: '#/components/schemas/DraftLine'
        changes:
          $ref: '#/components/schemas/QuoteChanges'
        message:
          type: string
        can_proceed:
          type: boolean
          default: false
        validation_report:
          allOf:
            - $ref: '#/components/schemas/ValidationReport'
          nullable: true
        diff_preview:
          allOf:
            - $ref: '#/components/schemas/DiffPreview'
          nullable: true
    PreviewQuoteResponseRequest:
      type: object
      description: Serializer for preview quote response.
      properties:
        success:
          type: boolean
        draft_lines:
          type: array
          items:
            $ref: '#/components/schemas/DraftLineRequest'
        changes:
          $ref: '#/components/schemas/QuoteChangesRequest'
        message:
          type: string
          minLength: 1
        can_proceed:
          type: boolean
          default: false
        validation_report:
          allOf:
            - $ref: '#/components/schemas/ValidationReportRequest'
          nullable: true
        diff_preview:
          allOf:
            - $ref: '#/components/schemas/DiffPreviewRequest'
          nullable: true
    PricingMethodologyEnum:
      enum:
        - time_materials
        - fixed_price
      type: string
      description: |-
        * `time_materials` - Time & Materials
        * `fixed_price` - Fixed Price
    ProductMapping:
      type: object
      description: Serializer for ProductParsingMapping model.
      properties:
        id:
          type: string
          format: uuid
        input_hash:
          type: string
        input_data: {}
        derived_key:
          type: string
          nullable: true
        mapped_item_code:
          type: string
          nullable: true
        mapped_description:
          type: string
          nullable: true
        mapped_metal_type:
          type: string
          nullable: true
        mapped_alloy:
          type: string
          nullable: true
        mapped_specifics:
          type: string
          nullable: true
        mapped_dimensions:
          type: string
          nullable: true
        mapped_unit_cost:
          type: number
          format: double
          maximum: 100000000
          minimum: -100000000
          exclusiveMaximum: true
          exclusiveMinimum: true
          nullable: true
        mapped_price_unit:
          type: string
          nullable: true
        parser_version:
          type: string
          nullable: true
        parser_confidence:
          type: number
          format: double
          maximum: 10
          minimum: -10
          exclusiveMaximum: true
          exclusiveMinimum: true
          nullable: true
        is_validated:
          type: boolean
        validated_at:
          type: string
          format: date-time
          nullable: true
        validation_notes:
          type: string
          nullable: true
        item_code_is_in_xero:
          type: boolean
        created_at:
          type: string
          format: date-time
      required:
        - created_at
        - derived_key
        - id
        - input_data
        - input_hash
        - is_validated
        - item_code_is_in_xero
        - mapped_alloy
        - mapped_description
        - mapped_dimensions
        - mapped_item_code
        - mapped_metal_type
        - mapped_price_unit
        - mapped_specifics
        - mapped_unit_cost
        - parser_confidence
        - parser_version
        - validated_at
        - validation_notes
    ProductMappingListResponse:
      type: object
      description: Serializer for product mapping list response.
      properties:
        items:
          type: array
          items:
            $ref: '#/components/schemas/ProductMapping'
        total_count:
          type: integer
        validated_count:
          type: integer
        unvalidated_count:
          type: integer
      required:
        - items
        - total_count
        - unvalidated_count
        - validated_count
    ProductMappingValidateRequest:
      type: object
      description: Serializer for product mapping validation request.
      properties:
        mapped_item_code:
          type: string
        mapped_description:
          type: string
        mapped_metal_type:
          type: string
        mapped_alloy:
          type: string
        mapped_specifics:
          type: string
        mapped_dimensions:
          type: string
        mapped_unit_cost:
          type: number
          format: double
          maximum: 100000000
          minimum: -100000000
          exclusiveMaximum: true
          exclusiveMinimum: true
          nullable: true
        mapped_price_unit:
          type: string
        validation_notes:
          type: string
    ProductMappingValidateResponse:
      type: object
      description: Serializer for product mapping validation response.
      properties:
        success:
          type: boolean
        message:
          type: string
        updated_products_count:
          type: integer
      required:
        - message
        - success
    ProviderTypeEnum:
      enum:
        - Claude
        - Gemini
        - Mistral
      type: string
      description: |-
        * `Claude` - Anthropic
        * `Gemini` - Google
        * `Mistral` - Mistral
    PurchaseOrderAllocationsResponse:
      type: object
      description: Serializer for purchase order allocations response.
      properties:
        po_id:
          type: string
          format: uuid
        allocations:
          type: object
          additionalProperties:
            type: array
            items:
              $ref: '#/components/schemas/AllocationItem'
          description: Dictionary where keys are PurchaseOrderLine IDs and values
            are lists of allocations
      required:
        - allocations
        - po_id
    PurchaseOrderCreate:
      type: object
      description: Serializer for creating purchase orders.
      properties:
        supplier_id:
          type: string
          format: uuid
          nullable: true
        pickup_address_id:
          type: string
          format: uuid
          nullable: true
        reference:
          type: string
          maxLength: 255
        order_date:
          type: string
          format: date
          nullable: true
        expected_delivery:
          type: string
          format: date
          nullable: true
        lines:
          type: array
          items:
            $ref: '#/components/schemas/PurchaseOrderLineCreate'
    PurchaseOrderCreateRequest:
      type: object
      description: Serializer for creating purchase orders.
      properties:
        supplier_id:
          type: string
          format: uuid
          nullable: true
        pickup_address_id:
          type: string
          format: uuid
          nullable: true
        reference:
          type: string
          maxLength: 255
        order_date:
          type: string
          format: date
          nullable: true
        expected_delivery:
          type: string
          format: date
          nullable: true
        lines:
          type: array
          items:
            $ref: '#/components/schemas/PurchaseOrderLineCreateRequest'
    PurchaseOrderDetail:
      type: object
      description: Return purchase order details with related lines.
      properties:
        id:
          type: string
          format: uuid
          readOnly: true
        po_number:
          type: string
          maxLength: 50
        reference:
          type: string
          nullable: true
          description: Optional reference for the purchase order
          maxLength: 100
        status:
          $ref: '#/components/schemas/PurchaseOrderDetailStatusEnum'
        order_date:
          type: string
          format: date
        expected_delivery:
          type: string
          format: date
          nullable: true
        online_url:
          type: string
          format: uri
          nullable: true
          maxLength: 500
        xero_id:
          type: string
          format: uuid
          nullable: true
        pickup_address_id:
          type: string
          format: uuid
          nullable: true
          description: Delivery/pickup address for this purchase order
          readOnly: true
        supplier:
          type: string
          readOnly: true
        supplier_id:
          type: string
          nullable: true
          readOnly: true
        supplier_has_xero_id:
          type: boolean
          readOnly: true
        lines:
          type: array
          items:
            $ref: '#/components/schemas/PurchaseOrderLine'
        pickup_address:
          allOf:
            - $ref: '#/components/schemas/SupplierPickupAddress'
          readOnly: true
          nullable: true
      required:
        - id
        - lines
        - pickup_address
        - pickup_address_id
        - po_number
        - supplier
        - supplier_has_xero_id
        - supplier_id
    PurchaseOrderDetailStatusEnum:
      enum:
        - draft
        - submitted
        - partially_received
        - fully_received
        - deleted
      type: string
      description: |-
        * `draft` - Draft
        * `submitted` - Submitted to Supplier
        * `partially_received` - Partially Received
        * `fully_received` - Fully Received
        * `deleted` - Deleted
    PurchaseOrderEmailRequest:
      type: object
      description: Serializer for purchase order email generation request
      properties:
        recipient_email:
          type: string
          format: email
          minLength: 1
        message:
          type: string
          maxLength: 1000
    PurchaseOrderEmailResponse:
      type: object
      description: Serializer for purchase order email generation response
      properties:
        success:
          type: boolean
        email_subject:
          type: string
        email_body:
          type: string
        pdf_url:
          type: string
        message:
          type: string
      required:
        - success
    PurchaseOrderEvent:
      type: object
      description: Serializer for PurchaseOrderEvent model - read-only for frontend.
      properties:
        id:
          type: string
          format: uuid
          readOnly: true
        description:
          type: string
        timestamp:
          type: string
          format: date-time
        staff:
          type: string
          readOnly: true
      required:
        - description
        - id
        - staff
    PurchaseOrderEventCreateRequest:
      type: object
      description: Serializer for purchase order event creation request.
      properties:
        description:
          type: string
          minLength: 1
          maxLength: 500
      required:
        - description
    PurchaseOrderEventCreateResponse:
      type: object
      description: Serializer for purchase order event creation response.
      properties:
        success:
          type: boolean
        event:
          $ref: '#/components/schemas/PurchaseOrderEvent'
      required:
        - event
        - success
    PurchaseOrderEventsResponse:
      type: object
      description: Serializer for purchase order events list response.
      properties:
        events:
          type: array
          items:
            $ref: '#/components/schemas/PurchaseOrderEvent'
      required:
        - events
    PurchaseOrderJob:
      type: object
      description: Serializer for job info within a purchase order listing.
      properties:
        job_number:
          type: string
        name:
          type: string
        client:
          type: string
      required:
        - client
        - job_number
        - name
    PurchaseOrderLine:
      type: object
      description: Serializer for PurchaseOrderLine model.
      properties:
        id:
          type: string
          format: uuid
          readOnly: true
        description:
          type: string
          maxLength: 200
        quantity:
          type: number
          format: double
          maximum: 100000000
          minimum: -100000000
          exclusiveMaximum: true
          exclusiveMinimum: true
        dimensions:
          type: string
          nullable: true
          description: Dimensions such as length, width, height, etc.
          maxLength: 255
        unit_cost:
          type: number
          format: double
          maximum: 100000000
          minimum: -100000000
          exclusiveMaximum: true
          exclusiveMinimum: true
          nullable: true
        price_tbc:
          type: boolean
          description: If true, the price is to be confirmed and unit cost will be
            None
        supplier_item_code:
          type: string
          nullable: true
          description: Supplier's own item code/SKU
          maxLength: 50
        item_code:
          type: string
          nullable: true
          description: Internal item code for Xero integration
          maxLength: 50
        received_quantity:
          type: number
          format: double
          maximum: 100000000
          minimum: -100000000
          exclusiveMaximum: true
          exclusiveMinimum: true
          description: Total quantity received against this line
        metal_type:
          nullable: true
          oneOf:
            - $ref: '#/components/schemas/MetalTypeEnum'
            - $ref: '#/components/schemas/BlankEnum'
            - $ref: '#/components/schemas/NullEnum'
        alloy:
          type: string
          nullable: true
          description: Alloy specification (e.g., 304, 6061)
          maxLength: 50
        specifics:
          type: string
          nullable: true
          description: Specific details (e.g., m8 countersunk socket screw)
          maxLength: 255
        location:
          type: string
          nullable: true
          description: Where this item will be stored
          maxLength: 255
        job_id:
          type: string
          format: uuid
          readOnly: true
          nullable: true
      required:
        - description
        - id
        - job_id
        - quantity
    PurchaseOrderLineCreate:
      type: object
      description: Serializer for creating purchase order lines.
      properties:
        job_id:
          type: string
          format: uuid
          nullable: true
        description:
          type: string
          maxLength: 255
        quantity:
          type: number
          format: double
          maximum: 100000000
          minimum: -100000000
          exclusiveMaximum: true
          exclusiveMinimum: true
          default: 0.00
        unit_cost:
          type: number
          format: double
          maximum: 100000000
          minimum: -100000000
          exclusiveMaximum: true
          exclusiveMinimum: true
          nullable: true
        price_tbc:
          type: boolean
          default: false
        item_code:
          type: string
          maxLength: 100
        metal_type:
          type: string
          maxLength: 100
        alloy:
          type: string
          maxLength: 100
        specifics:
          type: string
          maxLength: 255
        location:
          type: string
          maxLength: 255
        dimensions:
          type: string
          maxLength: 255
    PurchaseOrderLineCreateRequest:
      type: object
      description: Serializer for creating purchase order lines.
      properties:
        job_id:
          type: string
          format: uuid
          nullable: true
        description:
          type: string
          maxLength: 255
        quantity:
          type: number
          format: double
          maximum: 100000000
          minimum: -100000000
          exclusiveMaximum: true
          exclusiveMinimum: true
          default: 0.00
        unit_cost:
          type: number
          format: double
          maximum: 100000000
          minimum: -100000000
          exclusiveMaximum: true
          exclusiveMinimum: true
          nullable: true
        price_tbc:
          type: boolean
          default: false
        item_code:
          type: string
          maxLength: 100
        metal_type:
          type: string
          maxLength: 100
        alloy:
          type: string
          maxLength: 100
        specifics:
          type: string
          maxLength: 255
        location:
          type: string
          maxLength: 255
        dimensions:
          type: string
          maxLength: 255
    PurchaseOrderLineUpdate:
      type: object
      description: Serializer for updating purchase order lines (includes ID).
      properties:
        id:
          type: string
          format: uuid
          nullable: true
        job_id:
          type: string
          format: uuid
          nullable: true
        description:
          type: string
          maxLength: 255
        quantity:
          type: number
          format: double
          maximum: 100000000
          minimum: -100000000
          exclusiveMaximum: true
          exclusiveMinimum: true
          default: 0.00
        unit_cost:
          type: number
          format: double
          maximum: 100000000
          minimum: -100000000
          exclusiveMaximum: true
          exclusiveMinimum: true
          nullable: true
        price_tbc:
          type: boolean
          default: false
        item_code:
          type: string
          maxLength: 100
        metal_type:
          type: string
          maxLength: 100
        alloy:
          type: string
          maxLength: 100
        specifics:
          type: string
          maxLength: 255
        location:
          type: string
          maxLength: 255
        dimensions:
          type: string
          maxLength: 255
    PurchaseOrderLineUpdateRequest:
      type: object
      description: Serializer for updating purchase order lines (includes ID).
      properties:
        id:
          type: string
          format: uuid
          nullable: true
        job_id:
          type: string
          format: uuid
          nullable: true
        description:
          type: string
          maxLength: 255
        quantity:
          type: number
          format: double
          maximum: 100000000
          minimum: -100000000
          exclusiveMaximum: true
          exclusiveMinimum: true
          default: 0.00
        unit_cost:
          type: number
          format: double
          maximum: 100000000
          minimum: -100000000
          exclusiveMaximum: true
          exclusiveMinimum: true
          nullable: true
        price_tbc:
          type: boolean
          default: false
        item_code:
          type: string
          maxLength: 100
        metal_type:
          type: string
          maxLength: 100
        alloy:
          type: string
          maxLength: 100
        specifics:
          type: string
          maxLength: 255
        location:
          type: string
          maxLength: 255
        dimensions:
          type: string
          maxLength: 255
    PurchaseOrderList:
      type: object
      description: Serializer for listing purchase orders from service data.
      properties:
        id:
          type: string
          format: uuid
        po_number:
          type: string
        status:
          type: string
        order_date:
          type: string
          format: date
        supplier:
          type: string
        supplier_id:
          type: string
          format: uuid
          nullable: true
        jobs:
          type: array
          items:
            $ref: '#/components/schemas/PurchaseOrderJob'
      required:
        - id
        - jobs
        - order_date
        - po_number
        - status
        - supplier
        - supplier_id
    PurchaseOrderUpdate:
      type: object
      description: Serializer for updating purchase orders.
      properties:
        supplier_id:
          type: string
          format: uuid
          nullable: true
        pickup_address_id:
          type: string
          format: uuid
          nullable: true
        reference:
          type: string
          maxLength: 255
        expected_delivery:
          type: string
          format: date
          nullable: true
        status:
          type: string
          maxLength: 50
        lines_to_delete:
          type: array
          items:
            type: string
            format: uuid
          description: List of line IDs to delete
        lines:
          type: array
          items:
            $ref: '#/components/schemas/PurchaseOrderLineUpdate'
    PurchasingErrorResponse:
      type: object
      description: Serializer for purchasing error responses
      properties:
        error:
          type: string
          description: Error message
        details:
          type: string
          description: Optional details about the failure
      required:
        - error
    PurchasingJobsResponse:
      type: object
      description: Serializer for PurchasingJobsAPIView response
      properties:
        jobs:
          type: array
          items:
            $ref: '#/components/schemas/JobForPurchasing'
        total_count:
          type: integer
      required:
        - jobs
        - total_count
    Quote:
      type: object
      properties:
        id:
          type: string
          format: uuid
          readOnly: true
        xero_id:
          type: string
          format: uuid
        status:
          $ref: '#/components/schemas/Status7aeEnum'
        date:
          type: string
          format: date
        total_excl_tax:
          type: number
          format: double
        total_incl_tax:
          type: number
          format: double
        online_url:
          type: string
          format: uri
          nullable: true
          maxLength: 200
      required:
        - date
        - id
        - total_excl_tax
        - total_incl_tax
        - xero_id
    QuoteChanges:
      type: object
      description: Serializer for quote changes data.
      properties:
        additions:
          type: array
          items:
            $ref: '#/components/schemas/DraftLine'
        updates:
          type: array
          items:
            $ref: '#/components/schemas/DraftLine'
        deletions:
          type: array
          items:
            $ref: '#/components/schemas/DraftLine'
      required:
        - additions
        - deletions
        - updates
    QuoteChangesRequest:
      type: object
      description: Serializer for quote changes data.
      properties:
        additions:
          type: array
          items:
            $ref: '#/components/schemas/DraftLineRequest'
        updates:
          type: array
          items:
            $ref: '#/components/schemas/DraftLineRequest'
        deletions:
          type: array
          items:
            $ref: '#/components/schemas/DraftLineRequest'
      required:
        - additions
        - deletions
        - updates
    QuoteImportStatusResponse:
      type: object
      description: Serializer for quote import status response
      properties:
        job_id:
          type: string
        job_name:
          type: string
        has_quote:
          type: boolean
        quote:
          $ref: '#/components/schemas/CostSet'
        revision:
          type: integer
        created:
          type: string
          format: date-time
        summary: {}
      required:
        - has_quote
        - job_id
        - job_name
    QuoteRevisionRequest:
      type: object
      description: Serializer for quote revision request - validates input data
      properties:
        reason:
          type: string
          minLength: 1
          description: Optional reason for creating a new quote revision
          maxLength: 500
    QuoteRevisionResponse:
      type: object
      description: Serializer for quote revision response
      properties:
        success:
          type: boolean
        message:
          type: string
        quote_revision:
          type: integer
        archived_cost_lines_count:
          type: integer
        job_id:
          type: string
        error:
          type: string
      required:
        - archived_cost_lines_count
        - job_id
        - message
        - quote_revision
        - success
    QuoteRevisionsList:
      type: object
      description: Serializer for listing quote revisions
      properties:
        job_id:
          type: string
        job_number:
          type: integer
        current_cost_set_rev:
          type: integer
        total_revisions:
          type: integer
        revisions:
          type: array
          items:
            type: object
            additionalProperties: {}
          description: List of archived quote revisions with their data
      required:
        - current_cost_set_rev
        - job_id
        - job_number
        - revisions
        - total_revisions
    QuoteSpreadsheet:
      type: object
      description: |-
        Serializer for QuoteSpreadsheet model.

        Provides clean JSON representation for REST endpoints with
        job information for context.
      properties:
        id:
          type: string
          format: uuid
          readOnly: true
        sheet_id:
          type: string
          description: Google Drive file ID
          maxLength: 100
        sheet_url:
          type: string
          format: uri
          nullable: true
          maxLength: 500
        tab:
          type: string
          nullable: true
          maxLength: 100
        job_id:
          type: string
          readOnly: true
        job_number:
          type: integer
          readOnly: true
        job_name:
          type: string
          readOnly: true
      required:
        - id
        - job_id
        - job_name
        - job_number
        - sheet_id
    RoleEnum:
      enum:
        - user
        - assistant
      type: string
      description: |-
        * `user` - User
        * `assistant` - Assistant
    SOPGenerateRequestRequest:
      type: object
      description: Request body for generating a new SOP.
      properties:
        title:
          type: string
          minLength: 1
        description:
          type: string
          minLength: 1
          default: ''
        document_number:
          type: string
          minLength: 1
          default: ''
      required:
        - title
    SWPGenerateRequestRequest:
      type: object
      description: Request serializer for generating a new SWP (standalone).
      properties:
        document_number:
          type: string
          description: Document number (e.g., '307' for section 3, doc 7)
          maxLength: 50
        title:
          type: string
          minLength: 1
          description: Name of the safe work procedure
          maxLength: 255
        description:
          type: string
          minLength: 1
          description: Scope and description of the procedure
        site_location:
          type: string
          description: Optional site location for the procedure
      required:
        - description
        - title
    SafetyDocument:
      type: object
      description: |-
        Main serializer for SafetyDocument model.

        Returns document metadata and Google Docs URL for editing.
      properties:
        id:
          type: string
          format: uuid
          readOnly: true
        document_type:
          allOf:
            - $ref: '#/components/schemas/DocumentTypeEnum'
          readOnly: true
          description: |-
            Type of safety document (JSA or SWP)

            * `jsa` - Job Safety Analysis
            * `swp` - Safe Work Procedure
            * `sop` - Standard Operating Procedure
        document_number:
          type: string
          nullable: true
          description: Document number for SWPs (e.g., '307' for section 3, doc 7)
          maxLength: 50
        job_id:
          type: string
          format: uuid
          readOnly: true
          nullable: true
          description: Linked job ID (null for SWPs)
        job_number:
          type: string
          readOnly: true
          nullable: true
          description: Linked job number (null for SWPs)
        created_at:
          type: string
          format: date-time
          readOnly: true
        updated_at:
          type: string
          format: date-time
          readOnly: true
        title:
          type: string
          description: Job name for JSA, procedure name for SWP
          maxLength: 255
        company_name:
          type: string
          maxLength: 255
        site_location:
          type: string
          description: Work site location (optional for SWPs)
          maxLength: 500
        google_doc_id:
          type: string
          readOnly: true
          description: Google Docs document ID
        google_doc_url:
          type: string
          format: uri
          readOnly: true
          description: URL to edit the document in Google Docs
      required:
        - company_name
        - created_at
        - document_type
        - google_doc_id
        - google_doc_url
        - id
        - job_id
        - job_number
        - title
        - updated_at
    SafetyDocumentContentResponse:
      type: object
      description: Response when reading safety document content from Google Docs.
      properties:
        title:
          type: string
        document_type:
          type: string
        description:
          type: string
        site_location:
          type: string
        ppe_requirements:
          type: array
          items:
            type: string
        tasks:
          type: array
          items: {}
        additional_notes:
          type: string
        raw_text:
          type: string
      required:
        - additional_notes
        - description
        - document_type
        - ppe_requirements
        - raw_text
        - site_location
        - tasks
        - title
    SafetyDocumentContentUpdateRequest:
      type: object
      description: Request body for updating safety document content in Google Docs.
      properties:
        title:
          type: string
          minLength: 1
        site_location:
          type: string
          minLength: 1
        description:
          type: string
          minLength: 1
        ppe_requirements:
          type: array
          items:
            type: string
            minLength: 1
        tasks:
          type: array
          items: {}
        additional_notes:
          type: string
          minLength: 1
    SafetyDocumentList:
      type: object
      description: Lightweight serializer for listing safety documents.
      properties:
        id:
          type: string
          format: uuid
          readOnly: true
        document_type:
          allOf:
            - $ref: '#/components/schemas/DocumentTypeEnum'
          description: |-
            Type of safety document (JSA or SWP)

            * `jsa` - Job Safety Analysis
            * `swp` - Safe Work Procedure
            * `sop` - Standard Operating Procedure
        document_number:
          type: string
          nullable: true
          description: Document number for SWPs (e.g., '307' for section 3, doc 7)
          maxLength: 50
        job_number:
          type: string
          readOnly: true
          nullable: true
        created_at:
          type: string
          format: date-time
          readOnly: true
        updated_at:
          type: string
          format: date-time
          readOnly: true
        title:
          type: string
          description: Job name for JSA, procedure name for SWP
          maxLength: 255
        site_location:
          type: string
          description: Work site location (optional for SWPs)
          maxLength: 500
        google_doc_url:
          type: string
          format: uri
          description: URL to edit the document in Google Docs
          maxLength: 200
      required:
        - created_at
        - document_type
        - id
        - job_number
        - title
        - updated_at
    SettingsField:
      type: object
      description: Serializer for individual field metadata.
      properties:
        key:
          type: string
        label:
          type: string
        type:
          type: string
        required:
          type: boolean
        help_text:
          type: string
        section:
          type: string
        read_only:
          type: boolean
      required:
        - help_text
        - key
        - label
        - read_only
        - required
        - section
        - type
    SettingsSection:
      type: object
      description: Serializer for a section containing fields.
      properties:
        key:
          type: string
        title:
          type: string
        order:
          type: integer
        fields:
          type: array
          items:
            $ref: '#/components/schemas/SettingsField'
      required:
        - fields
        - key
        - order
        - title
    SourceEnum:
      enum:
        - purchase_order
        - split_from_stock
        - manual
        - product_catalog
      type: string
      description: |-
        * `purchase_order` - Purchase Order Receipt
        * `split_from_stock` - Split/Offcut from Stock
        * `manual` - Manual Adjustment/Stocktake
        * `product_catalog` - Product Catalog
    SpeedQualityTradeoffEnum:
      enum:
        - fast
        - normal
        - quality
      type: string
      description: |-
        * `fast` - Fast - Prioritize Speed
        * `normal` - Normal - Balanced
        * `quality` - Quality - Prioritize Quality
    Staff:
      type: object
      description: Base serializer for Staff model with shared logic for create and
        update operations.
      properties:
        id:
          type: string
          format: uuid
          readOnly: true
        email:
          type: string
          format: email
          maxLength: 254
        first_name:
          type: string
          maxLength: 30
        last_name:
          type: string
          maxLength: 30
        preferred_name:
          type: string
          nullable: true
          maxLength: 30
        wage_rate:
          type: number
          format: double
          maximum: 100000000
          minimum: -100000000
          exclusiveMaximum: true
          exclusiveMinimum: true
        xero_user_id:
          type: string
          nullable: true
          maxLength: 255
        date_left:
          type: string
          format: date
          nullable: true
          description: Date staff member left employment (null for current employees)
        is_office_staff:
          type: boolean
        is_superuser:
          type: boolean
          title: Superuser status
          description: Designates that this user has all permissions without explicitly
            assigning them.
        password_needs_reset:
          type: boolean
        hours_mon:
          type: number
          format: double
          maximum: 100
          minimum: -100
          exclusiveMaximum: true
          exclusiveMinimum: true
          description: Standard hours for Monday, 0 for non-working day
        hours_tue:
          type: number
          format: double
          maximum: 100
          minimum: -100
          exclusiveMaximum: true
          exclusiveMinimum: true
          description: Standard hours for Tuesday, 0 for non-working day
        hours_wed:
          type: number
          format: double
          maximum: 100
          minimum: -100
          exclusiveMaximum: true
          exclusiveMinimum: true
          description: Standard hours for Wednesday, 0 for non-working day
        hours_thu:
          type: number
          format: double
          maximum: 100
          minimum: -100
          exclusiveMaximum: true
          exclusiveMinimum: true
          description: Standard hours for Thursday, 0 for non-working day
        hours_fri:
          type: number
          format: double
          maximum: 100
          minimum: -100
          exclusiveMaximum: true
          exclusiveMinimum: true
          description: Standard hours for Friday, 0 for non-working day
        hours_sat:
          type: number
          format: double
          maximum: 100
          minimum: -100
          exclusiveMaximum: true
          exclusiveMinimum: true
          description: Standard hours for Saturday, 0 for non-working day
        hours_sun:
          type: number
          format: double
          maximum: 100
          minimum: -100
          exclusiveMaximum: true
          exclusiveMinimum: true
          description: Standard hours for Sunday, 0 for non-working day
        date_joined:
          type: string
          format: date-time
          readOnly: true
        created_at:
          type: string
          format: date-time
          readOnly: true
        updated_at:
          type: string
          format: date-time
          readOnly: true
        last_login:
          type: string
          format: date-time
          readOnly: true
          nullable: true
        groups:
          type: array
          items:
            type: integer
          description: The groups this user belongs to. A user will get all permissions
            granted to each of their groups.
        user_permissions:
          type: array
          items:
            type: integer
          description: Specific permissions for this user.
        icon_url:
          type: string
          nullable: true
          readOnly: true
      required:
        - created_at
        - date_joined
        - email
        - first_name
        - icon_url
        - id
        - last_login
        - last_name
        - updated_at
    StaffCreateRequest:
      type: object
      description: Base serializer for Staff model with shared logic for create and
        update operations.
      properties:
        email:
          type: string
          format: email
          minLength: 1
          maxLength: 254
        first_name:
          type: string
          minLength: 1
          maxLength: 30
        last_name:
          type: string
          minLength: 1
          maxLength: 30
        preferred_name:
          type: string
          nullable: true
          maxLength: 30
        wage_rate:
          type: number
          format: double
          maximum: 100000000
          minimum: -100000000
          exclusiveMaximum: true
          exclusiveMinimum: true
        xero_user_id:
          type: string
          nullable: true
          maxLength: 255
        date_left:
          type: string
          format: date
          nullable: true
          description: Date staff member left employment (null for current employees)
        is_office_staff:
          type: boolean
        is_superuser:
          type: boolean
          title: Superuser status
          description: Designates that this user has all permissions without explicitly
            assigning them.
        password_needs_reset:
          type: boolean
        hours_mon:
          type: number
          format: double
          maximum: 100
          minimum: -100
          exclusiveMaximum: true
          exclusiveMinimum: true
          description: Standard hours for Monday, 0 for non-working day
        hours_tue:
          type: number
          format: double
          maximum: 100
          minimum: -100
          exclusiveMaximum: true
          exclusiveMinimum: true
          description: Standard hours for Tuesday, 0 for non-working day
        hours_wed:
          type: number
          format: double
          maximum: 100
          minimum: -100
          exclusiveMaximum: true
          exclusiveMinimum: true
          description: Standard hours for Wednesday, 0 for non-working day
        hours_thu:
          type: number
          format: double
          maximum: 100
          minimum: -100
          exclusiveMaximum: true
          exclusiveMinimum: true
          description: Standard hours for Thursday, 0 for non-working day
        hours_fri:
          type: number
          format: double
          maximum: 100
          minimum: -100
          exclusiveMaximum: true
          exclusiveMinimum: true
          description: Standard hours for Friday, 0 for non-working day
        hours_sat:
          type: number
          format: double
          maximum: 100
          minimum: -100
          exclusiveMaximum: true
          exclusiveMinimum: true
          description: Standard hours for Saturday, 0 for non-working day
        hours_sun:
          type: number
          format: double
          maximum: 100
          minimum: -100
          exclusiveMaximum: true
          exclusiveMinimum: true
          description: Standard hours for Sunday, 0 for non-working day
        date_joined:
          type: string
          format: date-time
        created_at:
          type: string
          format: date-time
        last_login:
          type: string
          format: date-time
          nullable: true
        groups:
          type: array
          items:
            type: integer
          description: The groups this user belongs to. A user will get all permissions
            granted to each of their groups.
        user_permissions:
          type: array
          items:
            type: integer
          description: Specific permissions for this user.
        password:
          type: string
          writeOnly: true
          minLength: 1
          maxLength: 128
        icon:
          type: string
          format: binary
          writeOnly: true
          nullable: true
      required:
        - email
        - first_name
        - last_name
        - password
    StaffDailyData:
      type: object
      description: Serializer for individual staff daily timesheet data
      properties:
        staff_id:
          type: string
        staff_name:
          type: string
        staff_initials:
          type: string
        icon_url:
          type: string
          nullable: true
        scheduled_hours:
          type: number
          format: double
        actual_hours:
          type: number
          format: double
        billable_hours:
          type: number
          format: double
        non_billable_hours:
          type: number
          format: double
        total_revenue:
          type: number
          format: double
        total_cost:
          type: number
          format: double
        status:
          type: string
        status_class:
          type: string
        billable_percentage:
          type: number
          format: double
        completion_percentage:
          type: number
          format: double
        job_breakdown:
          type: array
          items:
            $ref: '#/components/schemas/JobBreakdown'
        entry_count:
          type: integer
        alerts:
          type: array
          items:
            type: string
        is_weekend:
          type: boolean
          default: false
        weekend_enabled:
          type: boolean
          default: false
      required:
        - actual_hours
        - alerts
        - billable_hours
        - billable_percentage
        - completion_percentage
        - entry_count
        - icon_url
        - job_breakdown
        - non_billable_hours
        - scheduled_hours
        - staff_id
        - staff_initials
        - staff_name
        - status
        - status_class
        - total_cost
        - total_revenue
    StaffListResponse:
      type: object
      description: Serializer for staff list API response
      properties:
        staff:
          type: array
          items:
            $ref: '#/components/schemas/ModernStaff'
        total_count:
          type: integer
      required:
        - staff
        - total_count
    StaffPerformanceJobBreakdown:
      type: object
      description: Serializer for job breakdown data in staff performance
      properties:
        job_id:
          type: string
        job_number:
          type: integer
        job_name:
          type: string
        client_name:
          type: string
        billable_hours:
          type: number
          format: double
        non_billable_hours:
          type: number
          format: double
        total_hours:
          type: number
          format: double
        revenue:
          type: number
          format: double
        cost:
          type: number
          format: double
        profit:
          type: number
          format: double
        revenue_per_hour:
          type: number
          format: double
      required:
        - billable_hours
        - client_name
        - cost
        - job_id
        - job_name
        - job_number
        - non_billable_hours
        - profit
        - revenue
        - revenue_per_hour
        - total_hours
    StaffPerformancePeriodSummary:
      type: object
      description: Serializer for period summary in staff performance report
      properties:
        start_date:
          type: string
          format: date
        end_date:
          type: string
          format: date
        total_staff:
          type: integer
        period_description:
          type: string
      required:
        - end_date
        - period_description
        - start_date
        - total_staff
    StaffPerformanceResponse:
      type: object
      description: Unified serializer for staff performance report responses
      properties:
        team_averages:
          $ref: '#/components/schemas/StaffPerformanceTeamAverages'
        staff:
          type: array
          items:
            $ref: '#/components/schemas/StaffPerformanceStaffData'
        period_summary:
          $ref: '#/components/schemas/StaffPerformancePeriodSummary'
      required:
        - period_summary
        - staff
        - team_averages
    StaffPerformanceStaffData:
      type: object
      description: Serializer for individual staff performance data
      properties:
        staff_id:
          type: string
        name:
          type: string
        total_hours:
          type: number
          format: double
        billable_hours:
          type: number
          format: double
        billable_percentage:
          type: number
          format: double
        total_revenue:
          type: number
          format: double
        total_cost:
          type: number
          format: double
        profit:
          type: number
          format: double
        revenue_per_hour:
          type: number
          format: double
        profit_per_hour:
          type: number
          format: double
        jobs_worked:
          type: integer
        job_breakdown:
          type: array
          items:
            $ref: '#/components/schemas/StaffPerformanceJobBreakdown'
      required:
        - billable_hours
        - billable_percentage
        - jobs_worked
        - name
        - profit
        - profit_per_hour
        - revenue_per_hour
        - staff_id
        - total_cost
        - total_hours
        - total_revenue
    StaffPerformanceTeamAverages:
      type: object
      description: Serializer for team average metrics
      properties:
        billable_percentage:
          type: number
          format: double
        revenue_per_hour:
          type: number
          format: double
        profit_per_hour:
          type: number
          format: double
        jobs_per_person:
          type: number
          format: double
        total_hours:
          type: number
          format: double
        billable_hours:
          type: number
          format: double
        total_revenue:
          type: number
          format: double
        total_profit:
          type: number
          format: double
      required:
        - billable_hours
        - billable_percentage
        - jobs_per_person
        - profit_per_hour
        - revenue_per_hour
        - total_hours
        - total_profit
        - total_revenue
    StaffRequest:
      type: object
      description: Base serializer for Staff model with shared logic for create and
        update operations.
      properties:
        email:
          type: string
          format: email
          minLength: 1
          maxLength: 254
        first_name:
          type: string
          minLength: 1
          maxLength: 30
        last_name:
          type: string
          minLength: 1
          maxLength: 30
        preferred_name:
          type: string
          nullable: true
          maxLength: 30
        wage_rate:
          type: number
          format: double
          maximum: 100000000
          minimum: -100000000
          exclusiveMaximum: true
          exclusiveMinimum: true
        xero_user_id:
          type: string
          nullable: true
          maxLength: 255
        date_left:
          type: string
          format: date
          nullable: true
          description: Date staff member left employment (null for current employees)
        is_office_staff:
          type: boolean
        is_superuser:
          type: boolean
          title: Superuser status
          description: Designates that this user has all permissions without explicitly
            assigning them.
        password_needs_reset:
          type: boolean
        hours_mon:
          type: number
          format: double
          maximum: 100
          minimum: -100
          exclusiveMaximum: true
          exclusiveMinimum: true
          description: Standard hours for Monday, 0 for non-working day
        hours_tue:
          type: number
          format: double
          maximum: 100
          minimum: -100
          exclusiveMaximum: true
          exclusiveMinimum: true
          description: Standard hours for Tuesday, 0 for non-working day
        hours_wed:
          type: number
          format: double
          maximum: 100
          minimum: -100
          exclusiveMaximum: true
          exclusiveMinimum: true
          description: Standard hours for Wednesday, 0 for non-working day
        hours_thu:
          type: number
          format: double
          maximum: 100
          minimum: -100
          exclusiveMaximum: true
          exclusiveMinimum: true
          description: Standard hours for Thursday, 0 for non-working day
        hours_fri:
          type: number
          format: double
          maximum: 100
          minimum: -100
          exclusiveMaximum: true
          exclusiveMinimum: true
          description: Standard hours for Friday, 0 for non-working day
        hours_sat:
          type: number
          format: double
          maximum: 100
          minimum: -100
          exclusiveMaximum: true
          exclusiveMinimum: true
          description: Standard hours for Saturday, 0 for non-working day
        hours_sun:
          type: number
          format: double
          maximum: 100
          minimum: -100
          exclusiveMaximum: true
          exclusiveMinimum: true
          description: Standard hours for Sunday, 0 for non-working day
        groups:
          type: array
          items:
            type: integer
          description: The groups this user belongs to. A user will get all permissions
            granted to each of their groups.
        user_permissions:
          type: array
          items:
            type: integer
          description: Specific permissions for this user.
        password:
          type: string
          writeOnly: true
          minLength: 1
          maxLength: 128
        icon:
          type: string
          format: binary
          writeOnly: true
          nullable: true
      required:
        - email
        - first_name
        - last_name
    StandardError:
      type: object
      description: Standard serialiser for error responses
      properties:
        error:
          type: string
        details: {}
      required:
        - error
    Status1beEnum:
      enum:
        - DRAFT
        - SUBMITTED
        - AUTHORISED
        - DELETED
        - VOIDED
        - PAID
      type: string
      description: |-
        * `DRAFT` - Draft
        * `SUBMITTED` - Submitted
        * `AUTHORISED` - Authorised
        * `DELETED` - Deleted
        * `VOIDED` - Voided
        * `PAID` - Paid
    Status7aeEnum:
      enum:
        - DRAFT
        - SENT
        - DECLINED
        - ACCEPTED
        - INVOICED
        - DELETED
      type: string
      description: |-
        * `DRAFT` - Draft
        * `SENT` - Sent
        * `DECLINED` - Declined
        * `ACCEPTED` - Accepted
        * `INVOICED` - Invoiced
        * `DELETED` - Deleted
    Status7b9Enum:
      enum:
        - draft
        - awaiting_approval
        - approved
        - in_progress
        - unusual
        - recently_completed
        - special
        - archived
      type: string
      description: |-
        * `draft` - Draft
        * `awaiting_approval` - Awaiting Approval
        * `approved` - Approved
        * `in_progress` - In Progress
        * `unusual` - Unusual
        * `recently_completed` - Recently Completed
        * `special` - Special
        * `archived` - Archived
    StockConsumeRequest:
      type: object
      description: Serializer for stock consumption request
      properties:
        job_id:
          type: string
          format: uuid
        quantity:
          type: number
          format: double
          maximum: 100000000
          minimum: 0
          exclusiveMaximum: true
        unit_cost:
          type: number
          format: double
          maximum: 100000000
          minimum: -100000000
          exclusiveMaximum: true
          exclusiveMinimum: true
          nullable: true
        unit_rev:
          type: number
          format: double
          maximum: 100000000
          minimum: -100000000
          exclusiveMaximum: true
          exclusiveMinimum: true
          nullable: true
      required:
        - job_id
        - quantity
    StockConsumeResponse:
      type: object
      description: Serializer for stock consumption response
      properties:
        success:
          type: boolean
        message:
          type: string
        remaining_quantity:
          type: number
          format: double
          maximum: 100000000
          minimum: -100000000
          exclusiveMaximum: true
          exclusiveMinimum: true
        line:
          $ref: '#/components/schemas/CostLine'
      required:
        - line
        - success
    StockItem:
      type: object
      description: Serializer for individual stock items.
      properties:
        id:
          type: string
          format: uuid
          readOnly: true
        item_code:
          type: string
          nullable: true
          description: Xero Item Code
          maxLength: 255
        description:
          type: string
          description: Description of the stock item
          maxLength: 255
        quantity:
          type: number
          format: double
          maximum: 100000000
          minimum: -100000000
          exclusiveMaximum: true
          exclusiveMinimum: true
          description: Current quantity of the stock item
        unit_cost:
          type: number
          format: double
          maximum: 100000000
          minimum: -100000000
          exclusiveMaximum: true
          exclusiveMinimum: true
          description: Cost per unit of the stock item
        unit_revenue:
          type: number
          format: double
          maximum: 100000000
          minimum: -100000000
          exclusiveMaximum: true
          exclusiveMinimum: true
          nullable: true
          description: Revenue per unit (what customer pays)
        date:
          type: string
          format: date-time
          description: Date the stock item was created
        source:
          allOf:
            - $ref: '#/components/schemas/SourceEnum'
          description: |-
            Origin of this stock item

            * `purchase_order` - Purchase Order Receipt
            * `split_from_stock` - Split/Offcut from Stock
            * `manual` - Manual Adjustment/Stocktake
            * `product_catalog` - Product Catalog
        location:
          type: string
          description: Where we are keeping this
        metal_type:
          description: |-
            Type of metal

            * `stainless_steel` - Stainless Steel
            * `mild_steel` - Mild Steel
            * `aluminum` - Aluminum
            * `brass` - Brass
            * `copper` - Copper
            * `titanium` - Titanium
            * `zinc` - Zinc
            * `galvanized` - Galvanized
            * `unspecified` - Unspecified
            * `other` - Other
          oneOf:
            - $ref: '#/components/schemas/MetalTypeEnum'
            - $ref: '#/components/schemas/BlankEnum'
        alloy:
          type: string
          nullable: true
          description: Alloy specification (e.g., 304, 6061)
          maxLength: 50
        specifics:
          type: string
          nullable: true
          description: Specific details (e.g., m8 countersunk socket screw)
          maxLength: 255
        is_active:
          type: boolean
          description: False when quantity reaches zero or item is fully consumed/transformed
        job_id:
          type: string
          format: uuid
          readOnly: true
          nullable: true
      required:
        - description
        - id
        - job_id
        - quantity
        - source
        - unit_cost
    StockItemRequest:
      type: object
      description: Serializer for individual stock items.
      properties:
        item_code:
          type: string
          nullable: true
          description: Xero Item Code
          maxLength: 255
        description:
          type: string
          minLength: 1
          description: Description of the stock item
          maxLength: 255
        quantity:
          type: number
          format: double
          maximum: 100000000
          minimum: -100000000
          exclusiveMaximum: true
          exclusiveMinimum: true
          description: Current quantity of the stock item
        unit_cost:
          type: number
          format: double
          maximum: 100000000
          minimum: -100000000
          exclusiveMaximum: true
          exclusiveMinimum: true
          description: Cost per unit of the stock item
        unit_revenue:
          type: number
          format: double
          maximum: 100000000
          minimum: -100000000
          exclusiveMaximum: true
          exclusiveMinimum: true
          nullable: true
          description: Revenue per unit (what customer pays)
        date:
          type: string
          format: date-time
          description: Date the stock item was created
        source:
          allOf:
            - $ref: '#/components/schemas/SourceEnum'
          description: |-
            Origin of this stock item

            * `purchase_order` - Purchase Order Receipt
            * `split_from_stock` - Split/Offcut from Stock
            * `manual` - Manual Adjustment/Stocktake
            * `product_catalog` - Product Catalog
        location:
          type: string
          description: Where we are keeping this
        metal_type:
          description: |-
            Type of metal

            * `stainless_steel` - Stainless Steel
            * `mild_steel` - Mild Steel
            * `aluminum` - Aluminum
            * `brass` - Brass
            * `copper` - Copper
            * `titanium` - Titanium
            * `zinc` - Zinc
            * `galvanized` - Galvanized
            * `unspecified` - Unspecified
            * `other` - Other
          oneOf:
            - $ref: '#/components/schemas/MetalTypeEnum'
            - $ref: '#/components/schemas/BlankEnum'
        alloy:
          type: string
          nullable: true
          description: Alloy specification (e.g., 304, 6061)
          maxLength: 50
        specifics:
          type: string
          nullable: true
          description: Specific details (e.g., m8 countersunk socket screw)
          maxLength: 255
        is_active:
          type: boolean
          description: False when quantity reaches zero or item is fully consumed/transformed
      required:
        - description
        - quantity
        - source
        - unit_cost
    SummaryStats:
      type: object
      description: Serializer for summary statistics
      properties:
        total_staff:
          type: integer
        complete_staff:
          type: integer
        partial_staff:
          type: integer
        missing_staff:
          type: integer
        completion_rate:
          type: number
          format: double
      required:
        - complete_staff
        - completion_rate
        - missing_staff
        - partial_staff
        - total_staff
    SupplierPickupAddress:
      type: object
      description: Serializer for SupplierPickupAddress model (delivery/pickup locations).
      properties:
        id:
          type: string
          format: uuid
          readOnly: true
        client:
          type: string
          format: uuid
          description: The supplier this pickup address belongs to
        name:
          type: string
          description: Friendly name for this address (e.g., 'Main Warehouse', 'City
            Branch')
          maxLength: 255
        street:
          type: string
          description: Street address including unit/suite number
          maxLength: 255
        suburb:
          type: string
          nullable: true
          description: Suburb or neighbourhood (e.g., Thorndon, Northcote Point)
          maxLength: 100
        city:
          type: string
          description: City (e.g., Wellington, Auckland)
          maxLength: 100
        state:
          type: string
          nullable: true
          description: State or province
          maxLength: 100
        postal_code:
          type: string
          nullable: true
          description: Postal or ZIP code
          maxLength: 20
        country:
          type: string
          description: Country name
          maxLength: 100
        google_place_id:
          type: string
          nullable: true
          description: Google Place ID for this address
          maxLength: 255
        latitude:
          type: number
          format: double
          maximum: 1000
          minimum: -1000
          exclusiveMaximum: true
          exclusiveMinimum: true
          nullable: true
          description: Latitude coordinate
        longitude:
          type: number
          format: double
          maximum: 1000
          minimum: -1000
          exclusiveMaximum: true
          exclusiveMinimum: true
          nullable: true
          description: Longitude coordinate
        is_primary:
          type: boolean
          description: Indicates if this is the primary pickup address for the supplier
        notes:
          type: string
          nullable: true
          description: Additional notes (e.g., opening hours, access instructions)
        is_active:
          type: boolean
          readOnly: true
          description: Soft delete flag - inactive addresses are hidden from normal
            queries
        created_at:
          type: string
          format: date-time
          readOnly: true
        updated_at:
          type: string
          format: date-time
          readOnly: true
        formatted_address:
          type: string
          readOnly: true
      required:
        - city
        - client
        - created_at
        - formatted_address
        - id
        - is_active
        - name
        - street
        - updated_at
    SupplierPickupAddressRequest:
      type: object
      description: Serializer for SupplierPickupAddress model (delivery/pickup locations).
      properties:
        client:
          type: string
          format: uuid
          description: The supplier this pickup address belongs to
        name:
          type: string
          minLength: 1
          description: Friendly name for this address (e.g., 'Main Warehouse', 'City
            Branch')
          maxLength: 255
        street:
          type: string
          minLength: 1
          description: Street address including unit/suite number
          maxLength: 255
        suburb:
          type: string
          nullable: true
          description: Suburb or neighbourhood (e.g., Thorndon, Northcote Point)
          maxLength: 100
        city:
          type: string
          minLength: 1
          description: City (e.g., Wellington, Auckland)
          maxLength: 100
        state:
          type: string
          nullable: true
          description: State or province
          maxLength: 100
        postal_code:
          type: string
          nullable: true
          description: Postal or ZIP code
          maxLength: 20
        country:
          type: string
          minLength: 1
          description: Country name
          maxLength: 100
        google_place_id:
          type: string
          nullable: true
          description: Google Place ID for this address
          maxLength: 255
        latitude:
          type: number
          format: double
          maximum: 1000
          minimum: -1000
          exclusiveMaximum: true
          exclusiveMinimum: true
          nullable: true
          description: Latitude coordinate
        longitude:
          type: number
          format: double
          maximum: 1000
          minimum: -1000
          exclusiveMaximum: true
          exclusiveMinimum: true
          nullable: true
          description: Longitude coordinate
        is_primary:
          type: boolean
          description: Indicates if this is the primary pickup address for the supplier
        notes:
          type: string
          nullable: true
          description: Additional notes (e.g., opening hours, access instructions)
      required:
        - city
        - client
        - name
        - street
    SupplierPriceStatusItem:
      type: object
      description: Single supplier price status row.
      properties:
        supplier_id:
          type: string
          format: uuid
        supplier_name:
          type: string
        last_uploaded_at:
          type: string
          format: date-time
          nullable: true
        file_name:
          type: string
          nullable: true
        total_products:
          type: integer
          nullable: true
        changes_last_update:
          type: integer
          nullable: true
      required:
        - changes_last_update
        - file_name
        - last_uploaded_at
        - supplier_id
        - supplier_name
        - total_products
    SupplierPriceStatusResponse:
      type: object
      description: Response containing list of supplier price statuses.
      properties:
        items:
          type: array
          items:
            $ref: '#/components/schemas/SupplierPriceStatusItem'
        total_count:
          type: integer
      required:
        - items
        - total_count
    TimelineEntry:
      type: object
      description: Serializer for unified timeline entry (JobEvent or CostLine)
      properties:
        id:
          type: string
          format: uuid
        timestamp:
          type: string
          format: date-time
        entry_type:
          type: string
          description: "Type of entry: 'event', 'costline_created', or 'costline_updated'"
        description:
          type: string
        staff:
          type: string
          nullable: true
        event_type:
          type: string
          nullable: true
        can_undo:
          type: boolean
          nullable: true
          description: Whether this event can be undone (only for event entries)
          readOnly: true
        undo_description:
          type: string
          nullable: true
          description: Human-readable description of what undoing this event would
            do (only for event entries)
          readOnly: true
        change_id:
          type: string
          format: uuid
          nullable: true
        schema_version:
          type: integer
          nullable: true
        delta_before:
          nullable: true
        delta_after:
          nullable: true
        delta_meta:
          nullable: true
        delta_checksum:
          type: string
          nullable: true
        cost_set_kind:
          type: string
          nullable: true
        costline_kind:
          type: string
          nullable: true
          description: "Kind of costline: 'time', 'material', or 'adjust'"
        quantity:
          type: number
          format: double
          maximum: 10000000
          minimum: -10000000
          exclusiveMaximum: true
          exclusiveMinimum: true
          nullable: true
        unit_cost:
          type: number
          format: double
          maximum: 100000000
          minimum: -100000000
          exclusiveMaximum: true
          exclusiveMinimum: true
          nullable: true
        unit_rev:
          type: number
          format: double
          maximum: 100000000
          minimum: -100000000
          exclusiveMaximum: true
          exclusiveMinimum: true
          nullable: true
        total_cost:
          type: number
          format: double
          maximum: 100000000
          minimum: -100000000
          exclusiveMaximum: true
          exclusiveMinimum: true
          nullable: true
        total_rev:
          type: number
          format: double
          maximum: 100000000
          minimum: -100000000
          exclusiveMaximum: true
          exclusiveMinimum: true
          nullable: true
        created_at:
          type: string
          format: date-time
          nullable: true
        updated_at:
          type: string
          format: date-time
          nullable: true
      required:
        - can_undo
        - description
        - entry_type
        - id
        - timestamp
        - undo_description
    TimesheetCostLine:
      type: object
      description: |-
        Serializer for CostLine model specifically for timesheet entries

        Architecture principle: Job data comes from CostSet->Job relationship,
        NOT from metadata. This ensures data consistency and follows SRP:
        - Metadata = timesheet-specific data (staff, date, billable, etc.)
        - Relationship = job data (job_id, job_number, job_name, client)

        Benefits:
        - No data duplication
        - Always consistent with source Job
        - Simplified queries and maintenance
      properties:
        id:
          type: string
          format: uuid
          readOnly: true
        kind:
          allOf:
            - $ref: '#/components/schemas/Kind332Enum'
          readOnly: true
        desc:
          type: string
          readOnly: true
          description: Description of this cost line
        quantity:
          type: number
          format: double
          maximum: 10000000
          minimum: -10000000
          exclusiveMaximum: true
          exclusiveMinimum: true
          readOnly: true
        unit_cost:
          type: number
          format: double
          maximum: 100000000
          minimum: -100000000
          exclusiveMaximum: true
          exclusiveMinimum: true
          readOnly: true
        unit_rev:
          type: number
          format: double
          maximum: 100000000
          minimum: -100000000
          exclusiveMaximum: true
          exclusiveMinimum: true
          readOnly: true
        ext_refs:
          readOnly: true
          description: External references (e.g., time entry IDs, material IDs)
        meta:
          readOnly: true
          description: Additional metadata - structure varies by kind (see class docstring)
        created_at:
          type: string
          format: date-time
          readOnly: true
        updated_at:
          type: string
          format: date-time
          readOnly: true
        accounting_date:
          type: string
          format: date
          readOnly: true
          description: The date this cost should be attributed to for accounting purposes
        xero_time_id:
          type: string
          readOnly: true
          nullable: true
        xero_expense_id:
          type: string
          readOnly: true
          nullable: true
        xero_last_modified:
          type: string
          format: date-time
          readOnly: true
          nullable: true
        xero_last_synced:
          type: string
          format: date-time
          readOnly: true
          nullable: true
        approved:
          type: boolean
          readOnly: true
          description: Indicates whether this line is approved or not by an office
            staff (when the line is created by a workshop worker)
        xero_pay_item:
          type: string
          format: uuid
          readOnly: true
          nullable: true
          description: The Xero pay item for this time entry (leave type, earnings
            rate, etc.)
        total_cost:
          type: number
          format: double
          description: Get total cost (quantity * unit_cost)
          readOnly: true
        total_rev:
          type: number
          format: double
          description: Get total revenue (quantity * unit_rev)
          readOnly: true
        job_id:
          type: string
          readOnly: true
        job_number:
          type: integer
          readOnly: true
        job_name:
          type: string
          readOnly: true
        client_name:
          type: string
          description: Get client name with safe null handling
          readOnly: true
        charge_out_rate:
          type: number
          format: double
          maximum: 100000000
          minimum: -100000000
          exclusiveMaximum: true
          exclusiveMinimum: true
          readOnly: true
        wage_rate:
          type: number
          format: double
          description: Get staff wage rate from metadata staff_id
          readOnly: true
        xero_pay_item_name:
          type: string
          readOnly: true
          minLength: 1
      required:
        - accounting_date
        - approved
        - charge_out_rate
        - client_name
        - created_at
        - desc
        - ext_refs
        - id
        - job_id
        - job_name
        - job_number
        - kind
        - meta
        - quantity
        - total_cost
        - total_rev
        - unit_cost
        - unit_rev
        - updated_at
        - wage_rate
        - xero_expense_id
        - xero_last_modified
        - xero_last_synced
        - xero_pay_item
        - xero_pay_item_name
        - xero_time_id
    TokenObtainPairResponse:
      type: object
      description: |-
        Serializer for the response of the token obtain pair view.
        This is used to properly document the API response schema.

        All fields are optional because when ENABLE_JWT_AUTH=True,
        tokens are set as httpOnly cookies and removed from the JSON response.
      properties:
        access:
          type: string
          description: JWT access token (only present when not using httpOnly cookies)
        refresh:
          type: string
          description: JWT refresh token (only present when not using httpOnly cookies)
        password_needs_reset:
          type: boolean
          description: Indicates if the user needs to reset their password
        password_reset_url:
          type: string
          format: uri
          description: URL to reset password if needed
    TokenRefreshRequest:
      type: object
      properties:
        refresh:
          type: string
          writeOnly: true
          minLength: 1
      required:
        - refresh
    TokenRefreshResponse:
      type: object
      description: |-
        Serializer for the response of the token refresh view.
        This is used to properly document the API response schema.

        The access field is optional because when ENABLE_JWT_AUTH=True,
        the token is set as an httpOnly cookie and removed from the JSON response.
      properties:
        access:
          type: string
          description: New JWT access token (only present when not using httpOnly
            cookies)
    TokenVerifyRequest:
      type: object
      properties:
        token:
          type: string
          writeOnly: true
          minLength: 1
      required:
        - token
    TypeC98Enum:
      enum:
        - stock
        - job
      type: string
      description: |-
        * `stock` - Stock
        * `job` - Job
    UploadedFile:
      type: object
      description: Serializer for file upload response.
      properties:
        id:
          type: string
        filename:
          type: string
        file_path:
          type: string
        print_on_jobsheet:
          type: boolean
      required:
        - file_path
        - filename
        - id
        - print_on_jobsheet
    UserProfile:
      type: object
      description: Serializer for user profile information returned by /accounts/me/
      properties:
        id:
          type: string
          format: uuid
          readOnly: true
        username:
          type: string
          readOnly: true
        email:
          type: string
          format: email
          readOnly: true
        first_name:
          type: string
          readOnly: true
        last_name:
          type: string
          readOnly: true
        preferred_name:
          type: string
          readOnly: true
          nullable: true
          description: Preferred name (may be null)
        fullName:
          type: string
          readOnly: true
        is_office_staff:
          type: boolean
          readOnly: true
        is_superuser:
          type: boolean
          readOnly: true
          title: Superuser status
          description: Designates that this user has all permissions without explicitly
            assigning them.
      required:
        - email
        - first_name
        - fullName
        - id
        - is_office_staff
        - is_superuser
        - last_name
        - preferred_name
        - username
    ValidationReport:
      type: object
      description: Serializer for validation report data.
      properties:
        warnings:
          type: array
          items:
            type: string
        errors:
          type: array
          items:
            type: string
    ValidationReportRequest:
      type: object
      description: Serializer for validation report data.
      properties:
        warnings:
          type: array
          items:
            type: string
            minLength: 1
        errors:
          type: array
          items:
            type: string
            minLength: 1
    WeeklyMetrics:
      type: object
      description: Serializer for weekly metrics data
      properties:
        job_id:
          type: string
          format: uuid
        job_number:
          type: integer
        name:
          type: string
        client:
          type: string
          nullable: true
        description:
          type: string
          nullable: true
        status:
          type: string
        people:
          type: array
          items:
            type: object
            additionalProperties: {}
        estimated_hours:
          type: number
          format: double
        actual_hours:
          type: number
          format: double
        profit:
          type: number
          format: double
      required:
        - actual_hours
        - estimated_hours
        - job_id
        - job_number
        - name
        - people
        - profit
        - status
    WeeklyStaffData:
      type: object
      description: Serializer for staff data in weekly timesheet context with payroll
        fields
      properties:
        staff_id:
          type: string
          format: uuid
        name:
          type: string
        weekly_hours:
          type: array
          items:
            $ref: '#/components/schemas/WeeklyStaffDataWeeklyHours'
        total_hours:
          type: number
          format: double
          maximum: 100000000
          minimum: -100000000
          exclusiveMaximum: true
          exclusiveMinimum: true
        total_billable_hours:
          type: number
          format: double
          maximum: 100000000
          minimum: -100000000
          exclusiveMaximum: true
          exclusiveMinimum: true
        total_scheduled_hours:
          type: number
          format: double
          maximum: 100000000
          minimum: -100000000
          exclusiveMaximum: true
          exclusiveMinimum: true
        billable_percentage:
          type: number
          format: double
          maximum: 1000
          minimum: -1000
          exclusiveMaximum: true
          exclusiveMinimum: true
        status:
          type: string
        total_billed_hours:
          type: number
          format: double
          maximum: 100000000
          minimum: -100000000
          exclusiveMaximum: true
          exclusiveMinimum: true
        total_unbilled_hours:
          type: number
          format: double
          maximum: 100000000
          minimum: -100000000
          exclusiveMaximum: true
          exclusiveMinimum: true
        total_overtime_1_5x_hours:
          type: number
          format: double
          maximum: 100000000
          minimum: -100000000
          exclusiveMaximum: true
          exclusiveMinimum: true
        total_overtime_2x_hours:
          type: number
          format: double
          maximum: 100000000
          minimum: -100000000
          exclusiveMaximum: true
          exclusiveMinimum: true
        total_sick_leave_hours:
          type: number
          format: double
          maximum: 100000000
          minimum: -100000000
          exclusiveMaximum: true
          exclusiveMinimum: true
        total_annual_leave_hours:
          type: number
          format: double
          maximum: 100000000
          minimum: -100000000
          exclusiveMaximum: true
          exclusiveMinimum: true
        total_bereavement_leave_hours:
          type: number
          format: double
          maximum: 100000000
          minimum: -100000000
          exclusiveMaximum: true
          exclusiveMinimum: true
      required:
        - billable_percentage
        - name
        - staff_id
        - status
        - total_annual_leave_hours
        - total_bereavement_leave_hours
        - total_billable_hours
        - total_billed_hours
        - total_hours
        - total_overtime_1_5x_hours
        - total_overtime_2x_hours
        - total_scheduled_hours
        - total_sick_leave_hours
        - total_unbilled_hours
        - weekly_hours
    WeeklyStaffDataWeeklyHours:
      type: object
      description: Serializer for weekly hours data of staff with payroll fields
      properties:
        day:
          type: string
        hours:
          type: number
          format: double
          maximum: 1000
          minimum: -1000
          exclusiveMaximum: true
          exclusiveMinimum: true
        billable_hours:
          type: number
          format: double
          maximum: 1000
          minimum: -1000
          exclusiveMaximum: true
          exclusiveMinimum: true
        scheduled_hours:
          type: number
          format: double
          maximum: 1000
          minimum: -1000
          exclusiveMaximum: true
          exclusiveMinimum: true
        status:
          type: string
        leave_type:
          type: string
          nullable: true
        has_leave:
          type: boolean
          default: false
        billed_hours:
          type: number
          format: double
          maximum: 100000000
          minimum: -100000000
          exclusiveMaximum: true
          exclusiveMinimum: true
        unbilled_hours:
          type: number
          format: double
          maximum: 100000000
          minimum: -100000000
          exclusiveMaximum: true
          exclusiveMinimum: true
        overtime_1_5x_hours:
          type: number
          format: double
          maximum: 100000000
          minimum: -100000000
          exclusiveMaximum: true
          exclusiveMinimum: true
        overtime_2x_hours:
          type: number
          format: double
          maximum: 100000000
          minimum: -100000000
          exclusiveMaximum: true
          exclusiveMinimum: true
        sick_leave_hours:
          type: number
          format: double
          maximum: 100000000
          minimum: -100000000
          exclusiveMaximum: true
          exclusiveMinimum: true
        annual_leave_hours:
          type: number
          format: double
          maximum: 100000000
          minimum: -100000000
          exclusiveMaximum: true
          exclusiveMinimum: true
        bereavement_leave_hours:
          type: number
          format: double
          maximum: 100000000
          minimum: -100000000
          exclusiveMaximum: true
          exclusiveMinimum: true
      required:
        - annual_leave_hours
        - bereavement_leave_hours
        - billable_hours
        - billed_hours
        - day
        - hours
        - overtime_1_5x_hours
        - overtime_2x_hours
        - scheduled_hours
        - sick_leave_hours
        - status
        - unbilled_hours
    WeeklySummary:
      type: object
      description: Serializer for weekly summary data
      properties:
        total_hours:
          type: number
          format: double
          maximum: 100000000
          minimum: -100000000
          exclusiveMaximum: true
          exclusiveMinimum: true
        staff_count:
          type: integer
        billable_percentage:
          type: number
          format: double
          maximum: 1000
          minimum: -1000
          exclusiveMaximum: true
          exclusiveMinimum: true
          nullable: true
      required:
        - staff_count
        - total_hours
    WeeklyTimesheetData:
      type: object
      description: Serializer for complete weekly timesheet data with payroll fields
      properties:
        start_date:
          type: string
        end_date:
          type: string
        week_days:
          type: array
          items:
            type: string
        staff_data:
          type: array
          items:
            $ref: '#/components/schemas/WeeklyStaffData'
        weekly_summary:
          $ref: '#/components/schemas/WeeklySummary'
        job_metrics:
          $ref: '#/components/schemas/JobMetrics'
        summary_stats:
          $ref: '#/components/schemas/SummaryStats'
        export_mode:
          type: string
        is_current_week:
          type: boolean
        navigation:
          type: object
          additionalProperties: {}
          nullable: true
        weekend_enabled:
          type: boolean
        week_type:
          type: string
      required:
        - end_date
        - export_mode
        - is_current_week
        - job_metrics
        - staff_data
        - start_date
        - summary_stats
        - week_days
        - weekly_summary
    WorkshopJob:
      type: object
      properties:
        id:
          type: string
          format: uuid
        name:
          type: string
        description:
          type: string
          nullable: true
        job_number:
          type: integer
        client_name:
          type: string
        contact_person:
          type: string
          nullable: true
        people:
          type: array
          items:
            $ref: '#/components/schemas/KanbanJobPerson'
      required:
        - client_name
        - contact_person
        - description
        - id
        - job_number
        - name
        - people
    WorkshopPDFResponse:
      type: object
      description: Serializer for workshop PDF generation response
      properties:
        status:
          type: string
          description: Response status
        message:
          type: string
          description: Error message if applicable
    WorkshopTimesheetEntry:
      type: object
      description: Serializer used to expose simplified workshop timesheet entries.
      properties:
        id:
          type: string
          format: uuid
          readOnly: true
        job_id:
          type: string
          format: uuid
          readOnly: true
        job_number:
          type: integer
          readOnly: true
        job_name:
          type: string
          readOnly: true
        client_name:
          type: string
          readOnly: true
        description:
          type: string
          readOnly: true
        hours:
          type: number
          format: double
          maximum: 100000
          minimum: -100000
          exclusiveMaximum: true
          exclusiveMinimum: true
          readOnly: true
        accounting_date:
          type: string
          format: date
          readOnly: true
        start_time:
          type: string
          format: time
          readOnly: true
          nullable: true
        end_time:
          type: string
          format: time
          readOnly: true
          nullable: true
        is_billable:
          type: boolean
          readOnly: true
        wage_rate_multiplier:
          type: number
          format: double
          maximum: 100
          minimum: -100
          exclusiveMaximum: true
          exclusiveMinimum: true
          readOnly: true
        created_at:
          type: string
          format: date-time
          readOnly: true
        updated_at:
          type: string
          format: date-time
          readOnly: true
      required:
        - accounting_date
        - client_name
        - created_at
        - description
        - end_time
        - hours
        - id
        - is_billable
        - job_id
        - job_name
        - job_number
        - start_time
        - updated_at
        - wage_rate_multiplier
    WorkshopTimesheetEntryRequestRequest:
      type: object
      description: Serializer validating workshop timesheet create requests.
      properties:
        job_id:
          type: string
          format: uuid
        accounting_date:
          type: string
          format: date
        hours:
          type: number
          format: double
          maximum: 100000
          minimum: 0.01
          exclusiveMaximum: true
        description:
          type: string
          nullable: true
          maxLength: 255
        start_time:
          type: string
          format: time
          nullable: true
        end_time:
          type: string
          format: time
          nullable: true
        is_billable:
          type: boolean
          default: true
        wage_rate_multiplier:
          type: number
          format: double
          maximum: 100
          minimum: 0.1
          exclusiveMaximum: true
          default: 1.00
      required:
        - accounting_date
        - hours
        - job_id
    WorkshopTimesheetListResponse:
      type: object
      description: Serializer describing the GET response payload for workshop timesheets.
      properties:
        date:
          type: string
          format: date
        entries:
          type: array
          items:
            $ref: '#/components/schemas/WorkshopTimesheetEntry'
        summary:
          $ref: '#/components/schemas/WorkshopTimesheetSummary'
      required:
        - date
        - entries
        - summary
    WorkshopTimesheetSummary:
      type: object
      description: Serializer for the aggregated summary in workshop timesheets.
      properties:
        total_hours:
          type: number
          format: double
        billable_hours:
          type: number
          format: double
        non_billable_hours:
          type: number
          format: double
        total_cost:
          type: number
          format: double
        total_revenue:
          type: number
          format: double
      required:
        - billable_hours
        - non_billable_hours
        - total_cost
        - total_hours
        - total_revenue
    XeroDocumentErrorResponse:
      type: object
      description: Standardized serializer for a failed Xero document operation.
      properties:
        success:
          type: boolean
          default: false
        error:
          type: string
          description: A description of the error that occurred.
        messages:
          type: array
          items:
            type: string
          description: Contextual error messages.
        error_type:
          type: string
          description: A machine-readable error type (e.g., 'validation_error').
        redirect_to_auth:
          type: boolean
          description: Indicates if re-authentication is needed.
      required:
        - error
    XeroDocumentSuccessResponse:
      type: object
      description: Standardized serializer for a successful Xero document operation.
      properties:
        success:
          type: boolean
          default: true
        xero_id:
          type: string
          format: uuid
          description: The Xero UUID of the created/modified document.
        online_url:
          type: string
          format: uri
          description: Direct link to the document in Xero.
        messages:
          type: array
          items:
            type: string
          description: Informational messages.
        client:
          type: string
          description: Name of the client.
        total_excl_tax:
          type: number
          format: double
          maximum: 10000000000
          minimum: -10000000000
          exclusiveMaximum: true
          exclusiveMinimum: true
        total_incl_tax:
          type: number
          format: double
          maximum: 10000000000
          minimum: -10000000000
          exclusiveMaximum: true
          exclusiveMinimum: true
        action:
          type: string
          description: The action performed (e.g., 'created', 'updated', 'deleted').
      required:
        - xero_id
    XeroError:
      type: object
      description: |-
        Basic serializer to expose all fields of XeroError.

        This is required by apps that import `XeroErrorSerializer`
        (e.g., `apps.workflow.views.xero.xero_view`).
      properties:
        id:
          type: string
          format: uuid
          readOnly: true
        timestamp:
          type: string
          format: date-time
          readOnly: true
        message:
          type: string
        data:
          nullable: true
        app:
          type: string
          nullable: true
          maxLength: 50
        file:
          type: string
          nullable: true
          maxLength: 200
        function:
          type: string
          nullable: true
          maxLength: 100
        severity:
          type: integer
          maximum: 2147483647
          minimum: -2147483648
        job_id:
          type: string
          format: uuid
          nullable: true
        user_id:
          type: string
          format: uuid
          nullable: true
        resolved:
          type: boolean
        resolved_timestamp:
          type: string
          format: date-time
          nullable: true
        entity:
          type: string
          maxLength: 100
        reference_id:
          type: string
          maxLength: 255
        kind:
          type: string
          maxLength: 50
        resolved_by:
          type: string
          format: uuid
          nullable: true
      required:
        - entity
        - id
        - kind
        - message
        - reference_id
        - timestamp
    XeroInvoice:
      type: object
      description: Simplified Invoice serializer for xero_invoices field
      properties:
        number:
          type: string
          maxLength: 255
        status:
          $ref: '#/components/schemas/Status1beEnum'
        online_url:
          type: string
          format: uri
          nullable: true
          maxLength: 200
      required:
        - number
    XeroItem:
      type: object
      description: Serializer for Xero item data
      properties:
        code:
          type: string
        name:
          type: string
        description:
          type: string
        sales_details:
          type: object
          additionalProperties: {}
        purchase_details:
          type: object
          additionalProperties: {}
      required:
        - code
        - name
    XeroItemListResponse:
      type: object
      description: Serializer for XeroItemList response
      properties:
        items:
          type: array
          items:
            $ref: '#/components/schemas/XeroItem'
        total_count:
          type: integer
      required:
        - items
    XeroPayItem:
      type: object
      properties:
        id:
          type: string
          format: uuid
          readOnly: true
        xero_id:
          type: string
          description: Xero's UUID for this pay item
          maxLength: 50
        xero_tenant_id:
          type: string
          description: Xero tenant this pay item belongs to
          maxLength: 255
        name:
          type: string
          description: Display name (e.g., 'Ordinary Time', 'Annual Leave')
          maxLength: 100
        uses_leave_api:
          type: boolean
          description: True = Xero Leave API, False = Xero Timesheets API
        multiplier:
          type: number
          format: double
          maximum: 100
          minimum: -100
          exclusiveMaximum: true
          exclusiveMinimum: true
          nullable: true
          description: Rate multiplier from Xero (1.0, 1.5, 2.0, etc.). NULL for leave
            types.
        xero_last_modified:
          type: string
          format: date-time
          nullable: true
          description: Last modified timestamp from Xero
        xero_last_synced:
          type: string
          format: date-time
          nullable: true
          description: When we last synced this record from Xero
        created_at:
          type: string
          format: date-time
          readOnly: true
        updated_at:
          type: string
          format: date-time
          readOnly: true
      required:
        - created_at
        - id
        - name
        - updated_at
        - uses_leave_api
        - xero_id
        - xero_tenant_id
    XeroQuote:
      type: object
      description: Simplified Quote serializer for xero_quote field
      properties:
        status:
          $ref: '#/components/schemas/Status7aeEnum'
        online_url:
          type: string
          format: uri
          nullable: true
          maxLength: 200
    XeroQuoteCreateRequest:
      type: object
      description: |-
        Request serializer for creating a Xero quote.
        Requires explicit choice of breakdown format.
      properties:
        breakdown:
          type: boolean
          description: If true, sends detailed line items. If false, sends single
            total line.
      required:
        - breakdown
  securitySchemes:
    cookieAuth:
      type: apiKey
      in: cookie
      name: access_token<|MERGE_RESOLUTION|>--- conflicted
+++ resolved
@@ -8457,15 +8457,12 @@
         meta:
           type: object
           additionalProperties: {}
-<<<<<<< HEAD
-=======
         xero_pay_item:
           type: string
           format: uuid
           nullable: true
           description: The Xero pay item for this time entry (leave type, earnings
             rate, etc.)
->>>>>>> a47aadc2
       required:
         - accounting_date
         - kind
@@ -12009,15 +12006,12 @@
         meta:
           type: object
           additionalProperties: {}
-<<<<<<< HEAD
-=======
         xero_pay_item:
           type: string
           format: uuid
           nullable: true
           description: The Xero pay item for this time entry (leave type, earnings
             rate, etc.)
->>>>>>> a47aadc2
     PatchedDjangoJobRequest:
       type: object
       properties:
